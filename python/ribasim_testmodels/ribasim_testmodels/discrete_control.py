<<<<<<< HEAD
from pathlib import Path
=======
from typing import Any
>>>>>>> 46da053d

import numpy as np
import pandas as pd
from ribasim.config import Experimental, Interpolation, Node, Results
from ribasim.input_base import (
    TableModel,
)
from ribasim.model import Model, Solver
from ribasim.nodes import (
    basin,
    discrete_control,
    flow_boundary,
    level_boundary,
    linear_resistance,
    manning_resistance,
    outlet,
    pump,
    tabulated_rating_curve,
)
from shapely.geometry import Point


def pump_discrete_control_model() -> Model:
    """
    Set up a basic model with a Pump controlled based on Basin levels.

    The LinearResistance is deactivated when the levels are almost equal.
    """
    model = Model(
        starttime="2020-01-01",
        endtime="2021-01-01",
        crs="EPSG:28992",
        experimental=Experimental(concentration=True),
    )

    model.basin.add(
        Node(1, Point(0, 0)),
        [basin.State(level=[1.0]), basin.Profile(level=[0.0, 1.0], area=100.0)],
    )
    model.linear_resistance.add(
        Node(2, Point(1, -1)),
        [
            linear_resistance.Static(
                resistance=1e5,
                control_state=["active", "inactive"],
                active=[True, False],
            )
        ],
    )
    model.basin.add(
        Node(3, Point(2, 0)),
        [
            basin.State(level=[1e-5]),
            basin.Static(precipitation=[1e-9]),
            basin.Profile(level=[0.0, 1.0], area=100.0),
        ],
    )
    model.pump.add(
        Node(4, Point(1, 0)),
        [pump.Static(flow_rate=[0.0, 1e-5], control_state=["off", "on"])],
    )
    model.discrete_control.add(
        Node(5, Point(1, 1)),
        [
            discrete_control.Variable(
                listen_node_id=[1, 3],
                variable="level",
                compound_variable_id=[1, 2],
            ),
            discrete_control.Condition(
                threshold_high=[0.8, 0.4],
                compound_variable_id=[1, 2],
                condition_id=[1, 1],
            ),
            discrete_control.Logic(
                truth_state=["FF", "TF", "FT", "TT"],
                control_state=["on", "off", "off", "on"],
            ),
        ],
    )
    model.discrete_control.add(
        Node(6, Point(2, -1)),
        [
            discrete_control.Variable(
                listen_node_id=[3],
                variable="level",
                compound_variable_id=1,
            ),
            discrete_control.Condition(
                threshold_high=[0.45],
                compound_variable_id=1,
                condition_id=1,
            ),
            discrete_control.Logic(
                truth_state=["T", "F"],
                control_state=["inactive", "active"],
            ),
        ],
    )

    model.link.add(
        model.basin[1],
        model.linear_resistance[2],
    )
    model.link.add(
        model.linear_resistance[2],
        model.basin[3],
    )
    model.link.add(
        model.basin[1],
        model.pump[4],
    )
    model.link.add(
        model.pump[4],
        model.basin[3],
    )
    model.link.add(
        model.discrete_control[5],
        model.pump[4],
    )
    model.link.add(
        model.discrete_control[6],
        model.linear_resistance[2],
    )

    return model


def flow_condition_model() -> Model:
    """Set up a basic model that involves discrete control based on a flow condition."""
    model = Model(
        starttime="2020-01-01",
        endtime="2021-01-01",
        crs="EPSG:28992",
        experimental=Experimental(concentration=True),
        interpolation=Interpolation(flow_boundary="linear"),
    )

    model.flow_boundary.add(
        Node(1, Point(0, 0)),
        [
            flow_boundary.Time(
                time=["2020-01-01", "2022-01-01"],
                flow_rate=[0.0, 40 / 86400],
            )
        ],
    )
    model.basin.add(
        Node(2, Point(1, 0)),
        [basin.Profile(level=[0.0, 1.0], area=100.0), basin.State(level=[2.5])],
    )
    model.pump.add(
        Node(3, Point(2, 0)),
        [pump.Static(flow_rate=[0.0, 1e-3], control_state=["off", "on"])],
    )
    model.terminal.add(Node(4, Point(3, 0)))
    model.discrete_control.add(
        Node(5, Point(1, 1)),
        [
            discrete_control.Variable(
                listen_node_id=[1],
                variable="flow_rate",
                look_ahead=60 * 86400,
                compound_variable_id=1,
            ),
            discrete_control.Condition(
                threshold_high=[20 / (86400)],
                compound_variable_id=1,
                condition_id=1,
            ),
            discrete_control.Logic(truth_state=["T", "F"], control_state=["off", "on"]),
        ],
    )

    model.link.add(
        model.flow_boundary[1],
        model.basin[2],
    )
    model.link.add(
        model.basin[2],
        model.pump[3],
    )
    model.link.add(
        model.pump[3],
        model.terminal[4],
    )
    model.link.add(
        model.discrete_control[5],
        model.pump[3],
    )

    return model


def level_boundary_condition_model() -> Model:
    """Set up a small model with a condition on a level boundary."""
    model = Model(
        starttime="2020-01-01",
        endtime="2021-01-01",
        crs="EPSG:28992",
        input_dir=Path("input"),
        experimental=Experimental(concentration=True),
    )

    model.level_boundary.add(
        Node(1, Point(0, 0)),
        [level_boundary.Time(time=["2020-01-01", "2022-01-01"], level=[5.0, 10.0])],
    )
    model.linear_resistance.add(
        Node(2, Point(1, 0)), [linear_resistance.Static(resistance=[5e3])]
    )
    model.basin.add(
        Node(3, Point(2, 0)),
        [basin.Profile(level=[0.0, 1.0], area=100.0), basin.State(level=[2.5])],
    )
    model.outlet.add(
        Node(4, Point(3, 0)),
        [
            outlet.Static(
                active=[True, False], flow_rate=0.5 / 3600, control_state=["on", "off"]
            )
        ],
    )
    model.terminal.add(Node(5, Point(4, 0)))
    model.discrete_control.add(
        Node(6, Point(1.5, 1)),
        [
            discrete_control.Variable(
                listen_node_id=[1],
                variable="level",
                look_ahead=60 * 86400,
                compound_variable_id=1,
            ),
            discrete_control.Condition(
                threshold_high=[6.0],
                compound_variable_id=1,
                condition_id=1,
            ),
            discrete_control.Logic(truth_state=["T", "F"], control_state=["on", "off"]),
        ],
    )

    model.link.add(
        model.level_boundary[1],
        model.linear_resistance[2],
    )
    model.link.add(
        model.linear_resistance[2],
        model.basin[3],
    )
    model.link.add(
        model.basin[3],
        model.outlet[4],
    )
    model.link.add(
        model.outlet[4],
        model.terminal[5],
    )
    model.link.add(
        model.discrete_control[6],
        model.outlet[4],
    )

    model.level_boundary.time.set_filepath(Path("level-boundary-time.nc"))

    return model


def tabulated_rating_curve_control_model() -> Model:
    """Discrete control on a TabulatedRatingCurve.

    The Basin drains over a TabulatedRatingCurve into a Terminal. The Control
    node will effectively increase the crest level to prevent further drainage
    at some threshold level.
    """
    model = Model(
        starttime="2020-01-01",
        endtime="2021-01-01",
        crs="EPSG:28992",
        results=Results(format="netcdf"),
        input_dir=Path("input"),
        experimental=Experimental(concentration=True),
    )

    model.basin.add(
        Node(1, Point(0, 0)),
        [
            # 2 mm/d precipitation
            basin.Static(precipitation=[0.002 / 86400]),
            basin.State(level=[0.04471158417652035]),
            basin.Profile(area=[0.01, 1000.0], level=[0.0, 1.0]),
        ],
    )
    model.tabulated_rating_curve.add(
        Node(2, Point(1, 0)),
        [
            tabulated_rating_curve.Static(
                level=[0.0, 1.2, 0.0, 1.0],
                flow_rate=[0.0, 1 / 86400, 0.0, 1 / 86400],
                control_state=["low", "low", "high", "high"],
            )
        ],
    )
    model.terminal.add(Node(3, Point(2, 0)))
    model.discrete_control.add(
        Node(4, Point(1, 1)),
        [
            discrete_control.Variable(
                listen_node_id=[1],
                variable="level",
                compound_variable_id=1,
            ),
            discrete_control.Condition(
                threshold_high=[0.5],
                compound_variable_id=1,
                condition_id=1,
            ),
            discrete_control.Logic(
                truth_state=["T", "F"], control_state=["low", "high"]
            ),
        ],
    )

    model.link.add(
        model.basin[1],
        model.tabulated_rating_curve[2],
    )
    model.link.add(
        model.tabulated_rating_curve[2],
        model.terminal[3],
    )
    model.link.add(
        model.discrete_control[4],
        model.tabulated_rating_curve[2],
    )

    # write the "Basin / state" to NetCDF for testing
    model.basin.state.set_filepath(Path("basin-state.nc"))

    return model


def compound_variable_condition_model() -> Model:
    """Model with a condition on a compound variable for DiscreteControl."""
    model = Model(
        starttime="2020-01-01",
        endtime="2021-01-01",
        crs="EPSG:28992",
        input_dir=Path("input"),
        experimental=Experimental(concentration=True),
        interpolation=Interpolation(flow_boundary="linear"),
    )

    model.basin.add(
        Node(1, Point(1, 0)),
        [
            basin.Profile(area=1000.0, level=[0.0, 1.0]),
            basin.State(level=[1.0]),
        ],
    )
    model.flow_boundary.add(
        Node(2, Point(0, 0)), [flow_boundary.Static(flow_rate=[0.0])]
    )
    model.flow_boundary.add(
        Node(3, Point(0, 1)),
        [flow_boundary.Time(time=["2020-01-01", "2021-01-01"], flow_rate=[0.0, 2.0])],
    )
    model.pump.add(
        Node(4, Point(2, 0)),
        [pump.Static(control_state=["Off", "On"], flow_rate=[0.0, 1.0])],
    )
    model.terminal.add(Node(5, Point(3, 0)))
    model.discrete_control.add(
        Node(6, Point(1, 1)),
        [
            discrete_control.Variable(
                listen_node_id=[2, 3],
                variable="flow_rate",
                weight=0.5,
                compound_variable_id=1,
            ),
            discrete_control.Condition(
                threshold_high=[0.5],
                compound_variable_id=1,
                condition_id=1,
            ),
            discrete_control.Logic(truth_state=["T", "F"], control_state=["On", "Off"]),
        ],
    )

    model.link.add(model.flow_boundary[2], model.basin[1])
    model.link.add(model.flow_boundary[3], model.basin[1])
    model.link.add(model.basin[1], model.pump[4])
    model.link.add(model.pump[4], model.terminal[5])
    model.link.add(model.discrete_control[6], model.pump[4])

    model.flow_boundary.time.set_filepath(Path("flow-boundary-time.nc"))

    return model


def level_range_model() -> Model:
    """
    Keep the level of a Basin within a range around a setpoint, under the influence of time-varying forcing.

    This is done by bringing the level back to the setpoint once the level goes beyond this range.
    """
    model = Model(
        starttime="2020-01-01",
        endtime="2021-01-01",
        crs="EPSG:28992",
        solver=Solver(abstol=1e-6, reltol=1e-5),
        experimental=Experimental(concentration=True),
    )

    model.basin.add(
        Node(1, Point(0, 0)),
        [
            basin.Profile(area=1000.0, level=[0.0, 1.0]),
            basin.State(level=[20.0]),
            basin.Time(time=["2020-01-01", "2020-07-01"], precipitation=[0.0, 3e-6]),
        ],
    )
    model.pump.add(
        Node(2, Point(1, 1)),
        [pump.Static(control_state=["none", "in", "out"], flow_rate=[0.0, 2e-3, 0.0])],
    )
    model.pump.add(
        Node(3, Point(1, -1)),
        [pump.Static(control_state=["none", "in", "out"], flow_rate=[0.0, 0.0, 2e-3])],
    )
    model.level_boundary.add(
        Node(4, Point(2, 0)), [level_boundary.Static(level=[10.0])]
    )
    model.tabulated_rating_curve.add(
        Node(5, Point(-1, 0)),
        [tabulated_rating_curve.Static(level=[2.0, 15.0], flow_rate=[0.0, 2e-3])],
    )
    model.terminal.add(Node(6, Point(-2, 0)))
    model.discrete_control.add(
        Node(7, Point(1, 0)),
        [
            discrete_control.Variable(
                listen_node_id=[1],
                variable="level",
                compound_variable_id=1,
            ),
            discrete_control.Condition(
                # min, max
                threshold_high=[5.0, 15.0],
                compound_variable_id=1,
                condition_id=[1, 2],
            ),
            discrete_control.Logic(
                truth_state=["FF", "TF", "TT"],
                control_state=["in", "none", "out"],
            ),
        ],
    )

    model.link.add(
        model.basin[1],
        model.pump[3],
    )
    model.link.add(
        model.pump[3],
        model.level_boundary[4],
    )
    model.link.add(
        model.level_boundary[4],
        model.pump[2],
    )
    model.link.add(
        model.pump[2],
        model.basin[1],
    )
    model.link.add(
        model.basin[1],
        model.tabulated_rating_curve[5],
    )
    model.link.add(
        model.tabulated_rating_curve[5],
        model.terminal[6],
    )
    model.link.add(
        model.discrete_control[7],
        model.pump[2],
    )
    model.link.add(
        model.discrete_control[7],
        model.pump[3],
    )

    return model


def connector_node_flow_condition_model() -> Model:
    """DiscreteControl with a condition on the flow through a connector node."""
    model = Model(
        starttime="2020-01-01",
        endtime="2021-01-01",
        crs="EPSG:28992",
        experimental=Experimental(concentration=True),
    )

    model.basin.add(
        Node(1, Point(0, 0)),
        [
            basin.Profile(area=1000.0, level=[0.0, 1.0]),
            basin.State(level=[20.0]),
        ],
    )
    model.linear_resistance.add(
        Node(2, Point(1, 0)),
        [
            linear_resistance.Static(
                control_state=["On", "Off"], resistance=1e4, active=[True, False]
            )
        ],
    )
    model.basin.add(
        Node(3, Point(2, 0)),
        [
            basin.Profile(area=1000.0, level=[0.0, 1.0]),
            basin.State(level=[10.0]),
        ],
    )
    model.discrete_control.add(
        Node(4, Point(0.5, 0.8660254037844386)),
        [
            discrete_control.Variable(
                listen_node_id=[2],
                variable=["flow_rate"],
                compound_variable_id=1,
            ),
            discrete_control.Condition(
                threshold_high=[1e-4], compound_variable_id=1, condition_id=1
            ),
            discrete_control.Logic(truth_state=["T", "F"], control_state=["On", "Off"]),
        ],
    )

    model.link.add(model.basin[1], model.linear_resistance[2])
    model.link.add(model.linear_resistance[2], model.basin[3])
    model.link.add(model.discrete_control[4], model.linear_resistance[2])

    return model


def concentration_condition_model() -> Model:
    """DiscreteControl based on a concentration condition."""
    model = Model(
        starttime="2020-01-01",
        endtime="2021-01-01",
        crs="EPSG:28992",
        experimental=Experimental(concentration=True),
    )

    model.basin.add(
        Node(1, Point(0, 0)),
        [
            basin.Profile(area=1000.0, level=[0.0, 1.0]),
            basin.State(level=[20.0]),
            basin.ConcentrationExternal(
                time=pd.date_range(
                    start="2020-01-01", end="2021-01-01", periods=100, unit="ms"
                ),
                substance="kryptonite",
                concentration=np.sin(np.linspace(0, 6 * np.pi, 100)) ** 2,
            ),
        ],
    )

    model.pump.add(
        Node(2, Point(1, 0)),
        [
            pump.Static(
                control_state=["On", "Off"], active=[True, False], flow_rate=1e-3
            )
        ],
    )

    model.terminal.add(Node(3, Point(2, 0)))

    model.discrete_control.add(
        Node(4, Point(1, 1)),
        [
            discrete_control.Variable(
                listen_node_id=[1],
                variable=["concentration_external.kryptonite"],
                compound_variable_id=1,
            ),
            discrete_control.Condition(
                threshold_high=[0.5], compound_variable_id=1, condition_id=1
            ),
            discrete_control.Logic(truth_state=["T", "F"], control_state=["On", "Off"]),
        ],
    )

    model.link.add(model.basin[1], model.pump[2])
    model.link.add(model.pump[2], model.terminal[3])
    model.link.add(model.discrete_control[4], model.pump[2])

    return model


def continuous_concentration_condition_model() -> Model:
    """
    DiscreteControl based on a continuous (calculated) concentration condition.

    In this case, we setup a salt concentration and mimic the Dutch coast.

               dc
             /   |
    lb --> lr -> basin <-- fb
                 |
                out
                 |
                term
    """
    model = Model(
        starttime="2020-01-01",
        endtime="2020-02-01",
        crs="EPSG:28992",
        solver=Solver(saveat=86400 / 8),
        experimental=Experimental(concentration=True),
    )

    basi = model.basin.add(
        Node(1, Point(0, 0)),
        [
            basin.Profile(area=[10.0, 100.0], level=[0.0, 1.0]),
            basin.State(level=[10.0]),
            basin.ConcentrationState(
                substance=["Cl"],
                concentration=[35.0],  # slightly salty start
            ),
            basin.Concentration(
                time=pd.date_range(
                    start="2020-01-01", end="2021-01-01", periods=10, unit="ms"
                ),
                substance="Bar",
                precipitation=0.1,
            ),
        ],
    )

    linearr = model.linear_resistance.add(
        Node(2, Point(-1, 0)),
        [
            linear_resistance.Static(
                control_state=["On", "Off"],
                resistance=[0.001, 10],
                max_flow_rate=[0.2, 0.0001],
            )
        ],
    )

    levelb = model.level_boundary.add(
        Node(3, Point(-2, 0)),
        [
            level_boundary.Static(level=[35.0]),
            level_boundary.Concentration(
                time=pd.date_range(
                    start="2020-01-01", end="2021-01-01", periods=10, unit="ms"
                ),
                substance="Cl",
                concentration=35.0,
            ),
        ],
    )

    flowb = model.flow_boundary.add(
        Node(4, Point(1, 0)),
        [
            flow_boundary.Static(flow_rate=[0.1]),
            flow_boundary.Concentration(
                time=pd.date_range(
                    start="2020-01-01", end="2021-01-01", periods=11, unit="ms"
                ),
                substance="Foo",
                concentration=1.0,
            ),
        ],
    )

    discretec = model.discrete_control.add(
        Node(5, Point(0, 0.5)),
        [
            discrete_control.Variable(
                listen_node_id=[1],
                variable=["concentration.Cl"],
                compound_variable_id=1,
            ),
            # More than 20% of seawater (35 g/L)
            discrete_control.Condition(
                threshold_high=[7], compound_variable_id=1, condition_id=1
            ),
            discrete_control.Logic(truth_state=["T", "F"], control_state=["Off", "On"]),
        ],
    )

    outl = model.outlet.add(Node(6, Point(0, -0.5)), [outlet.Static(flow_rate=[0.11])])
    term = model.terminal.add(Node(7, Point(0, -1)))

    model.link.add(levelb, linearr)
    model.link.add(linearr, basi)
    model.link.add(flowb, basi)
    model.link.add(discretec, linearr)
    model.link.add(basi, outl)
    model.link.add(outl, term)

    return model


def transient_condition_model() -> Model:
    """DiscreteControl based on transient condition."""
    model = Model(starttime="2020-01-01", endtime="2020-03-01", crs="EPSG:28992")

    lb = model.level_boundary.add(
        Node(1, Point(0, 0)), [level_boundary.Static(level=[2.0])]
    )

    pmp = model.pump.add(
        Node(2, Point(1, 0)),
        [pump.Static(control_state=["A", "B"], flow_rate=[1.0, 2.0])],
    )

    bsn = model.basin.add(
        Node(3, Point(2, 0)),
        [
            basin.State(level=[2.0]),
            basin.Profile(level=[0.0, 1.0], area=[100.0, 100.0]),
        ],
    )

    dc = model.discrete_control.add(
        Node(4, Point(1, 1), cyclic_time=True),
        [
            discrete_control.Variable(
                listen_node_id=[1], variable=["level"], compound_variable_id=1
            ),
            discrete_control.Condition(
                compound_variable_id=1,
                condition_id=1,
                threshold_high=[1.0, 3.0, 1.0],
                time=["2020-01-01", "2020-02-01", "2020-03-01"],
            ),
            discrete_control.Logic(truth_state=["F", "T"], control_state=["A", "B"]),
        ],
    )

    model.edge.add(lb, pmp)
    model.edge.add(pmp, bsn)
    model.edge.add(dc, pmp)

    return model


def circular_flow_model() -> Model:
    """Create a model with a circular flow and a discrete control on a pump."""
    model = Model(
        starttime="2020-01-01",
        endtime="2021-01-01",
        crs="EPSG:4326",
        solver=Solver(saveat=3600),
    )

    time = pd.date_range(model.starttime, model.endtime)
    day_of_year = time.day_of_year.to_numpy()
    precipitation = np.zeros(day_of_year.size)
    precipitation[0:90] = 1e-6
    precipitation[90:180] = 0
    precipitation[180:270] = 1e-6
    precipitation[270:366] = 0
    evaporation = np.zeros(day_of_year.size)
    evaporation[0:90] = 0
    evaporation[90:180] = 1e-6
    evaporation[180:270] = 0
    evaporation[270:366] = 1e-6

    basin_data: list[TableModel[Any]] = [
        basin.Profile(area=[10, 10_000.0], level=[-10, 1.0]),
        basin.Time(
            time=pd.date_range(model.starttime, model.endtime),
            drainage=0.0,
            potential_evaporation=evaporation,
            infiltration=0.0,
            precipitation=precipitation,
        ),
        basin.State(level=[0.9]),
    ]

    basin3 = model.basin.add(Node(3, Point(2.0, 0.0), name="Boezem"), basin_data)
    basin4 = model.basin.add(Node(4, Point(2.0, 2.0), name="Polder"), basin_data)
    basin6 = model.basin.add(Node(6, Point(4.0, 2.0), name="Polder"), basin_data)
    basin9 = model.basin.add(Node(9, Point(4.0, 0.0), name="Boezem"), basin_data)

    ###Setup outlet:

    outlet10 = model.outlet.add(
        Node(10, Point(5.0, 0.0)),
        [outlet.Static(flow_rate=10, min_upstream_level=[1.1])],
    )

    outlet12 = model.outlet.add(
        Node(12, Point(1.0, 0)),
        [outlet.Static(flow_rate=[10])],
    )

    outlet5 = model.outlet.add(
        Node(5, Point(2, 1), name="inlaat"),
        [
            outlet.Static(
                flow_rate=2.0, min_upstream_level=[1.0], max_downstream_level=[1.0]
            )
        ],
    )

    outlet13 = model.outlet.add(
        Node(13, Point(3, 2), name="inlaat/uitlaat"),
        [
            outlet.Static(
                flow_rate=2.0, min_upstream_level=[1], max_downstream_level=[0.9]
            )
        ],
    )

    ###Setup Manning resistance:
    manning_resistance2 = model.manning_resistance.add(
        Node(2, Point(3, 0.0)),
        [
            manning_resistance.Static(
                length=[900], manning_n=[0.04], profile_width=[6.0], profile_slope=[3.0]
            )
        ],
    )

    ##Setup pump:
    control_pump = model.discrete_control.add(
        Node(1, Point(0, 0.5)),
        [
            discrete_control.Variable(
                listen_node_id=[6],
                variable=["level"],
                compound_variable_id=1,
            ),
            discrete_control.Condition(
                threshold_high=[0.95],
                threshold_low=[0.9],
                compound_variable_id=1,
                condition_id=1,
            ),
            discrete_control.Logic(truth_state=["T", "F"], control_state=["on", "off"]),
        ],
    )
    pump7 = model.pump.add(
        Node(7, Point(4.9, 0.1)),
        [
            pump.Static(
                control_state=["on", "off"],
                flow_rate=[0.1, 0.0],
            )
        ],
    )

    ##Setup level boundary:
    level_boundary11 = model.level_boundary.add(
        Node(11, Point(0, 0)), [level_boundary.Static(level=[1.1])]
    )
    level_boundary17 = model.level_boundary.add(
        Node(17, Point(6, 0)), [level_boundary.Static(level=[0.9])]
    )

    ##Setup the links:
    model.link.add(manning_resistance2, basin9)  # 1
    model.link.add(
        basin3,
        outlet5,
    )  # 2
    model.link.add(
        basin3,
        manning_resistance2,
    )  # 3

    model.link.add(outlet5, basin4)  # 4
    model.link.add(basin4, outlet13)  # 5
    model.link.add(outlet13, basin6)  # 4
    model.link.add(basin6, pump7)  # 5
    model.link.add(pump7, basin9)  # 6
    model.link.add(basin9, outlet10)  # 7
    model.link.add(level_boundary11, outlet12)  # 8
    model.link.add(outlet12, basin3)  # 9
    model.link.add(outlet10, level_boundary17)  # 10
    model.link.add(control_pump, pump7)  # 11

    return model<|MERGE_RESOLUTION|>--- conflicted
+++ resolved
@@ -1,8 +1,5 @@
-<<<<<<< HEAD
+from typing import Any
 from pathlib import Path
-=======
-from typing import Any
->>>>>>> 46da053d
 
 import numpy as np
 import pandas as pd
