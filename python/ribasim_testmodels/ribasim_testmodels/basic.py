--- conflicted
+++ resolved
@@ -462,7 +462,6 @@
     return model
 
 
-<<<<<<< HEAD
 def flow_boundary_interpolation_model() -> Model:
     model = Model(
         starttime="2020-01-01",
@@ -501,7 +500,8 @@
     model.link.add(trc, tml)
 
     return model
-=======
+
+
 def build_model_with_basin(model, basin_definition) -> Model:
     # FlowBoundary nodes
     data = pd.DataFrame({
@@ -629,5 +629,4 @@
         basin.Time(time=[starttime, endtime]),
     ]
 
-    return build_model_with_basin(model, basin_definition)
->>>>>>> dcdc46ba
+    return build_model_with_basin(model, basin_definition)