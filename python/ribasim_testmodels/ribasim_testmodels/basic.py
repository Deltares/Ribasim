from collections.abc import Sequence
from pathlib import Path
from typing import Any

import numpy as np
import pandas as pd
import ribasim
from ribasim.config import Node
from ribasim.input_base import TableModel
from ribasim.nodes import (
    basin,
    flow_boundary,
    fractional_flow,
    level_boundary,
    linear_resistance,
    manning_resistance,
    outlet,
    pump,
    tabulated_rating_curve,
)
from shapely.geometry import Point


def basic_model() -> ribasim.Model:
    # Setup model
    model = ribasim.Model(
        starttime="2020-01-01",
        endtime="2021-01-01",
        crs="EPSG:28992",
    )
    model.logging = ribasim.Logging(verbosity="debug")

    # Setup basins
    level = [0.0, 1.0]
    node_data: list[TableModel[Any]] = [
        basin.Profile(area=[0.01, 1000.0], level=level),
        basin.Static(
            potential_evaporation=[0.001 / 86400], precipitation=[0.002 / 86400]
        ),
        basin.State(level=[0.04471158417652035]),
        basin.Concentration(
<<<<<<< HEAD
            time="2020-01-01 00:00:00", substance=["Cl"], concentration=[0.0]
        ),
        basin.BoundaryConcentration(
            time="2020-01-01 00:00:00",
            substance=["Cl"],
            drainage_concentration=[0.0],
            precipitation_concentration=[0.0],
            urban_runoff_concentration=[0.0],
=======
            time="2020-01-01 00:00:00",
            substance=["Cl"],
            drainage=[0.0],
            precipitation=[0.0],
        ),
        basin.ConcentrationState(substance=["Cl"], concentration=[0.0]),
        basin.ConcentrationExternal(
            time="2020-01-01 00:00:00", substance=["Cl"], concentration=[0.0]
>>>>>>> de935b95
        ),
    ]
    node_ids = [1, 3, 6, 9]
    node_geometries = [
        Point(0.0, 0.0),
        Point(2.0, 0.0),
        Point(3.0, 2.0),
        Point(5.0, 0.0),
    ]
    for node_id, node_geometry in zip(node_ids, node_geometries):
        model.basin.add(
            Node(node_id, node_geometry),
            [
                basin.Subgrid(
                    subgrid_id=[node_id] * 2, basin_level=level, subgrid_level=level
                ),
                *node_data,
            ],
        )

    # Setup linear resistance
    model.linear_resistance.add(
        Node(12, Point(2.0, 1.0)), [linear_resistance.Static(resistance=[5e3])]
    )
    model.linear_resistance.add(
        Node(10, Point(6.0, 0.0)),
        [linear_resistance.Static(resistance=[(3600.0 * 24) / 100.0])],
    )

    # Setup Manning resistance
    model.manning_resistance.add(
        Node(2, Point(1.0, 0.0)),
        [
            manning_resistance.Static(
                length=[900.0],
                manning_n=[0.04],
                profile_width=[1.0],
                profile_slope=[3.0],
            )
        ],
    )

    # Setup tabulated rating curve
    model.tabulated_rating_curve.add(
        Node(4, Point(3.0, 0.0)),
        [
            tabulated_rating_curve.Static(
                level=[0.0, 1.0],
                flow_rate=[
                    0.0,
                    1000.0 * 0.01 / 86400,
                ],  # Discharge: lose 1% of storage volume per day at storage = 1000.0.
            )
        ],
    )

    # Setup fractional flows
    model.fractional_flow.add(
        Node(5, Point(3.0, 1.0)), [fractional_flow.Static(fraction=[0.3])]
    )
    model.fractional_flow.add(
        Node(8, Point(4.0, 0.0)), [fractional_flow.Static(fraction=[0.6])]
    )
    model.fractional_flow.add(
        Node(13, Point(3.0, -1.0)), [fractional_flow.Static(fraction=[0.1])]
    )

    # Setup pump
    model.pump.add(Node(7, Point(4.0, 1.0)), [pump.Static(flow_rate=[0.5 / 3600])])

    # Setup flow boundary
<<<<<<< HEAD
    flow_boundary_data = [
=======
    flow_boundary_data: Sequence[TableModel[Any]] = [
>>>>>>> de935b95
        flow_boundary.Static(flow_rate=[1e-4]),
        flow_boundary.Concentration(
            time="2020-01-01 00:00:00", substance=["Tracer"], concentration=[1.0]
        ),
    ]
    model.flow_boundary.add(Node(15, Point(3.0, 3.0)), flow_boundary_data)
    model.flow_boundary.add(Node(16, Point(0.0, 1.0)), flow_boundary_data)

    # Setup level boundary
    model.level_boundary.add(
        Node(11, Point(2.0, 2.0)),
        [
            level_boundary.Static(level=[1.0]),
            level_boundary.Concentration(
                time="2020-01-01 00:00:00", substance=["Cl"], concentration=[34.0]
            ),
        ],
    )
    model.level_boundary.add(
        Node(17, Point(6.0, 1.0)),
        [
            level_boundary.Static(level=[1.5]),
            level_boundary.Concentration(
                time="2020-01-01 00:00:00", substance=["Cl"], concentration=[34.0]
            ),
        ],
    )

    # Setup terminal
    model.terminal.add(Node(14, Point(3.0, -2.0)))

    # Setup edges
    model.edge.add(model.basin[1], model.manning_resistance[2])
    model.edge.add(model.manning_resistance[2], model.basin[3])
    model.edge.add(
        model.basin[3],
        model.tabulated_rating_curve[4],
    )
    model.edge.add(
        model.tabulated_rating_curve[4],
        model.fractional_flow[5],
    )
    model.edge.add(
        model.tabulated_rating_curve[4],
        model.fractional_flow[8],
    )
    model.edge.add(model.fractional_flow[5], model.basin[6])
    model.edge.add(model.basin[6], model.pump[7])
    model.edge.add(model.fractional_flow[8], model.basin[9])
    model.edge.add(model.pump[7], model.basin[9])
    model.edge.add(model.basin[9], model.linear_resistance[10])
    model.edge.add(
        model.level_boundary[11],
        model.linear_resistance[12],
    )
    model.edge.add(
        model.linear_resistance[12],
        model.basin[3],
    )
    model.edge.add(
        model.tabulated_rating_curve[4],
        model.fractional_flow[13],
    )
    model.edge.add(
        model.fractional_flow[13],
        model.terminal[14],
    )
    model.edge.add(
        model.flow_boundary[15],
        model.basin[6],
    )
    model.edge.add(
        model.flow_boundary[16],
        model.basin[1],
    )
    model.edge.add(
        model.linear_resistance[10],
        model.level_boundary[17],
    )

    return model


def basic_arrow_model() -> ribasim.Model:
    model = basic_model()
    model.basin.profile.set_filepath(Path("profile.arrow"))
    model.input_dir = Path("input")
    return model


def basic_transient_model() -> ribasim.Model:
    """Update the basic model with transient forcing"""

    model = basic_model()
    time = pd.date_range(model.starttime, model.endtime)
    day_of_year = time.day_of_year.to_numpy()
    seconds_per_day = 24 * 60 * 60
    evaporation = (
        (-1.0 * np.cos(day_of_year / 365.0 * 2 * np.pi) + 1.0)
        * 0.0025
        / seconds_per_day
    )
    rng = np.random.default_rng(seed=0)
    precipitation = (
        rng.lognormal(mean=-1.0, sigma=1.7, size=time.size) * 0.001 / seconds_per_day
    )

    timeseries = pd.DataFrame(
        data={
            "node_id": 1,
            "time": time,
            "drainage": 0.0,
            "potential_evaporation": evaporation,
            "infiltration": 0.0,
            "precipitation": precipitation,
            "urban_runoff": 0.0,
        }
    )
    df = model.basin.static.df
    assert df is not None
    basin_ids = df["node_id"].to_numpy()
    forcing = (
        pd.concat(
            [timeseries.assign(node_id=id) for id in basin_ids], ignore_index=True
        )
        .sort_values("time")
        .reset_index(drop=True)
    )

    state = pd.DataFrame(
        data={
            "node_id": basin_ids,
            "level": 1.4,
        }
    )
    model.basin.time = forcing  # type: ignore # TODO: Fix implicit typing from pydantic. See TableModel.check_dataframe
    model.basin.state = state  # type: ignore # TODO: Fix implicit typing from pydantic. See TableModel.check_dataframe

    return model


def tabulated_rating_curve_model() -> ribasim.Model:
    """
    Set up a model where the upstream Basin has two TabulatedRatingCurve attached.
    They both flow to the same downstream Basin, but one has a static rating curve,
    and the other one a time-varying rating curve.
    Only the upstream Basin receives a (constant) precipitation.
    """

    # Setup a model:
    model = ribasim.Model(
        starttime="2020-01-01",
        endtime="2021-01-01",
        crs="EPSG:28992",
    )

    # Setup tabulated rating curve:
    model.tabulated_rating_curve.add(
        Node(2, Point(1.0, 1.0)),
        [
            tabulated_rating_curve.Static(
                level=[0.0, 1.0], flow_rate=[0.0, 10 / 86400]
            ),
        ],
    )
    model.tabulated_rating_curve.add(
        Node(3, Point(1.0, -1.0)),
        [
            tabulated_rating_curve.Time(
                time=[
                    # test subsecond precision
                    pd.Timestamp("2020-01-01 00:00:00.000001"),
                    pd.Timestamp("2020-01"),
                    pd.Timestamp("2020-02"),
                    pd.Timestamp("2020-02"),
                    pd.Timestamp("2020-03"),
                    pd.Timestamp("2020-03"),
                ],
                level=[0.0, 1.0, 0.0, 1.1, 0.0, 1.2],
                flow_rate=[0.0, 10 / 86400, 0.0, 10 / 86400, 0.0, 10 / 86400],
            ),
        ],
    )

    # Setup the basins
    node_data: list[TableModel[Any]] = [
        basin.Profile(area=[0.01, 1000.0], level=[0.0, 1.0]),
        basin.State(level=[0.04471158417652035]),
    ]
    basin_geometry_1 = Point(0.0, 0.0)
    model.basin.add(
        Node(1, basin_geometry_1),
        [
            basin.Static(precipitation=[0.002 / 86400]),
            basin.Area(geometry=[basin_geometry_1.buffer(1.0)]),
            *node_data,
        ],
    )
    basin_geometry_2 = Point(2.0, 0.0)
    model.basin.add(
        Node(4, basin_geometry_2),
        [
            basin.Static(precipitation=[0.0]),
            basin.Area(geometry=[basin_geometry_2.buffer(1.0)]),
            *node_data,
        ],
    )
    model.edge.add(
        model.basin[1],
        model.tabulated_rating_curve[2],
    )
    model.edge.add(
        model.basin[1],
        model.tabulated_rating_curve[3],
    )
    model.edge.add(
        model.tabulated_rating_curve[2],
        model.basin[4],
    )
    model.edge.add(
        model.tabulated_rating_curve[3],
        model.basin[4],
    )
    return model


def outlet_model():
    """Set up a basic model with an outlet that encounters various physical constraints."""
    model = ribasim.Model(
        starttime="2020-01-01",
        endtime="2021-01-01",
        crs="EPSG:28992",
    )

    # Set up the basins
    model.basin.add(
        Node(3, Point(2.0, 0.0)),
        [
            basin.Profile(area=[1000.0, 1000.0], level=[0.0, 1.0]),
            basin.State(level=[0.0]),
        ],
    )

    # Set up the level boundary
    model.level_boundary.add(
        Node(1, Point(0.0, 0.0)),
        [
            level_boundary.Time(
                time=[
                    "2020-01-01 00:00:00",
                    "2020-06-01 00:00:00",
                    "2021-01-01 00:00:00",
                ],
                level=[1.0, 3.0, 3.0],
            )
        ],
    )

    # Setup the outlet
    model.outlet.add(
        Node(2, Point(1.0, 0.0)),
        [outlet.Static(flow_rate=[1e-3], min_crest_level=[2.0])],
    )

    # Setup the edges
    model.edge.add(model.level_boundary[1], model.outlet[2])
    model.edge.add(model.outlet[2], model.basin[3])

    return model<|MERGE_RESOLUTION|>--- conflicted
+++ resolved
@@ -39,16 +39,6 @@
         ),
         basin.State(level=[0.04471158417652035]),
         basin.Concentration(
-<<<<<<< HEAD
-            time="2020-01-01 00:00:00", substance=["Cl"], concentration=[0.0]
-        ),
-        basin.BoundaryConcentration(
-            time="2020-01-01 00:00:00",
-            substance=["Cl"],
-            drainage_concentration=[0.0],
-            precipitation_concentration=[0.0],
-            urban_runoff_concentration=[0.0],
-=======
             time="2020-01-01 00:00:00",
             substance=["Cl"],
             drainage=[0.0],
@@ -57,7 +47,6 @@
         basin.ConcentrationState(substance=["Cl"], concentration=[0.0]),
         basin.ConcentrationExternal(
             time="2020-01-01 00:00:00", substance=["Cl"], concentration=[0.0]
->>>>>>> de935b95
         ),
     ]
     node_ids = [1, 3, 6, 9]
@@ -129,11 +118,7 @@
     model.pump.add(Node(7, Point(4.0, 1.0)), [pump.Static(flow_rate=[0.5 / 3600])])
 
     # Setup flow boundary
-<<<<<<< HEAD
-    flow_boundary_data = [
-=======
     flow_boundary_data: Sequence[TableModel[Any]] = [
->>>>>>> de935b95
         flow_boundary.Static(flow_rate=[1e-4]),
         flow_boundary.Concentration(
             time="2020-01-01 00:00:00", substance=["Tracer"], concentration=[1.0]
