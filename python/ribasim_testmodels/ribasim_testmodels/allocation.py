from typing import Any

import numpy as np
import pandas as pd
from ribasim.config import Allocation, Node, Solver
from ribasim.input_base import TableModel
from ribasim.model import Model
from ribasim.nodes import (
    basin,
    discrete_control,
    flow_boundary,
    fractional_flow,
    level_demand,
    linear_resistance,
    outlet,
    pump,
    tabulated_rating_curve,
    user_demand,
)
from shapely.geometry import Point


def user_demand_model() -> Model:
    """Create a UserDemand test model with static and dynamic UserDemand on the same basin."""

    model = Model(
        starttime="2020-01-01 00:00:00",
        endtime="2021-01-01 00:00:00",
        solver=Solver(algorithm="Tsit5"),
    )

    model.basin.add(
        Node(1, Point(0, 0)),
        [basin.Profile(area=1000.0, level=[0.0, 1.0]), basin.State(level=[1.0])],
    )
    model.user_demand.add(
        Node(2, Point(1, 0.5)),
        [
            user_demand.Static(
                demand=[1e-4], return_factor=0.9, min_level=0.9, priority=1
            )
        ],
    )
    model.user_demand.add(
        Node(3, Point(1, -0.5)),
        [
            user_demand.Time(
                time=[
                    "2020-06-01 00:00:00",
                    "2020-06-01 01:00:00",
                    "2020-07-01 00:00:00",
                    "2020-07-01 01:00:00",
                ],
                demand=[0.0, 3e-4, 3e-4, 0.0],
                return_factor=0.4,
                min_level=0.5,
                priority=1,
            )
        ],
    )
    model.terminal.add(Node(4, Point(2, 0)))

    model.edge.add(model.basin[1], model.user_demand[2], "flow")
    model.edge.add(model.basin[1], model.user_demand[3], "flow")
    model.edge.add(model.user_demand[2], model.terminal[4], "flow")
    model.edge.add(model.user_demand[3], model.terminal[4], "flow")

    return model


def subnetwork_model() -> Model:
    """Create a UserDemand testmodel representing a subnetwork.
    This model is merged into main_network_with_subnetworks_model.
    """

    model = Model(
        starttime="2020-01-01 00:00:00",
        endtime="2020-04-01 00:00:00",
        allocation=Allocation(use_allocation=True, timestep=86400),
    )

    basin_data: list[TableModel[Any]] = [
        basin.Profile(area=100000.0, level=[0.0, 1.0]),
        basin.State(level=[10.0]),
    ]
    outlet_data: list[TableModel[Any]] = [
        outlet.Static(flow_rate=[3.0], max_flow_rate=3.0)
    ]

    model.flow_boundary.add(
        Node(1, Point(3, 1), subnetwork_id=2),
        [
            flow_boundary.Time(
                time=pd.date_range(start="2020-01", end="2020-05", freq="MS"),
                flow_rate=np.arange(10, 0, -2),
            )
        ],
    )
    model.basin.add(Node(2, Point(2, 1), subnetwork_id=2), basin_data)
    model.outlet.add(Node(3, Point(1, 1), subnetwork_id=2), outlet_data)
    model.terminal.add(Node(4, Point(0, 1), subnetwork_id=2))
    model.pump.add(
        Node(5, Point(2, 2), subnetwork_id=2),
        [pump.Static(flow_rate=[4.0], max_flow_rate=4.0)],
    )
    model.basin.add(Node(6, Point(2, 3), subnetwork_id=2), basin_data)
    model.outlet.add(Node(7, Point(1, 3), subnetwork_id=2), outlet_data)
    model.basin.add(Node(8, Point(0, 3), subnetwork_id=2), basin_data)
    model.terminal.add(Node(9, Point(2, 5), subnetwork_id=2))
    model.user_demand.add(
        Node(10, Point(2, 0), subnetwork_id=2),
        [
            user_demand.Static(
                demand=[4.0], return_factor=0.9, min_level=0.9, priority=2
            )
        ],
    )
    model.user_demand.add(
        Node(11, Point(3, 3), subnetwork_id=2),
        [
            user_demand.Static(
                demand=[5.0], return_factor=0.9, min_level=0.9, priority=1
            )
        ],
    )
    model.user_demand.add(
        Node(12, Point(0, 4), subnetwork_id=2),
        [
            user_demand.Static(
                demand=[3.0], return_factor=0.9, min_level=0.9, priority=2
            )
        ],
    )
    model.outlet.add(Node(13, Point(2, 4), subnetwork_id=2), outlet_data)

    model.edge.add(model.flow_boundary[1], model.basin[2], "flow", subnetwork_id=2)
    model.edge.add(model.basin[2], model.outlet[3], "flow")
    model.edge.add(model.outlet[3], model.terminal[4], "flow")
    model.edge.add(model.basin[2], model.user_demand[10], "flow")
    model.edge.add(model.basin[2], model.pump[5], "flow")
    model.edge.add(model.pump[5], model.basin[6], "flow")
    model.edge.add(model.basin[6], model.outlet[7], "flow")
    model.edge.add(model.outlet[7], model.basin[8], "flow")
    model.edge.add(model.basin[6], model.user_demand[11], "flow")
    model.edge.add(model.basin[8], model.user_demand[12], "flow")
    model.edge.add(model.basin[6], model.outlet[13], "flow")
    model.edge.add(model.outlet[13], model.terminal[9], "flow")
    model.edge.add(model.user_demand[10], model.basin[2], "flow")
    model.edge.add(model.user_demand[11], model.basin[6], "flow")
    model.edge.add(model.user_demand[12], model.basin[8], "flow")

    return model


def looped_subnetwork_model() -> Model:
    """Create a UserDemand testmodel representing a subnetwork containing a loop in the topology.
    This model is merged into main_network_with_subnetworks_model.
    """

    model = Model(
        starttime="2020-01-01 00:00:00",
        endtime="2021-01-01 00:00:00",
        allocation=Allocation(use_allocation=True, timestep=86400),
    )

    basin_data: list[TableModel[Any]] = [
        basin.Profile(area=1000.0, level=[0.0, 1.0]),
        basin.State(level=[1.0]),
    ]
    tabulated_rating_curve_data = tabulated_rating_curve.Static(
        level=[0.0, 1.0], flow_rate=[0.0, 2.0]
    )
    outlet_data = outlet.Static(flow_rate=[3e-3], max_flow_rate=3.0)

    model.user_demand.add(
        Node(1, Point(0, 0), subnetwork_id=2),
        [
            user_demand.Static(
                demand=[1e-3], return_factor=0.9, min_level=0.9, priority=2
            )
        ],
    )
    model.basin.add(Node(2, Point(0, 1), subnetwork_id=2), basin_data)
    model.outlet.add(Node(3, Point(-1, 1), subnetwork_id=2), [outlet_data])
    model.terminal.add(Node(4, Point(-2, 1), subnetwork_id=2))
    model.flow_boundary.add(
        Node(5, Point(2, 1), subnetwork_id=2),
        [flow_boundary.Static(flow_rate=[4.5e-3])],
    )
    model.pump.add(
        Node(6, Point(0, 2), subnetwork_id=2),
        [pump.Static(flow_rate=[4e-3], max_flow_rate=4e-3)],
    )
    model.basin.add(Node(7, Point(-2, 3), subnetwork_id=2), basin_data)
    model.outlet.add(Node(8, Point(-1, 3), subnetwork_id=2), [outlet_data])
    model.basin.add(Node(9, Point(0, 3), subnetwork_id=2), basin_data)
    model.outlet.add(Node(10, Point(1, 3), subnetwork_id=2), [outlet_data])
    model.basin.add(Node(11, Point(2, 3), subnetwork_id=2), basin_data)
    model.user_demand.add(
        Node(12, Point(-2, 4), subnetwork_id=2),
        [
            user_demand.Static(
                demand=[1e-3], return_factor=0.9, min_level=0.9, priority=1
            )
        ],
    )
    model.tabulated_rating_curve.add(
        Node(13, Point(0, 4), subnetwork_id=2), [tabulated_rating_curve_data]
    )
    model.tabulated_rating_curve.add(
        Node(14, Point(2, 4), subnetwork_id=2), [tabulated_rating_curve_data]
    )
    model.basin.add(Node(15, Point(0, 5), subnetwork_id=2), basin_data)
    model.pump.add(
        Node(16, Point(1, 5), subnetwork_id=2),
        [pump.Static(flow_rate=[4e-3], max_flow_rate=4e-3)],
    )
    model.basin.add(Node(17, Point(2, 5), subnetwork_id=2), basin_data)
    model.user_demand.add(
        Node(18, Point(-1, 6), subnetwork_id=2),
        [
            user_demand.Static(
                demand=[1e-3], return_factor=0.9, min_level=0.9, priority=3
            )
        ],
    )
    model.tabulated_rating_curve.add(
        Node(19, Point(0, 6), subnetwork_id=2), [tabulated_rating_curve_data]
    )
    model.user_demand.add(
        Node(20, Point(2, 6), subnetwork_id=2),
        [
            user_demand.Static(
                demand=[1e-3], return_factor=0.9, min_level=0.9, priority=3
            )
        ],
    )
    model.basin.add(Node(21, Point(0, 7), subnetwork_id=2), basin_data)
    model.outlet.add(Node(22, Point(0, 8), subnetwork_id=2), [outlet_data])
    model.terminal.add(Node(23, Point(0, 9), subnetwork_id=2))
    model.user_demand.add(
        Node(24, Point(3, 3), subnetwork_id=2),
        [
            user_demand.Static(
                demand=[1e-3], return_factor=0.9, min_level=0.9, priority=2
            )
        ],
    )

    model.edge.add(model.flow_boundary[5], model.basin[2], "flow", subnetwork_id=2)
    model.edge.add(model.basin[2], model.outlet[3], "flow")
    model.edge.add(model.outlet[3], model.terminal[4], "flow")
    model.edge.add(model.basin[2], model.user_demand[1], "flow")
    model.edge.add(model.basin[2], model.pump[6], "flow")
    model.edge.add(model.pump[6], model.basin[9], "flow")
    model.edge.add(model.basin[9], model.outlet[8], "flow")
    model.edge.add(model.outlet[8], model.basin[7], "flow")
    model.edge.add(model.basin[7], model.user_demand[12], "flow")
    model.edge.add(model.basin[9], model.tabulated_rating_curve[13], "flow")
    model.edge.add(model.tabulated_rating_curve[13], model.basin[15], "flow")
    model.edge.add(model.basin[15], model.pump[16], "flow")
    model.edge.add(model.pump[16], model.basin[17], "flow")
    model.edge.add(model.basin[17], model.user_demand[20], "flow")
    model.edge.add(model.basin[15], model.tabulated_rating_curve[19], "flow")
    model.edge.add(model.tabulated_rating_curve[19], model.basin[21], "flow")
    model.edge.add(model.basin[15], model.user_demand[18], "flow")
    model.edge.add(model.user_demand[18], model.basin[21], "flow")
    model.edge.add(model.basin[21], model.outlet[22], "flow")
    model.edge.add(model.outlet[22], model.terminal[23], "flow")
    model.edge.add(model.basin[9], model.outlet[10], "flow")
    model.edge.add(model.outlet[10], model.basin[11], "flow")
    model.edge.add(model.basin[11], model.tabulated_rating_curve[14], "flow")
    model.edge.add(model.tabulated_rating_curve[14], model.basin[17], "flow")
    model.edge.add(model.user_demand[1], model.basin[2], "flow")
    model.edge.add(model.user_demand[12], model.basin[7], "flow")
    model.edge.add(model.user_demand[20], model.basin[17], "flow")
    model.edge.add(model.basin[11], model.user_demand[24], "flow")
    model.edge.add(model.user_demand[24], model.basin[11], "flow")

    return model


def minimal_subnetwork_model() -> Model:
    """Create a subnetwork that is minimal with non-trivial allocation."""

    model = Model(
        starttime="2020-01-01 00:00:00",
        endtime="2021-01-01 00:00:00",
        allocation=Allocation(use_allocation=True, timestep=86400),
    )

    basin_data: list[TableModel[Any]] = [
        basin.Profile(area=1000.0, level=[0.0, 1.0]),
        basin.State(level=[1.0]),
    ]

    model.flow_boundary.add(
        Node(1, Point(0, 0), subnetwork_id=2),
        [flow_boundary.Static(flow_rate=[2.0e-3])],
    )
    model.basin.add(Node(2, Point(0, 1), subnetwork_id=2), basin_data)
    model.pump.add(
        Node(3, Point(0, 2), subnetwork_id=2),
        [pump.Static(flow_rate=[4e-3], max_flow_rate=4e-3)],
    )
    model.basin.add(Node(4, Point(0, 3), subnetwork_id=2), basin_data)
    model.user_demand.add(
        Node(5, Point(-1, 4), subnetwork_id=2),
        [
            user_demand.Static(
                demand=[1e-3], return_factor=0.9, min_level=0.9, priority=1
            )
        ],
    )
    model.user_demand.add(
        Node(6, Point(1, 4), subnetwork_id=2),
        [
            user_demand.Time(
                time=["2020-01-01 00:00:00", "2021-01-01 00:00:00"],
                demand=[1e-3, 2e-3],
                return_factor=0.9,
                min_level=0.9,
                priority=1,
            )
        ],
    )

    model.edge.add(model.flow_boundary[1], model.basin[2], "flow", subnetwork_id=2)
    model.edge.add(model.basin[2], model.pump[3], "flow")
    model.edge.add(model.pump[3], model.basin[4], "flow")
    model.edge.add(model.basin[4], model.user_demand[5], "flow")
    model.edge.add(model.basin[4], model.user_demand[6], "flow")
    model.edge.add(model.user_demand[5], model.basin[4], "flow")
    model.edge.add(model.user_demand[6], model.basin[4], "flow")

    return model


def fractional_flow_subnetwork_model() -> Model:
    """Create a small subnetwork that contains fractional flow nodes.
    This model is merged into main_network_with_subnetworks_model.
    """

    model = Model(
        starttime="2020-01-01 00:00:00",
        endtime="2021-01-01 00:00:00",
        allocation=Allocation(use_allocation=True, timestep=86400),
    )

    basin_data: list[TableModel[Any]] = [
        basin.Profile(area=1000.0, level=[0.0, 1.0]),
        basin.State(level=[1.0]),
    ]

    model.flow_boundary.add(
        Node(1, Point(0, 0), subnetwork_id=2),
        [
            flow_boundary.Time(
                time=["2020-01-01 00:00:00", "2021-01-01 00:00:00"],
                flow_rate=[2.0e-3, 4.0e-3],
            )
        ],
    )
    model.basin.add(Node(2, Point(0, 1), subnetwork_id=2), basin_data)
    model.tabulated_rating_curve.add(
        Node(3, Point(0, 2), subnetwork_id=2),
        [tabulated_rating_curve.Static(level=[0.0, 1.0], flow_rate=[0.0, 1e-4])],
    )
    model.fractional_flow.add(
        Node(4, Point(-1, 3), subnetwork_id=2),
        [fractional_flow.Static(fraction=[0.25, 0.75], control_state=["A", "B"])],
    )
    model.basin.add(Node(5, Point(-2, 4), subnetwork_id=2), basin_data)
    model.user_demand.add(
        Node(6, Point(-3, 5), subnetwork_id=2),
        [
            user_demand.Static(
                demand=[1e-3], return_factor=0.9, min_level=0.9, priority=1
            )
        ],
    )
    model.fractional_flow.add(
        Node(7, Point(1, 3), subnetwork_id=2),
        [fractional_flow.Static(fraction=[0.75, 0.25], control_state=["A", "B"])],
    )
    model.basin.add(Node(8, Point(2, 4), subnetwork_id=2), basin_data)
    model.user_demand.add(
        Node(9, Point(3, 5), subnetwork_id=2),
        [
            user_demand.Time(
                time=["2020-01-01 00:00:00", "2021-01-01 00:00:00"],
                demand=[1e-3, 2e-3],
                return_factor=0.9,
                min_level=0.9,
                priority=1,
            )
        ],
    )
    model.discrete_control.add(
        Node(10, Point(-1, 2), subnetwork_id=2),
        [
            discrete_control.Condition(
                listen_node_type="FlowBoundary",
                listen_node_id=[1],
                variable="flow_rate",
                greater_than=3e-3,
            ),
            discrete_control.Logic(truth_state=["F", "T"], control_state=["A", "B"]),
        ],
    )

    model.edge.add(model.flow_boundary[1], model.basin[2], "flow", subnetwork_id=2)
    model.edge.add(model.basin[2], model.tabulated_rating_curve[3], "flow")
    model.edge.add(model.tabulated_rating_curve[3], model.fractional_flow[4], "flow")
    model.edge.add(model.fractional_flow[4], model.basin[5], "flow")
    model.edge.add(model.basin[5], model.user_demand[6], "flow")
    model.edge.add(model.user_demand[6], model.basin[5], "flow")
    model.edge.add(model.tabulated_rating_curve[3], model.fractional_flow[7], "flow")
    model.edge.add(model.fractional_flow[7], model.basin[8], "flow")
    model.edge.add(model.basin[8], model.user_demand[9], "flow")
    model.edge.add(model.user_demand[9], model.basin[8], "flow")
    model.edge.add(model.discrete_control[10], model.fractional_flow[4], "control")
    model.edge.add(model.discrete_control[10], model.fractional_flow[7], "control")

    return model


def allocation_example_model() -> Model:
    """Generate a model that is used as an example of allocation in the docs."""

    model = Model(
        starttime="2020-01-01 00:00:00",
        endtime="2020-01-20 00:00:00",
        allocation=Allocation(use_allocation=True, timestep=86400),
    )

    basin_data: list[TableModel[Any]] = [
        basin.Profile(area=300_000.0, level=[0.0, 1.0]),
        basin.State(level=[1.0]),
    ]

    model.flow_boundary.add(
        Node(1, Point(0, 0), subnetwork_id=2), [flow_boundary.Static(flow_rate=[2.0])]
    )
    model.basin.add(Node(2, Point(1, 0), subnetwork_id=2), basin_data)
    model.user_demand.add(
        Node(3, Point(1, 1), subnetwork_id=2),
        [
            user_demand.Static(
                demand=[1.5], return_factor=0.0, min_level=-1.0, priority=1
            )
        ],
    )
    model.linear_resistance.add(
        Node(4, Point(2, 0), subnetwork_id=2),
        [linear_resistance.Static(resistance=[0.06])],
    )
    model.basin.add(Node(5, Point(3, 0), subnetwork_id=2), basin_data)
    model.user_demand.add(
        Node(6, Point(3, 1), subnetwork_id=2),
        [
            user_demand.Static(
                demand=[1.0], return_factor=0.0, min_level=-1.0, priority=3
            )
        ],
    )
    model.tabulated_rating_curve.add(
        Node(7, Point(4, 0), subnetwork_id=2),
        [
            tabulated_rating_curve.Static(
                level=[0.0, 0.5, 1.0], flow_rate=[0.0, 0.0, 2.0]
            )
        ],
    )
    model.fractional_flow.add(
        Node(8, Point(4.5, 0), subnetwork_id=2),
        [
            fractional_flow.Static(
                fraction=[0.6, 0.9], control_state=["divert", "close"]
            )
        ],
    )
    model.fractional_flow.add(
        Node(9, Point(4.5, 0.5), subnetwork_id=2),
        [
            fractional_flow.Static(
                fraction=[0.4, 0.1], control_state=["divert", "close"]
            )
        ],
    )
    model.terminal.add(Node(10, Point(5, 0), subnetwork_id=2))
    model.discrete_control.add(
        Node(11, Point(4.5, 0.25), subnetwork_id=2),
        [
            discrete_control.Condition(
                listen_node_type="Basin",
                listen_node_id=[5],
                variable="level",
                greater_than=0.52,
            ),
            discrete_control.Logic(
                truth_state=["T", "F"], control_state=["divert", "close"]
            ),
        ],
    )
    model.basin.add(Node(12, Point(4.5, 1), subnetwork_id=2), basin_data)
    model.user_demand.add(
        Node(13, Point(5, 1), subnetwork_id=2),
        [
            user_demand.Time(
                time=2 * ["2020-01-01 00:00:00", "2020-01-20 00:00:00"],
                demand=[0.0, 1.0, 1.2, 1.2],
                return_factor=0.0,
                min_level=-1.0,
                priority=[1, 1, 2, 2],
            )
        ],
    )

    model.edge.add(model.flow_boundary[1], model.basin[2], "flow", subnetwork_id=2)
    model.edge.add(model.basin[2], model.user_demand[3], "flow")
    model.edge.add(model.basin[2], model.linear_resistance[4], "flow")
    model.edge.add(model.linear_resistance[4], model.basin[5], "flow")
    model.edge.add(model.basin[5], model.user_demand[6], "flow")
    model.edge.add(model.basin[5], model.tabulated_rating_curve[7], "flow")
    model.edge.add(model.tabulated_rating_curve[7], model.fractional_flow[8], "flow")
    model.edge.add(model.user_demand[3], model.basin[2], "flow")
    model.edge.add(model.user_demand[6], model.basin[5], "flow")
    model.edge.add(model.tabulated_rating_curve[7], model.fractional_flow[9], "flow")
    model.edge.add(model.fractional_flow[8], model.terminal[10], "flow")
    model.edge.add(model.fractional_flow[9], model.basin[12], "flow")
    model.edge.add(model.basin[12], model.user_demand[13], "flow")
    model.edge.add(model.user_demand[13], model.terminal[10], "flow")
    model.edge.add(model.discrete_control[11], model.fractional_flow[8], "control")
    model.edge.add(model.discrete_control[11], model.fractional_flow[9], "control")

    return model


def main_network_with_subnetworks_model() -> Model:
    """Generate a model which consists of a main network and multiple connected subnetworks."""

    model = Model(
        starttime="2020-01-01 00:00:00",
        endtime="2020-03-01 00:00:00",
        allocation=Allocation(use_allocation=True, timestep=86400),
    )

    basin_data: list[TableModel[Any]] = [
        basin.Profile(area=1000.0, level=[0.0, 1.0]),
        basin.State(level=[1.0]),
    ]
    large_basin_data: list[TableModel[Any]] = [
        basin.Profile(area=100000.0, level=[0.0, 1.0]),
        basin.State(level=[10.0]),
    ]

    model.flow_boundary.add(
        Node(1, Point(0, -1), subnetwork_id=1), [flow_boundary.Static(flow_rate=[1.0])]
    )
    model.basin.add(Node(2, Point(3, 1), subnetwork_id=1), basin_data)
    model.linear_resistance.add(
        Node(3, Point(6, -1), subnetwork_id=1),
        [linear_resistance.Static(resistance=[0.001])],
    )
    model.basin.add(Node(4, Point(9, 1), subnetwork_id=1), basin_data)
    model.linear_resistance.add(
        Node(5, Point(12, -1), subnetwork_id=1),
        [linear_resistance.Static(resistance=[0.001])],
    )
    model.basin.add(Node(6, Point(15, 1), subnetwork_id=1), basin_data)
    model.linear_resistance.add(
        Node(7, Point(18, -1), subnetwork_id=1),
        [linear_resistance.Static(resistance=[0.001])],
    )
    model.basin.add(Node(8, Point(21, 1), subnetwork_id=1), basin_data)
    model.linear_resistance.add(
        Node(9, Point(24, -1), subnetwork_id=1),
        [linear_resistance.Static(resistance=[0.001])],
    )
    model.basin.add(Node(10, Point(27, 1), subnetwork_id=1), basin_data)
    model.pump.add(
        Node(11, Point(3, 4), subnetwork_id=3),
        [pump.Static(flow_rate=[1e-3], max_flow_rate=1.0)],
    )
    model.basin.add(Node(12, Point(2, 4), subnetwork_id=3), large_basin_data)
    model.outlet.add(
        Node(13, Point(1, 4), subnetwork_id=3),
        [outlet.Static(flow_rate=[3.0], max_flow_rate=3.0)],
    )
    model.terminal.add(Node(14, Point(0, 4), subnetwork_id=3))
    model.pump.add(
        Node(15, Point(2, 5), subnetwork_id=3),
        [pump.Static(flow_rate=[4.0], max_flow_rate=4.0)],
    )
    model.basin.add(Node(16, Point(2, 6), subnetwork_id=3), large_basin_data)
    model.outlet.add(
        Node(17, Point(1, 6), subnetwork_id=3),
        [outlet.Static(flow_rate=[3.0], max_flow_rate=3.0)],
    )
    model.basin.add(Node(18, Point(0, 6), subnetwork_id=3), large_basin_data)
    model.terminal.add(Node(19, Point(2, 8), subnetwork_id=3))
    model.user_demand.add(
        Node(20, Point(2, 3), subnetwork_id=3),
        [
            user_demand.Static(
                demand=[4.0], return_factor=0.9, min_level=0.9, priority=2
            )
        ],
    )
    model.user_demand.add(
        Node(21, Point(3, 6), subnetwork_id=3),
        [
            user_demand.Static(
                demand=[5.0], return_factor=0.9, min_level=0.9, priority=1
            )
        ],
    )
    model.user_demand.add(
        Node(22, Point(0, 7), subnetwork_id=3),
        [
            user_demand.Static(
                demand=[3.0], return_factor=0.9, min_level=0.9, priority=2
            )
        ],
    )
    model.outlet.add(
        Node(23, Point(2, 7), subnetwork_id=3),
        [outlet.Static(flow_rate=[3.0], max_flow_rate=3.0)],
    )
    model.pump.add(
        Node(24, Point(14, 3), subnetwork_id=5),
        [pump.Static(flow_rate=[1e-3], max_flow_rate=1.0)],
    )
    model.basin.add(Node(25, Point(14, 4), subnetwork_id=5), basin_data)
    model.tabulated_rating_curve.add(
        Node(26, Point(14, 5), subnetwork_id=5),
        [tabulated_rating_curve.Static(level=[0.0, 1.0], flow_rate=[0.0, 1e-4])],
    )
    model.fractional_flow.add(
        Node(27, Point(13, 6), subnetwork_id=5),
        [fractional_flow.Static(fraction=[0.25, 0.75], control_state=["A", "B"])],
    )
    model.basin.add(Node(28, Point(12, 7), subnetwork_id=5), basin_data)
    model.user_demand.add(
        Node(29, Point(11, 8), subnetwork_id=5),
        [
            user_demand.Static(
                demand=[1e-3], return_factor=0.9, min_level=0.9, priority=1
            )
        ],
    )
    model.fractional_flow.add(
        Node(30, Point(15, 6), subnetwork_id=5),
        [fractional_flow.Static(fraction=[0.75, 0.25], control_state=["A", "B"])],
    )
    model.basin.add(Node(31, Point(16, 7), subnetwork_id=5), basin_data)
    model.user_demand.add(
        Node(32, Point(17, 8), subnetwork_id=5),
        [
            user_demand.Time(
                time=["2020-01-01 00:00:00", "2021-01-01 00:00:00"],
                demand=[1e-3, 2e-3],
                return_factor=0.9,
                min_level=0.9,
                priority=1,
            )
        ],
    )
    model.discrete_control.add(
        Node(33, Point(13, 5), subnetwork_id=5),
        [
            discrete_control.Condition(
                listen_node_type="Basin",
                listen_node_id=[25],
                variable="level",
                greater_than=0.003,
            ),
            discrete_control.Logic(truth_state=["F", "T"], control_state=["A", "B"]),
        ],
    )
    model.user_demand.add(
        Node(34, Point(26, 3), subnetwork_id=7),
        [
            user_demand.Static(
                demand=[1e-3], return_factor=0.9, min_level=0.9, priority=2
            )
        ],
    )
    model.basin.add(Node(35, Point(26, 4), subnetwork_id=7), basin_data)
    model.outlet.add(
        Node(36, Point(25, 4), subnetwork_id=7),
        [outlet.Static(flow_rate=[0.003], max_flow_rate=3.0)],
    )
    model.terminal.add(Node(37, Point(24, 4), subnetwork_id=7))
    model.pump.add(
        Node(38, Point(28, 4), subnetwork_id=7),
        [pump.Static(flow_rate=[1e-3], max_flow_rate=1.0)],
    )
    model.pump.add(
        Node(39, Point(26, 5), subnetwork_id=7),
        [pump.Static(flow_rate=[4e-3], max_flow_rate=0.004)],
    )
    model.basin.add(Node(40, Point(24, 6), subnetwork_id=7), basin_data)
    model.outlet.add(
        Node(41, Point(25, 6), subnetwork_id=7),
        [outlet.Static(flow_rate=[0.003], max_flow_rate=3.0)],
    )
    model.basin.add(Node(42, Point(26, 6), subnetwork_id=7), basin_data)
    model.outlet.add(
        Node(43, Point(27, 6), subnetwork_id=7),
        [outlet.Static(flow_rate=[0.003], max_flow_rate=3.0)],
    )
    model.basin.add(Node(44, Point(28, 6), subnetwork_id=7), basin_data)
    model.user_demand.add(
        Node(45, Point(24, 7), subnetwork_id=7),
        [
            user_demand.Static(
                demand=[1e-3], return_factor=0.9, min_level=0.9, priority=1
            )
        ],
    )
    model.tabulated_rating_curve.add(
        Node(46, Point(26, 7), subnetwork_id=7),
        [tabulated_rating_curve.Static(level=[0.0, 1.0], flow_rate=[0.0, 2.0])],
    )
    model.tabulated_rating_curve.add(
        Node(47, Point(28, 7), subnetwork_id=7),
        [tabulated_rating_curve.Static(level=[0.0, 1.0], flow_rate=[0.0, 2.0])],
    )
    model.basin.add(Node(48, Point(26, 8), subnetwork_id=7), basin_data)
    model.pump.add(
        Node(49, Point(27, 8), subnetwork_id=7),
        [pump.Static(flow_rate=[4e-3], max_flow_rate=0.004)],
    )
<<<<<<< HEAD

    return model


def level_demand_model():
    """Generate a small model which contains a level demand."""

    # Set up the nodes:
    xy = np.array(
=======
    model.basin.add(Node(50, Point(28, 8), subnetwork_id=7), basin_data)
    model.user_demand.add(
        Node(51, Point(25, 9), subnetwork_id=7),
>>>>>>> 006ff906
        [
            user_demand.Static(
                demand=[1e-3], return_factor=0.9, min_level=0.9, priority=3
            )
        ],
    )
    model.tabulated_rating_curve.add(
        Node(52, Point(26, 9), subnetwork_id=7),
        [tabulated_rating_curve.Static(level=[0.0, 1.0], flow_rate=[0.0, 2.0])],
    )
    model.user_demand.add(
        Node(53, Point(28, 9), subnetwork_id=7),
        [
            user_demand.Static(
                demand=[1e-3], return_factor=0.9, min_level=0.9, priority=3
            )
        ],
    )
    model.basin.add(Node(54, Point(26, 10), subnetwork_id=7), basin_data)
    model.outlet.add(
        Node(55, Point(26, 11), subnetwork_id=7),
        [outlet.Static(flow_rate=[0.003], max_flow_rate=3.0)],
    )
    model.terminal.add(Node(56, Point(26, 12), subnetwork_id=7))
    model.user_demand.add(
        Node(57, Point(29, 6), subnetwork_id=7),
        [
            user_demand.Static(
                demand=[1e-3], return_factor=0.9, min_level=0.9, priority=2
            )
        ],
    )

    model.edge.add(model.flow_boundary[1], model.basin[2], "flow", subnetwork_id=1)
    model.edge.add(model.basin[2], model.linear_resistance[3], "flow")
    model.edge.add(model.linear_resistance[3], model.basin[4], "flow")
    model.edge.add(model.basin[4], model.linear_resistance[5], "flow")
    model.edge.add(model.linear_resistance[5], model.basin[6], "flow")
    model.edge.add(model.basin[6], model.linear_resistance[7], "flow")
    model.edge.add(model.linear_resistance[7], model.basin[8], "flow")
    model.edge.add(model.basin[8], model.linear_resistance[9], "flow")
    model.edge.add(model.linear_resistance[9], model.basin[10], "flow")
    model.edge.add(model.pump[11], model.basin[12], "flow")
    model.edge.add(model.basin[12], model.outlet[13], "flow")
    model.edge.add(model.outlet[13], model.terminal[14], "flow")
    model.edge.add(model.basin[12], model.user_demand[20], "flow")
    model.edge.add(model.basin[12], model.pump[15], "flow")
    model.edge.add(model.pump[15], model.basin[16], "flow")
    model.edge.add(model.basin[16], model.outlet[17], "flow")
    model.edge.add(model.outlet[17], model.basin[18], "flow")
    model.edge.add(model.basin[16], model.user_demand[21], "flow")
    model.edge.add(model.basin[18], model.user_demand[22], "flow")
    model.edge.add(model.basin[16], model.outlet[23], "flow")
    model.edge.add(model.outlet[23], model.terminal[19], "flow")
    model.edge.add(model.user_demand[20], model.basin[12], "flow")
    model.edge.add(model.user_demand[21], model.basin[16], "flow")
    model.edge.add(model.user_demand[22], model.basin[18], "flow")
    model.edge.add(model.pump[24], model.basin[25], "flow")
    model.edge.add(model.basin[25], model.tabulated_rating_curve[26], "flow")
    model.edge.add(model.tabulated_rating_curve[26], model.fractional_flow[27], "flow")
    model.edge.add(model.fractional_flow[27], model.basin[28], "flow")
    model.edge.add(model.basin[28], model.user_demand[29], "flow")
    model.edge.add(model.user_demand[29], model.basin[28], "flow")
    model.edge.add(model.tabulated_rating_curve[26], model.fractional_flow[30], "flow")
    model.edge.add(model.fractional_flow[30], model.basin[31], "flow")
    model.edge.add(model.basin[31], model.user_demand[32], "flow")
    model.edge.add(model.user_demand[32], model.basin[31], "flow")
    model.edge.add(model.discrete_control[33], model.fractional_flow[27], "control")
    model.edge.add(model.discrete_control[33], model.fractional_flow[30], "control")
    model.edge.add(model.pump[38], model.basin[35], "flow")
    model.edge.add(model.basin[35], model.outlet[36], "flow")
    model.edge.add(model.outlet[36], model.terminal[37], "flow")
    model.edge.add(model.basin[35], model.user_demand[34], "flow")
    model.edge.add(model.basin[35], model.pump[39], "flow")
    model.edge.add(model.pump[39], model.basin[42], "flow")
    model.edge.add(model.basin[42], model.outlet[41], "flow")
    model.edge.add(model.outlet[41], model.basin[40], "flow")
    model.edge.add(model.basin[40], model.user_demand[45], "flow")
    model.edge.add(model.basin[42], model.tabulated_rating_curve[46], "flow")
    model.edge.add(model.tabulated_rating_curve[46], model.basin[48], "flow")
    model.edge.add(model.basin[48], model.pump[49], "flow")
    model.edge.add(model.pump[49], model.basin[50], "flow")
    model.edge.add(model.basin[50], model.user_demand[53], "flow")
    model.edge.add(model.basin[48], model.tabulated_rating_curve[52], "flow")
    model.edge.add(model.tabulated_rating_curve[52], model.basin[54], "flow")
    model.edge.add(model.basin[48], model.user_demand[51], "flow")
    model.edge.add(model.user_demand[51], model.basin[54], "flow")
    model.edge.add(model.basin[54], model.outlet[55], "flow")
    model.edge.add(model.outlet[55], model.terminal[56], "flow")
    model.edge.add(model.basin[42], model.outlet[43], "flow")
    model.edge.add(model.outlet[43], model.basin[44], "flow")
    model.edge.add(model.basin[44], model.tabulated_rating_curve[47], "flow")
    model.edge.add(model.tabulated_rating_curve[47], model.basin[50], "flow")
    model.edge.add(model.user_demand[34], model.basin[35], "flow")
    model.edge.add(model.user_demand[45], model.basin[40], "flow")
    model.edge.add(model.user_demand[53], model.basin[50], "flow")
    model.edge.add(model.basin[44], model.user_demand[57], "flow")
    model.edge.add(model.user_demand[57], model.basin[44], "flow")
    model.edge.add(model.basin[2], model.pump[11], "flow", subnetwork_id=3)
    model.edge.add(model.basin[6], model.pump[24], "flow", subnetwork_id=5)
    model.edge.add(model.basin[10], model.pump[38], "flow", subnetwork_id=7)

    return model


def level_demand_model() -> Model:
    model = Model(
        starttime="2020-01-01 00:00:00",
        endtime="2020-02-01 00:00:00",
        allocation=Allocation(use_allocation=True, timestep=1e5),
    )
    model.flow_boundary.add(
        Node(1, Point(0, 0), subnetwork_id=2), [flow_boundary.Static(flow_rate=[1e-3])]
    )
    model.basin.add(
        Node(2, Point(1, 0), subnetwork_id=2),
        [
            basin.Profile(area=1000.0, level=[0.0, 1.0]),
            basin.Time(
                time=["2020-01-01 00:00:00", "2020-01-16 00:00:00"],
                precipitation=[1e-6, 0.0],
            ),
            basin.State(level=[0.5]),
        ],
    )
    model.user_demand.add(
        Node(3, Point(2, 0), subnetwork_id=2),
        [
            user_demand.Static(
                demand=[1.5e-3], return_factor=0.2, min_level=0.2, priority=2
            )
        ],
    )
    model.level_demand.add(
        Node(4, Point(1, -1), subnetwork_id=2),
        [level_demand.Static(min_level=[1.0], max_level=1.5, priority=1)],
    )
    model.basin.add(
        Node(5, Point(2, -1), subnetwork_id=2),
        [basin.Profile(area=1000.0, level=[0.0, 1.0]), basin.State(level=[0.5])],
    )

    model.edge.add(model.flow_boundary[1], model.basin[2], "flow", subnetwork_id=2)
    model.edge.add(model.basin[2], model.user_demand[3], "flow")
    model.edge.add(model.level_demand[4], model.basin[2], "control")
    model.edge.add(model.user_demand[3], model.basin[5], "flow")
    model.edge.add(model.level_demand[4], model.basin[5], "control")

    return model


def flow_demand_model():
    """Generate a small model which contains a flow demand."""

    # Set up the nodes:
    xy = np.array(
        [
            (0.0, 0.0),  # 1: LevelBoundary
            (1.0, 0.0),  # 2: TabulatedRatingCurve
            (2.0, 0.0),  # 3: Basin
            (3.0, 0.0),  # 4: UserDemand
            (1.0, -1.0),  # 5: FlowDemand
            (2.0, -1.0),  # 6: UserDemand
            (3.0, -1.0),  # 7: Basin
            (3.0, -2.0),  # 8: UserDemand
        ]
    )
    node_xy = gpd.points_from_xy(x=xy[:, 0], y=xy[:, 1])
    node_type = [
        "LevelBoundary",
        "TabulatedRatingCurve",
        "Basin",
        "UserDemand",
        "FlowDemand",
        "UserDemand",
        "Basin",
        "UserDemand",
    ]

    # Make sure the feature id starts at 1: explicitly give an index.
    node = ribasim.Node(
        df=gpd.GeoDataFrame(
            data={
                "node_type": node_type,
                "subnetwork_id": len(node_type) * [2],
            },
            index=pd.Index(np.arange(len(xy)) + 1, name="fid"),
            geometry=node_xy,
            crs="EPSG:28992",
        )
    )

    # Setup the edges:
    from_id = np.array([1, 2, 3, 5, 3, 4, 7, 8, 6])
    to_id = np.array([2, 3, 4, 2, 6, 7, 8, 7, 7])
    edge_type = len(from_id) * ["flow"]
    edge_type[3] = "control"
    subnetwork_id = len(from_id) * [None]
    subnetwork_id[0] = 2

    lines = node.geometry_from_connectivity(from_id.tolist(), to_id.tolist())
    edge = ribasim.Edge(
        df=gpd.GeoDataFrame(
            data={
                "from_node_id": from_id,
                "to_node_id": to_id,
                "edge_type": edge_type,
                "subnetwork_id": subnetwork_id,
            },
            geometry=lines,
            crs="EPSG:28992",
        )
    )

    # Setup tabulated rating curve
    rating_curve = ribasim.TabulatedRatingCurve(
        static=pd.DataFrame(
            data={
                "node_id": 2,
                "level": [0.0, 1.0],
                "flow_rate": [0.0, 2e-3],
            }
        )
    )

    # Setup FlowBoundary
    level_boundary = ribasim.LevelBoundary(
        static=pd.DataFrame(data={"node_id": [1], "level": [1.0]})
    )

    # Setup basin
    profile = pd.DataFrame(
        data={"node_id": [3, 3, 7, 7], "area": 1e3, "level": [0.0, 1.0, 0.0, 1.0]}
    )
    state = pd.DataFrame(data={"node_id": [3, 7], "level": 1.0})
    basin = ribasim.Basin(profile=profile, state=state)

    # Setup UserDemand
    user_demand = ribasim.UserDemand(
        static=pd.DataFrame(
            data={
                "node_id": [4, 6, 8],
                "priority": [3, 1, 4],
                "demand": 1e-3,
                "return_factor": 1.0,
                "min_level": 0.2,
            }
        )
    )

    # Setup FlowDemand
    flow_demand = ribasim.FlowDemand(
        static=pd.DataFrame(data={"node_id": [5], "demand": [2e-3], "priority": [2]})
    )

    # Setup allocation
    allocation = ribasim.Allocation(use_allocation=True, timestep=1e5)

    model = ribasim.Model(
        network=ribasim.Network(node=node, edge=edge),
        basin=basin,
        tabulated_rating_curve=rating_curve,
        level_boundary=level_boundary,
        user_demand=user_demand,
        flow_demand=flow_demand,
        allocation=allocation,
        starttime="2020-01-01 00:00:00",
        endtime="2021-01-01 00:00:00",
    )

    return model


def linear_resistance_demand_model():
    """
    Generate a small model which contains a flow demand for a node which
    also has a max flow rate.
    """
    # Set up the nodes:
    xy = np.array(
        [
            (0.0, 0.0),  # 1: Basin
            (0.0, 1.0),  # 2: LinearResistance
            (0.0, 2.0),  # 3: Basin
            (1.0, 1.0),  # 4: FlowDemand
        ]
    )
    node_xy = gpd.points_from_xy(x=xy[:, 0], y=xy[:, 1])
    node_type = ["Basin", "LinearResistance", "Basin", "FlowDemand"]

    # Make sure the feature id starts at 1: explicitly give an index.
    node = ribasim.Node(
        df=gpd.GeoDataFrame(
            data={
                "node_type": node_type,
                "subnetwork_id": len(node_type) * [2],
            },
            index=pd.Index(np.arange(len(xy)) + 1, name="fid"),
            geometry=node_xy,
            crs="EPSG:28992",
        )
    )

    # Setup the edges:
    from_id = np.array([1, 2, 4])
    to_id = np.array([2, 3, 2])
    edge_type = ["flow", "flow", "control"]

    lines = node.geometry_from_connectivity(from_id.tolist(), to_id.tolist())
    edge = ribasim.Edge(
        df=gpd.GeoDataFrame(
            data={
                "from_node_id": from_id,
                "to_node_id": to_id,
                "edge_type": edge_type,
            },
            geometry=lines,
            crs="EPSG:28992",
        )
    )

    # Setup basin
    profile = pd.DataFrame(
        data={"node_id": [1, 1, 3, 3], "area": 1e3, "level": [0.0, 1.0, 0.0, 1.0]}
    )
    state = pd.DataFrame(data={"node_id": [1, 3], "level": 1.0})
    basin = ribasim.Basin(profile=profile, state=state)

    # Setup linear resistance
    linear_resistance = ribasim.LinearResistance(
        static=pd.DataFrame(
            data={"node_id": [2], "resistance": [1.0], "max_flow_rate": [2.0]}
        )
    )

    # Setup flow demand
    flow_demand = ribasim.FlowDemand(
        static=pd.DataFrame(data={"node_id": [4], "priority": [1], "demand": [2.0]})
    )

    # Setup allocation
    allocation = ribasim.Allocation(use_allocation=True)

    model = ribasim.Model(
        network=ribasim.Network(node=node, edge=edge),
        basin=basin,
        linear_resistance=linear_resistance,
        flow_demand=flow_demand,
        allocation=allocation,
        starttime="2020-01-01 00:00:00",
        endtime="2021-01-01 00:00:00",
    )

    return model<|MERGE_RESOLUTION|>--- conflicted
+++ resolved
@@ -9,7 +9,9 @@
     basin,
     discrete_control,
     flow_boundary,
+    flow_demand,
     fractional_flow,
+    level_boundary,
     level_demand,
     linear_resistance,
     outlet,
@@ -733,21 +735,9 @@
         Node(49, Point(27, 8), subnetwork_id=7),
         [pump.Static(flow_rate=[4e-3], max_flow_rate=0.004)],
     )
-<<<<<<< HEAD
-
-    return model
-
-
-def level_demand_model():
-    """Generate a small model which contains a level demand."""
-
-    # Set up the nodes:
-    xy = np.array(
-=======
     model.basin.add(Node(50, Point(28, 8), subnetwork_id=7), basin_data)
     model.user_demand.add(
         Node(51, Point(25, 9), subnetwork_id=7),
->>>>>>> 006ff906
         [
             user_demand.Static(
                 demand=[1e-3], return_factor=0.9, min_level=0.9, priority=3
@@ -854,6 +844,8 @@
 
 
 def level_demand_model() -> Model:
+    """Generate a small model which contains a level demand."""
+
     model = Model(
         starttime="2020-01-01 00:00:00",
         endtime="2020-02-01 00:00:00",
@@ -899,123 +891,60 @@
     return model
 
 
-def flow_demand_model():
+def flow_demand_model() -> Model:
     """Generate a small model which contains a flow demand."""
 
-    # Set up the nodes:
-    xy = np.array(
-        [
-            (0.0, 0.0),  # 1: LevelBoundary
-            (1.0, 0.0),  # 2: TabulatedRatingCurve
-            (2.0, 0.0),  # 3: Basin
-            (3.0, 0.0),  # 4: UserDemand
-            (1.0, -1.0),  # 5: FlowDemand
-            (2.0, -1.0),  # 6: UserDemand
-            (3.0, -1.0),  # 7: Basin
-            (3.0, -2.0),  # 8: UserDemand
-        ]
-    )
-    node_xy = gpd.points_from_xy(x=xy[:, 0], y=xy[:, 1])
-    node_type = [
-        "LevelBoundary",
-        "TabulatedRatingCurve",
-        "Basin",
-        "UserDemand",
-        "FlowDemand",
-        "UserDemand",
-        "Basin",
-        "UserDemand",
-    ]
-
-    # Make sure the feature id starts at 1: explicitly give an index.
-    node = ribasim.Node(
-        df=gpd.GeoDataFrame(
-            data={
-                "node_type": node_type,
-                "subnetwork_id": len(node_type) * [2],
-            },
-            index=pd.Index(np.arange(len(xy)) + 1, name="fid"),
-            geometry=node_xy,
-            crs="EPSG:28992",
-        )
-    )
-
-    # Setup the edges:
-    from_id = np.array([1, 2, 3, 5, 3, 4, 7, 8, 6])
-    to_id = np.array([2, 3, 4, 2, 6, 7, 8, 7, 7])
-    edge_type = len(from_id) * ["flow"]
-    edge_type[3] = "control"
-    subnetwork_id = len(from_id) * [None]
-    subnetwork_id[0] = 2
-
-    lines = node.geometry_from_connectivity(from_id.tolist(), to_id.tolist())
-    edge = ribasim.Edge(
-        df=gpd.GeoDataFrame(
-            data={
-                "from_node_id": from_id,
-                "to_node_id": to_id,
-                "edge_type": edge_type,
-                "subnetwork_id": subnetwork_id,
-            },
-            geometry=lines,
-            crs="EPSG:28992",
-        )
-    )
-
-    # Setup tabulated rating curve
-    rating_curve = ribasim.TabulatedRatingCurve(
-        static=pd.DataFrame(
-            data={
-                "node_id": 2,
-                "level": [0.0, 1.0],
-                "flow_rate": [0.0, 2e-3],
-            }
-        )
-    )
-
-    # Setup FlowBoundary
-    level_boundary = ribasim.LevelBoundary(
-        static=pd.DataFrame(data={"node_id": [1], "level": [1.0]})
-    )
-
-    # Setup basin
-    profile = pd.DataFrame(
-        data={"node_id": [3, 3, 7, 7], "area": 1e3, "level": [0.0, 1.0, 0.0, 1.0]}
-    )
-    state = pd.DataFrame(data={"node_id": [3, 7], "level": 1.0})
-    basin = ribasim.Basin(profile=profile, state=state)
-
-    # Setup UserDemand
-    user_demand = ribasim.UserDemand(
-        static=pd.DataFrame(
-            data={
-                "node_id": [4, 6, 8],
-                "priority": [3, 1, 4],
-                "demand": 1e-3,
-                "return_factor": 1.0,
-                "min_level": 0.2,
-            }
-        )
-    )
-
-    # Setup FlowDemand
-    flow_demand = ribasim.FlowDemand(
-        static=pd.DataFrame(data={"node_id": [5], "demand": [2e-3], "priority": [2]})
-    )
-
-    # Setup allocation
-    allocation = ribasim.Allocation(use_allocation=True, timestep=1e5)
-
-    model = ribasim.Model(
-        network=ribasim.Network(node=node, edge=edge),
-        basin=basin,
-        tabulated_rating_curve=rating_curve,
-        level_boundary=level_boundary,
-        user_demand=user_demand,
-        flow_demand=flow_demand,
-        allocation=allocation,
+    model = Model(
         starttime="2020-01-01 00:00:00",
         endtime="2021-01-01 00:00:00",
+        allocation=Allocation(use_allocation=True, timestep=1e5),
+    )
+
+    model.tabulated_rating_curve.add(
+        Node(2, Point(1, 0)),
+        [tabulated_rating_curve.Static(level=[0.0, 1.0], flow_rate=[0.0, 2e-3])],
+    )
+
+    model.level_boundary.add(
+        Node(1, Point(0, 0)), [level_boundary.Static(node_id=[1], level=[1.0])]
+    )
+
+    model.basin.add(
+        Node(3, Point(2, 0)),
+        [basin.Profile(area=1e3, level=[0.0, 1.0]), basin.State(level=[1.0])],
+    )
+    model.basin.add(
+        Node(7, Point(3, -1)),
+        [basin.Profile(area=1e3, level=[0.0, 1.0]), basin.State(level=[1.0])],
+    )
+
+    model.user_demand.add(
+        Node(4, Point(3, 0)),
+        [
+            user_demand.Static(
+                priority=[3], demand=1e-3, return_factor=1.0, min_level=0.2
+            )
+        ],
+    )
+    model.user_demand.add(
+        Node(6, Point(2, -1)),
+        [
+            user_demand.Static(
+                priority=[1], demand=1e-3, return_factor=1.0, min_level=0.2
+            )
+        ],
+    )
+    model.user_demand.add(
+        Node(8, Point(3, -2)),
+        [
+            user_demand.Static(
+                priority=[4], demand=1e-3, return_factor=1.0, min_level=0.2
+            )
+        ],
+    )
+
+    model.flow_demand.add(
+        Node(5, Point(1, -1)), [flow_demand.Static(demand=2e-3, priority=[2])]
     )
 
     return model
@@ -1026,79 +955,28 @@
     Generate a small model which contains a flow demand for a node which
     also has a max flow rate.
     """
-    # Set up the nodes:
-    xy = np.array(
-        [
-            (0.0, 0.0),  # 1: Basin
-            (0.0, 1.0),  # 2: LinearResistance
-            (0.0, 2.0),  # 3: Basin
-            (1.0, 1.0),  # 4: FlowDemand
-        ]
-    )
-    node_xy = gpd.points_from_xy(x=xy[:, 0], y=xy[:, 1])
-    node_type = ["Basin", "LinearResistance", "Basin", "FlowDemand"]
-
-    # Make sure the feature id starts at 1: explicitly give an index.
-    node = ribasim.Node(
-        df=gpd.GeoDataFrame(
-            data={
-                "node_type": node_type,
-                "subnetwork_id": len(node_type) * [2],
-            },
-            index=pd.Index(np.arange(len(xy)) + 1, name="fid"),
-            geometry=node_xy,
-            crs="EPSG:28992",
-        )
-    )
-
-    # Setup the edges:
-    from_id = np.array([1, 2, 4])
-    to_id = np.array([2, 3, 2])
-    edge_type = ["flow", "flow", "control"]
-
-    lines = node.geometry_from_connectivity(from_id.tolist(), to_id.tolist())
-    edge = ribasim.Edge(
-        df=gpd.GeoDataFrame(
-            data={
-                "from_node_id": from_id,
-                "to_node_id": to_id,
-                "edge_type": edge_type,
-            },
-            geometry=lines,
-            crs="EPSG:28992",
-        )
-    )
-
-    # Setup basin
-    profile = pd.DataFrame(
-        data={"node_id": [1, 1, 3, 3], "area": 1e3, "level": [0.0, 1.0, 0.0, 1.0]}
-    )
-    state = pd.DataFrame(data={"node_id": [1, 3], "level": 1.0})
-    basin = ribasim.Basin(profile=profile, state=state)
-
-    # Setup linear resistance
-    linear_resistance = ribasim.LinearResistance(
-        static=pd.DataFrame(
-            data={"node_id": [2], "resistance": [1.0], "max_flow_rate": [2.0]}
-        )
-    )
-
-    # Setup flow demand
-    flow_demand = ribasim.FlowDemand(
-        static=pd.DataFrame(data={"node_id": [4], "priority": [1], "demand": [2.0]})
-    )
-
-    # Setup allocation
-    allocation = ribasim.Allocation(use_allocation=True)
-
-    model = ribasim.Model(
-        network=ribasim.Network(node=node, edge=edge),
-        basin=basin,
-        linear_resistance=linear_resistance,
-        flow_demand=flow_demand,
-        allocation=allocation,
+
+    model = Model(
         starttime="2020-01-01 00:00:00",
         endtime="2021-01-01 00:00:00",
-    )
-
+        allocation=Allocation(use_allocation=True),
+    )
+
+    model.basin.add(
+        Node(1, Point(0, 0)),
+        [basin.Profile(area=1e3, level=[0.0, 1.0]), basin.State(level=1.0)],
+    )
+    model.basin.add(
+        Node(3, Point(2, 0)),
+        [basin.Profile(area=1e3, level=[0.0, 1.0]), basin.State(level=1.0)],
+    )
+
+    model.linear_resistance.add(
+        Node(2, Point(0, 1)),
+        [linear_resistance.Static(resistance=1.0, max_flow_rate=[2.0])],
+    )
+
+    model.flow_demand.add(
+        Node(4, Point(1, 1)), [flow_demand.Static(priority=[1], demand=2.0)]
+    )
     return model