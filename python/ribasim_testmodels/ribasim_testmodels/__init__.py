--- conflicted
+++ resolved
@@ -7,16 +7,6 @@
     tabulated_rating_curve_model,
 )
 from ribasim_testmodels.bucket import bucket_model
-<<<<<<< HEAD
-=======
-from ribasim_testmodels.discrete_control import (
-    flow_condition_model,
-    level_setpoint_with_minmax_model,
-    pump_discrete_control_model,
-    tabulated_rating_curve_control_model,
-)
-from ribasim_testmodels.dutch_waterways import dutch_waterways_model
->>>>>>> 0cce2f21
 from ribasim_testmodels.equations import (
     linear_resistance_model,
     manning_resistance_model,
