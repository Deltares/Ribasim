__version__ = "0.5.0"

from collections.abc import Callable

from ribasim.model import Model

import ribasim_testmodels
from ribasim_testmodels.allocation import (
    allocation_example_model,
    allocation_training_model,
    bommelerwaard_model,
    cyclic_demand_model,
    fair_distribution_model,
    flow_demand_model,
    level_demand_model,
    linear_resistance_demand_model,
    looped_subnetwork_model,
    main_network_with_subnetworks_model,
    minimal_subnetwork_model,
    subnetwork_model,
    subnetworks_with_sources_model,
    user_demand_model,
)
from ribasim_testmodels.backwater import backwater_model
from ribasim_testmodels.basic import (
    basic_arrow_model,
    basic_basin_both_area_and_storage_model,
    basic_basin_only_area_model,
    basic_basin_only_storage_model,
    basic_model,
    basic_transient_model,
    cyclic_time_model,
<<<<<<< HEAD
    drought_model,
=======
    flow_boundary_interpolation_model,
>>>>>>> 204b0164
    outlet_model,
    tabulated_rating_curve_model,
)
from ribasim_testmodels.bucket import bucket_model, leaky_bucket_model
from ribasim_testmodels.continuous_control import outlet_continuous_control_model
from ribasim_testmodels.discrete_control import (
    compound_variable_condition_model,
    concentration_condition_model,
    connector_node_flow_condition_model,
    continuous_concentration_condition_model,
    flow_condition_model,
    level_boundary_condition_model,
    level_range_model,
    pump_discrete_control_model,
    tabulated_rating_curve_control_model,
    transient_condition_model,
)
from ribasim_testmodels.doc_example import local_pidcontrolled_cascade_model
from ribasim_testmodels.equations import (
    linear_resistance_model,
    manning_resistance_model,
    misc_nodes_model,
    pid_control_equation_model,
    rating_curve_model,
)
from ribasim_testmodels.invalid import (
    invalid_discrete_control_model,
    invalid_link_types_model,
    invalid_priorities_model,
    invalid_qh_model,
    invalid_unstable_model,
)
from ribasim_testmodels.junction import (
    junction_chained,
    junction_combined,
)
from ribasim_testmodels.pid_control import (
    discrete_control_of_pid_control_model,
    pid_control_model,
)
from ribasim_testmodels.time import (
    flow_boundary_time_model,
    transient_pump_outlet_model,
)
from ribasim_testmodels.trivial import trivial_model
from ribasim_testmodels.two_basin import two_basin_model

__all__ = [
    "allocation_training_model",
    "allocation_example_model",
    "backwater_model",
    "basic_arrow_model",
    "basic_model",
    "basic_basin_only_area_model",
    "basic_basin_only_storage_model",
    "basic_basin_both_area_and_storage_model",
    "basic_transient_model",
    "bommelerwaard_model",
    "bucket_model",
    "compound_variable_condition_model",
    "concentration_condition_model",
    "continuous_concentration_condition_model",
    "connector_node_flow_condition_model",
    "cyclic_demand_model",
    "cyclic_time_model",
    "discrete_control_of_pid_control_model",
    "drought_model",
    "fair_distribution_model",
    "flow_boundary_interpolation_model",
    "flow_boundary_time_model",
    "flow_condition_model",
    "flow_demand_model",
    "invalid_discrete_control_model",
    "invalid_link_types_model",
    "invalid_priorities_model",
    "invalid_qh_model",
    "invalid_unstable_model",
    "junction_combined",
    "junction_chained",
    "leaky_bucket_model",
    "level_boundary_condition_model",
    "level_demand_model",
    "level_range_model",
    "linear_resistance_demand_model",
    "linear_resistance_model",
    "local_pidcontrolled_cascade_model",
    "looped_subnetwork_model",
    "main_network_with_subnetworks_model",
    "manning_resistance_model",
    "minimal_subnetwork_model",
    "misc_nodes_model",
    "outlet_continuous_control_model",
    "outlet_model",
    "pid_control_equation_model",
    "pid_control_model",
    "pump_discrete_control_model",
    "rating_curve_model",
    "subnetwork_model",
    "subnetworks_with_sources_model",
    "tabulated_rating_curve_control_model",
    "tabulated_rating_curve_model",
    "transient_condition_model",
    "transient_pump_outlet_model",
    "trivial_model",
    "two_basin_model",
    "user_demand_model",
]

# provide a mapping from model name to its constructor, so we can iterate over all models
constructors: dict[str, Callable[[], Model]] = {}
for model_name_model in __all__:
    model_name = model_name_model.removesuffix("_model")
    model_constructor = getattr(ribasim_testmodels, model_name_model)
    constructors[model_name] = model_constructor<|MERGE_RESOLUTION|>--- conflicted
+++ resolved
@@ -30,11 +30,8 @@
     basic_model,
     basic_transient_model,
     cyclic_time_model,
-<<<<<<< HEAD
     drought_model,
-=======
     flow_boundary_interpolation_model,
->>>>>>> 204b0164
     outlet_model,
     tabulated_rating_curve_model,
 )
