import datetime
import inspect
from enum import Enum
from pathlib import Path
from typing import Any, List, Optional, Type, Union, cast

import matplotlib.pyplot as plt
import numpy as np
import pandas as pd
import tomli
import tomli_w
from pydantic import BaseModel

from ribasim import geometry, node_types
from ribasim.geometry.edge import Edge
from ribasim.geometry.node import Node

# Do not import from ribasim namespace: will create import errors.
# E.g. not: from ribasim import Basin
from ribasim.input_base import TableModel
from ribasim.node_types.basin import Basin
from ribasim.node_types.discrete_control import DiscreteControl
from ribasim.node_types.flow_boundary import FlowBoundary
from ribasim.node_types.fractional_flow import FractionalFlow
from ribasim.node_types.level_boundary import LevelBoundary
from ribasim.node_types.linear_resistance import LinearResistance
from ribasim.node_types.manning_resistance import ManningResistance
from ribasim.node_types.outlet import Outlet
from ribasim.node_types.pid_control import PidControl
from ribasim.node_types.pump import Pump
from ribasim.node_types.tabulated_rating_curve import TabulatedRatingCurve
from ribasim.node_types.terminal import Terminal
from ribasim.types import FilePath


class Solver(BaseModel):
    algorithm: Optional[str]
    saveat: Optional[Union[float, List[float]]]
    adaptive: Optional[bool]
    dt: Optional[float]
    abstol: Optional[float]
    reltol: Optional[float]
    maxiters: Optional[int]
    sparse: Optional[bool]
    jac: Optional[bool]
    autodiff: Optional[bool]


class Verbosity(str, Enum):
    debug = "debug"
    info = "info"
    warn = "warn"
    error = "error"


class Logging(BaseModel):
    verbosity: Optional[Verbosity] = Verbosity.info
    timing: Optional[bool] = False


class Model(BaseModel):
    """
    A full Ribasim model schematisation with all input.

    Ribasim model containing the location of the nodes, the edges between the
    nodes, and the node parametrization.

    Parameters
    ----------
    modelname : str
        Model name, used in TOML and GeoPackage file name.
    node : Node
        The ID, type and geometry of each node.
    edge : Edge
        How the nodes are connected.
    basin : Basin
        The waterbodies.
    fractional_flow : Optional[FractionalFlow]
        Split flows into fractions.
    level_boundary : Optional[LevelBoundary]
        Boundary condition specifying the water level.
    flow_boundary : Optional[FlowBoundary]
        Boundary conditions specifying the flow.
    linear_resistance: Optional[LinearResistance]
        Linear flow resistance.
    manning_resistance : Optional[ManningResistance]
        Flow resistance based on the Manning formula.
    tabulated_rating_curve : Optional[TabulatedRatingCurve]
        Tabulated rating curve describing flow based on the upstream water level.
    pump : Optional[Pump]
        Prescribed flow rate from one basin to the other.
    outlet : Optional[Outlet]
        Prescribed flow rate from one basin to the other.
    terminal : Optional[Terminal]
        Water sink without state or properties.
    discrete_control : Optional[DiscreteControl]
        Discrete control logic.
    pid_control : Optional[PidControl]
        PID controller attempting to set the level of a basin to a desired value using a pump/outlet.
    starttime : Union[str, datetime.datetime]
        Starting time of the simulation.
    endtime : Union[str, datetime.datetime]
        End time of the simulation.
    solver : Optional[Solver]
        Solver settings.
    logging : Optional[logging]
        Logging settings.
    """

    modelname: str
    node: Node
    edge: Edge
    basin: Basin
    fractional_flow: Optional[FractionalFlow]
    level_boundary: Optional[LevelBoundary]
    flow_boundary: Optional[FlowBoundary]
    linear_resistance: Optional[LinearResistance]
    manning_resistance: Optional[ManningResistance]
    tabulated_rating_curve: Optional[TabulatedRatingCurve]
    pump: Optional[Pump]
    outlet: Optional[Outlet]
    terminal: Optional[Terminal]
    discrete_control: Optional[DiscreteControl]
    pid_control: Optional[PidControl]
    starttime: datetime.datetime
    endtime: datetime.datetime
    solver: Optional[Solver]
    logging: Optional[Logging]

    class Config:
        validate_assignment = True

    @classmethod
    def fields(cls):
        """Return the names of the fields contained in the Model."""
        return cls.__fields__.keys()

    def __repr__(self) -> str:
        first = []
        second = []
        for field in self.fields():
            attr = getattr(self, field)
            if isinstance(attr, TableModel):
                second.append(f"{field}: {repr(attr)}")
            else:
                first.append(f"{field}={repr(attr)}")
        content = ["<ribasim.Model>"] + first + second
        return "\n".join(content)

    def _repr_html(self):
        # Default to standard repr for now
        return self.__repr__()

    def _write_toml(self, directory: FilePath):
        directory = Path(directory)
        content = {
            "starttime": self.starttime,
            "endtime": self.endtime,
            "geopackage": f"{self.modelname}.gpkg",
        }
        if self.solver is not None:
            section = {k: v for k, v in self.solver.dict().items() if v is not None}
            content["solver"] = section

        # TODO This should be rewritten as self.dict(exclude_unset=True, exclude_defaults=True)
        # after we make sure that we have a (sub)model that's only the config, instead
        # the mix of models and config it is now.
        if self.logging is not None:
            section = {k: v for k, v in self.logging.dict().items() if v is not None}
            content["logging"] = section

        with open(directory / f"{self.modelname}.toml", "wb") as f:
            tomli_w.dump(content, f)
        return

    def _write_tables(self, directory: FilePath) -> None:
        """Write the input to GeoPackage and Arrow tables."""
        # avoid adding tables to existing model
        directory = Path(directory)
        gpkg_path = directory / f"{self.modelname}.gpkg"
        gpkg_path.unlink(missing_ok=True)

        for name in self.fields():
            input_entry = getattr(self, name)
            if isinstance(input_entry, TableModel):
                input_entry.write(directory, self.modelname)
        return

    @staticmethod
    def get_node_types():
        node_names_all, node_cls_all = list(
            zip(*inspect.getmembers(node_types, inspect.isclass))
        )
        return node_names_all, node_cls_all

    def validate_model_node_types(self):
        """Check whether all node types in the node field are valid."""

        node_names_all, _ = Model.get_node_types()

        invalid_node_types = set()

        # Check node types
        for node_type in self.node.static["type"]:
            if node_type not in node_names_all:
                invalid_node_types.add(node_type)

        if len(invalid_node_types) > 0:
            invalid_node_types = ", ".join(invalid_node_types)
            raise TypeError(
                f"Invalid node types detected: [{invalid_node_types}]. Choose from: {', '.join(node_names_all)}."
            )

    def validate_model_node_field_IDs(self):
        """Check whether the node IDs of the node_type fields are valid."""

        _, node_cls_all = Model.get_node_types()

        node_names_all_snake_case = [cls.get_toml_key() for cls in node_cls_all]

        # Check node IDs of node fields
        node_IDs_all = []
        n_nodes = len(self.node.static)

        for name in self.fields():
            if name in node_names_all_snake_case:
                if node_field := getattr(self, name):
                    node_IDs_field = node_field.get_node_IDs()
                    node_IDs_all.append(list(node_IDs_field))

        node_IDs_all = np.concatenate(node_IDs_all)
        node_IDs_unique, node_ID_counts = np.unique(node_IDs_all, return_counts=True)

        node_IDs_positive_integers = np.greater(node_IDs_unique, 0) & np.equal(
            node_IDs_unique.astype(int), node_IDs_unique
        )

        if not node_IDs_positive_integers.all():
            raise ValueError(
                f"Node IDs must be positive integers, got {node_IDs_unique[~node_IDs_positive_integers]}."
            )

        if (node_ID_counts > 1).any():
            raise ValueError(
                f"These node IDs were assigned to multiple node types: {node_IDs_unique[(node_ID_counts > 1)]}."
            )

        if not np.array_equal(node_IDs_unique, np.arange(n_nodes) + 1):
            node_IDs_missing = set(np.arange(n_nodes) + 1) - set(node_IDs_unique)
            node_IDs_over = set(node_IDs_unique) - set(np.arange(n_nodes) + 1)
            msg = [
                f"Expected node IDs from 1 to {n_nodes} (the number of rows in self.node.static)."
            ]
            if len(node_IDs_missing) > 0:
                msg.append(f"These node IDs are missing: {node_IDs_missing}.")

            if len(node_IDs_over) > 0:
                msg.append(f"These node IDs are unexpected: {node_IDs_over}.")

            raise ValueError(" ".join(msg))

    def validate_model_node_IDs(self):
        """Check whether the node IDs in the node field correspond to the node IDs on the node type fields."""

        _, node_cls_all = Model.get_node_types()

        node_names_all_snake_case = [cls.get_toml_key() for cls in node_cls_all]

        error_messages = []

        for name in self.fields():
            if name in node_names_all_snake_case:
                if attr := getattr(self, name):
                    node_IDs_field = attr.get_node_IDs()
                    node_IDs_from_node_field = self.node.static.loc[
                        self.node.static["type"] == attr.get_input_type()
                    ].index

                    if not set(node_IDs_from_node_field) == set(node_IDs_field):
                        error_messages.append(
                            f"The node IDs in the field {name} {node_IDs_field} do not correspond with the node IDs in the field node {node_IDs_from_node_field.tolist()}."
                        )

        if len(error_messages) > 0:
            raise ValueError("\n".join(error_messages))

    def validate_model(self):
        """Validate the model.

        Checks:
        - Whether all node types in the node field are valid
        - Whether the node IDs of the node_type fields are valid
        - Whether the node IDs in the node field correspond to the node IDs on the node type fields
        """

        self.validate_model_node_types()
        self.validate_model_node_field_IDs()
        self.validate_model_node_IDs()

    def write(self, directory: FilePath) -> None:
        """
        Write the contents of the model to a GeoPackage and a TOML configuration file.

        If ``directory`` does not exist, it is created before writing.
        The GeoPackage and TOML file will be called ``{modelname}.gpkg`` and
        ``{modelname}.toml`` respectively.

        Parameters
        ----------
        directory: FilePath
        """
        self.validate_model()

        directory = Path(directory)
        directory.mkdir(parents=True, exist_ok=True)
        self._write_toml(directory)
        self._write_tables(directory)
        return

    @staticmethod
    def from_toml(path: FilePath) -> "Model":
        """
        Initialize a model from the TOML configuration file.

        Parameters
        ----------
        path : FilePath
            Path to the configuration TOML file.

        Returns
        -------
        model : Model
        """

        path = Path(path)
        with open(path, "rb") as f:
            config = tomli.load(f)

        kwargs: dict[str, Any] = {"modelname": path.stem}
        config["geopackage"] = path.parent / config["geopackage"]

        for module in [geometry, node_types]:
            for _, node_type_cls in inspect.getmembers(module, inspect.isclass):
                cls_casted = cast(Type[TableModel], node_type_cls)
                kwargs[node_type_cls.get_toml_key()] = cls_casted.from_config(config)

        kwargs["starttime"] = config["starttime"]
        kwargs["endtime"] = config["endtime"]
        kwargs["solver"] = config.get("solver")

        return Model(**kwargs)

    def plot_control_listen(self, ax):
        x_start, x_end = [], []
        y_start, y_end = [], []

        if self.discrete_control:
            condition = self.discrete_control.condition
            static_node = self.node.static

            for node_id in condition.node_id.unique():
                data_node_id = condition[condition.node_id == node_id]

                for listen_feature_id in data_node_id.listen_feature_id:
                    point_start = self.node.static.iloc[node_id - 1].geometry
                    x_start.append(point_start.x)
                    y_start.append(point_start.y)

                    point_end = self.node.static.iloc[listen_feature_id - 1].geometry
                    x_end.append(point_end.x)
                    y_end.append(point_end.y)

        if self.pid_control:
<<<<<<< HEAD
            static_control = self.pid_control.static
            static_node = self.node.static

            for node_id in static_control.node_id.unique():
                for listen_node_id in static_control.loc[
                    static_control.node_id == node_id, "listen_node_id"
                ]:
                    point_start = static_node[
                        static_node.index == node_id
                    ].geometry.iloc[0]
                    x_start.append(point_start.x)
                    y_start.append(point_start.y)

                    point_end = static_node[
                        static_node.index == listen_node_id
                    ].geometry.iloc[0]
                    x_end.append(point_end.x)
                    y_end.append(point_end.y)
=======
            static = self.pid_control.static
            time = self.pid_control.time
            node_static = self.node.static

            for table in [static, time]:
                if table is None:
                    continue

                for node_id in table.node_id.unique():
                    for listen_node_id in table.loc[
                        table.node_id == node_id, "listen_node_id"
                    ].unique():
                        point_start = node_static.iloc[listen_node_id - 1].geometry
                        x_start.append(point_start.x)
                        y_start.append(point_start.y)

                        point_end = node_static.iloc[node_id - 1].geometry
                        x_end.append(point_end.x)
                        y_end.append(point_end.y)
>>>>>>> 42238989

        if len(x_start) == 0:
            return

        # This part can probably be done more efficiently
        for i, (x, y, x_, y_) in enumerate(zip(x_start, y_start, x_end, y_end)):
            ax.plot(
                [x, x_],
                [y, y_],
                c="gray",
                ls="--",
                label="Listen Edge" if i == 0 else None,
            )

    def plot(self, ax=None) -> Any:
        """
        Plot the nodes and edges of the model.

        Parameters
        ----------
        ax : matplotlib.pyplot.Artist, optional
            Axes on which to draw the plot.

        Returns
        -------
        ax : matplotlib.pyplot.Artist
        """
        if ax is None:
            _, ax = plt.subplots()
            ax.axis("off")
        self.edge.plot(ax=ax, zorder=2)
        self.plot_control_listen(ax)
        self.node.plot(ax=ax, zorder=3)

        ax.legend(loc="lower left", bbox_to_anchor=(1, 0.5))

        return ax

    def sort(self):
        """
        Sort all input tables as required.

        Tables are sorted by "node_id", unless otherwise specified.
        Sorting is done automatically before writing the table.
        """
        for name in self.fields():
            input_entry = getattr(self, name)
            if isinstance(input_entry, TableModel):
                input_entry.sort()

    def print_discrete_control_record(self, path: FilePath) -> None:
        path = Path(path)
        df_control = pd.read_feather(path)
        node_types, node_clss = Model.get_node_types()

        truth_dict = {"T": ">", "F": "<"}

        if not self.discrete_control:
            raise ValueError("This model has no control input.")

        for index, row in df_control.iterrows():
            datetime = row["time"]
            control_node_id = row["control_node_id"]
            truth_state = row["truth_state"]
            control_state = row["control_state"]
            enumeration = f"{index}. "

            out = f"{enumeration}At {datetime} the control node with ID {control_node_id} reached truth state {truth_state}:\n"

            conditions = self.discrete_control.condition[
                self.discrete_control.condition.node_id == control_node_id
            ]

            for truth_value, (index, condition) in zip(
                truth_state, conditions.iterrows()
            ):
                var = condition["variable"]
                listen_feature_id = condition["listen_feature_id"]
                listen_node_type = self.node.static.loc[listen_feature_id, "type"]
                symbol = truth_dict[truth_value]
                greater_than = condition["greater_than"]
                feature_type = "edge" if var == "flow" else "node"

                out += f"\tFor {feature_type} ID {listen_feature_id} ({listen_node_type}): {var} {symbol} {greater_than}\n"

            padding = len(enumeration) * " "
            out += f'\n{padding}This yielded control state "{control_state}":\n'

            affect_node_ids = self.edge.static[
                self.edge.static.from_node_id == control_node_id
            ].to_node_id

            for affect_node_id in affect_node_ids:
                affect_node_type = self.node.static.loc[affect_node_id, "type"]
                affect_node_type_snake_case = node_clss[
                    node_types.index(affect_node_type)
                ].get_toml_key()

                out += f"\tFor node ID {affect_node_id} ({affect_node_type}): "

                static = getattr(self, affect_node_type_snake_case).static
                row = static[
                    (static.node_id == affect_node_id)
                    & (static.control_state == control_state)
                ].iloc[0]

                names_and_values = []
                for var in static.columns:
                    if var not in ["remarks", "node_id", "control_state"]:
                        value = row[var]
                        if value is not None:
                            names_and_values.append(f"{var} = {value}")

                out += ", ".join(names_and_values) + "\n"

            print(out)<|MERGE_RESOLUTION|>--- conflicted
+++ resolved
@@ -356,7 +356,6 @@
 
         if self.discrete_control:
             condition = self.discrete_control.condition
-            static_node = self.node.static
 
             for node_id in condition.node_id.unique():
                 data_node_id = condition[condition.node_id == node_id]
@@ -371,26 +370,6 @@
                     y_end.append(point_end.y)
 
         if self.pid_control:
-<<<<<<< HEAD
-            static_control = self.pid_control.static
-            static_node = self.node.static
-
-            for node_id in static_control.node_id.unique():
-                for listen_node_id in static_control.loc[
-                    static_control.node_id == node_id, "listen_node_id"
-                ]:
-                    point_start = static_node[
-                        static_node.index == node_id
-                    ].geometry.iloc[0]
-                    x_start.append(point_start.x)
-                    y_start.append(point_start.y)
-
-                    point_end = static_node[
-                        static_node.index == listen_node_id
-                    ].geometry.iloc[0]
-                    x_end.append(point_end.x)
-                    y_end.append(point_end.y)
-=======
             static = self.pid_control.static
             time = self.pid_control.time
             node_static = self.node.static
@@ -410,7 +389,6 @@
                         point_end = node_static.iloc[node_id - 1].geometry
                         x_end.append(point_end.x)
                         y_end.append(point_end.y)
->>>>>>> 42238989
 
         if len(x_start) == 0:
             return
