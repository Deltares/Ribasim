--- conflicted
+++ resolved
@@ -21,7 +21,6 @@
     Allocation,
     Basin,
     DiscreteControl,
-    External,
     FlowBoundary,
     FractionalFlow,
     LevelBoundary,
@@ -185,12 +184,7 @@
     terminal: Terminal = Field(default_factory=Terminal)
     discrete_control: DiscreteControl = Field(default_factory=DiscreteControl)
     pid_control: PidControl = Field(default_factory=PidControl)
-<<<<<<< HEAD
-    user: User = Field(default_factory=User)
-    external: External = Field(default_factory=External)
-=======
     user_demand: UserDemand = Field(default_factory=UserDemand)
->>>>>>> b773aac8
 
     @model_validator(mode="after")
     def set_node_parent(self) -> "Model":
