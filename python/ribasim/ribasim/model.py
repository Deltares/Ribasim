--- conflicted
+++ resolved
@@ -31,28 +31,7 @@
 )
 from ribasim.geometry.edge import Edge
 from ribasim.geometry.node import Node
-<<<<<<< HEAD
-
-# Do not import from ribasim namespace: will create import errors.
-# E.g. not: from ribasim import Basin
-from ribasim.input_base import TableModel
-from ribasim.level_exporter import LevelExporter
-from ribasim.node_types.basin import Basin
-from ribasim.node_types.discrete_control import DiscreteControl
-from ribasim.node_types.flow_boundary import FlowBoundary
-from ribasim.node_types.fractional_flow import FractionalFlow
-from ribasim.node_types.level_boundary import LevelBoundary
-from ribasim.node_types.linear_resistance import LinearResistance
-from ribasim.node_types.manning_resistance import ManningResistance
-from ribasim.node_types.outlet import Outlet
-from ribasim.node_types.pid_control import PidControl
-from ribasim.node_types.pump import Pump
-from ribasim.node_types.tabulated_rating_curve import TabulatedRatingCurve
-from ribasim.node_types.terminal import Terminal
-from ribasim.node_types.user import User
-=======
 from ribasim.input_base import FileModel, NodeModel, TableModel, context_file_loading
->>>>>>> 5c6a369f
 from ribasim.types import FilePath
 
 
@@ -151,26 +130,6 @@
         Logging settings.
     """
 
-<<<<<<< HEAD
-    modelname: str
-    node: Node
-    edge: Edge
-    basin: Basin
-    fractional_flow: Optional[FractionalFlow]
-    level_boundary: Optional[LevelBoundary]
-    flow_boundary: Optional[FlowBoundary]
-    linear_resistance: Optional[LinearResistance]
-    manning_resistance: Optional[ManningResistance]
-    tabulated_rating_curve: Optional[TabulatedRatingCurve]
-    pump: Optional[Pump]
-    outlet: Optional[Outlet]
-    terminal: Optional[Terminal]
-    discrete_control: Optional[DiscreteControl]
-    pid_control: Optional[PidControl]
-    user: Optional[User]
-    level_exporter: Optional[LevelExporter]
-=======
->>>>>>> 5c6a369f
     starttime: datetime.datetime
     endtime: datetime.datetime
 
