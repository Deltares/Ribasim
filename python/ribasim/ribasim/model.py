--- conflicted
+++ resolved
@@ -195,6 +195,7 @@
 
         # Check node IDs of node fields
         node_IDs_all = []
+        n_nodes = len(self.node.static)
 
         for name in self.fields():
             if name in node_names_all_snake_case:
@@ -219,8 +220,6 @@
                 f"These node IDs were assigned to multiple node types: {node_IDs_unique[(node_ID_counts > 1)]}."
             )
 
-<<<<<<< HEAD
-=======
         if not np.array_equal(node_IDs_unique, np.arange(n_nodes) + 1):
             node_IDs_missing = set(np.arange(n_nodes) + 1) - set(node_IDs_unique)
             node_IDs_over = set(node_IDs_unique) - set(np.arange(n_nodes) + 1)
@@ -234,10 +233,7 @@
                 msg.append(f"These node IDs are unexpected: {node_IDs_over}.")
 
             raise ValueError(" ".join(msg))
-        else:
-            print("Good")
-
->>>>>>> 35e9eaf8
+
     def validate_model_node_IDs(self):
         """Check whether the node IDs in the node field correspond to the node IDs on the node type fields."""
 
