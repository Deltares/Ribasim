from typing import Optional

import pandas as pd
import pandera as pa
from pandera.engines.pandas_engine import PydanticModel
from pandera.typing import DataFrame
from pydantic import BaseModel

from ribasim import models
from ribasim.input_base import InputMixin

__all__ = ("Basin",)


class StaticSchema(pa.SchemaModel):
    class Config:
        """Config with dataframe-level data type."""

        dtype = PydanticModel(models.BasinStatic)
        coerce = True  # this is required, otherwise a SchemaInitError is raised


class ForcingSchema(pa.SchemaModel):
    class Config:
        """Config with dataframe-level data type."""

        dtype = PydanticModel(models.BasinForcing)
        coerce = True  # this is required, otherwise a SchemaInitError is raised


class ProfileSchema(pa.SchemaModel):
    class Config:
        """Config with dataframe-level data type."""

        dtype = PydanticModel(models.BasinProfile)
        coerce = True  # this is required, otherwise a SchemaInitError is raised


class StateSchema(pa.SchemaModel):
    class Config:
        """Config with dataframe-level data type."""

        dtype = PydanticModel(models.BasinState)
        coerce = True  # this is required, otherwise a SchemaInitError is raised


class Basin(InputMixin, BaseModel):
    """
    Input for a (sub-)basin: an area of land where all flowing surface water
    converges to a single point.

    Parameters
    ----------
    profile: pandas.DataFrame

        A tabulation with the columns:

        * node_id
        * storage
        * area
        * water level

    static: pandas.DataFrame, optional

        Static forcing with columns:

        * node_id
        * potential evaporation
        * precipitation
        * groundwater drainage
        * groundwater infiltration
        * urban runoff

    forcing: pandas.DataFrame, optional

        Time varying forcing with columns:

        * node_id
        * time
        * potential evaporation
        * precipitation
        * groundwater drainage
        * groundwater infiltration
        * urban runoff

    state: pandas.DataFrame, optional

        Initial state with columns:

        * node_id
        * storage
        * concentration

    """

    _input_type = "Basin"
    profile: DataFrame[ProfileSchema]
    static: Optional[DataFrame[StaticSchema]] = None
    forcing: Optional[DataFrame[ForcingSchema]] = None
    state: Optional[DataFrame[StateSchema]] = None

    class Config:
<<<<<<< HEAD
        validate_assignment = True
=======
        validate_assignment = True

    def __init__(
        self,
        profile: pd.DataFrame,
        static: Optional[pd.DataFrame] = None,
        forcing: Optional[pd.DataFrame] = None,
        state: Optional[pd.DataFrame] = None,
    ):
        super().__init__(**locals())

    def sort(self):
        self.profile = self.profile.sort_values(
            ["node_id", "storage"], ignore_index=True
        )
        if self.static is not None:
            self.static = self.static.sort_values("node_id", ignore_index=True)
        if self.forcing is not None:
            self.forcing = self.forcing.sort_values(
                ["time", "node_id"], ignore_index=True
            )
        if self.state is not None:
            self.state = self.state.sort_values("node_id", ignore_index=True)
>>>>>>> 9e7c5003
<|MERGE_RESOLUTION|>--- conflicted
+++ resolved
@@ -100,19 +100,7 @@
     state: Optional[DataFrame[StateSchema]] = None
 
     class Config:
-<<<<<<< HEAD
         validate_assignment = True
-=======
-        validate_assignment = True
-
-    def __init__(
-        self,
-        profile: pd.DataFrame,
-        static: Optional[pd.DataFrame] = None,
-        forcing: Optional[pd.DataFrame] = None,
-        state: Optional[pd.DataFrame] = None,
-    ):
-        super().__init__(**locals())
 
     def sort(self):
         self.profile = self.profile.sort_values(
@@ -125,5 +113,4 @@
                 ["time", "node_id"], ignore_index=True
             )
         if self.state is not None:
-            self.state = self.state.sort_values("node_id", ignore_index=True)
->>>>>>> 9e7c5003
+            self.state = self.state.sort_values("node_id", ignore_index=True)