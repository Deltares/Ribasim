import warnings

from geopandas import GeoDataFrame
from pandas import DataFrame

# On each breaking change, increment the __schema_version__ by one.


def _rename_column(df, from_colname, to_colname):
    """Rename a column, ensuring we don't end up with two of the same name."""
    # If a column has a default value, or is nullable, they are always added.
    # Remove that column first, then rename the old column.
    if to_colname in df.columns and from_colname not in df.columns:
        warnings.warn(
            "Already migrated, your model (version) might be inconsistent.", UserWarning
        )
        return df

    df.drop(columns=to_colname, inplace=True, errors="ignore")
    df.rename(columns={from_colname: to_colname}, inplace=True, errors="raise")
    return df


def check_inactive(df: DataFrame, name: str):
    """Check that inactive nodes are not present in the series, as removing them would alter model behavior."""
    if "active" not in df.columns:
        return
    nodes = df["node_id"][~df["active"].isin([True, None])].tolist()
    if len(nodes) > 0:
        raise ValueError(
            f"Inactive node(s) with node_id {nodes} in {name} cannot be migrated automatically, and should either be removed, or the respective attribute set to zero in the case of flows, or infinity in the case of resistance."
        )


def nodeschema_migration(gdf: GeoDataFrame, schema_version: int) -> GeoDataFrame:
    if schema_version == 0 and "node_id" in gdf.columns:
        warnings.warn("Migrating outdated Node table.", UserWarning)
        assert gdf["node_id"].is_unique, "Node IDs have to be unique."
        gdf.set_index("node_id", inplace=True)

    return gdf


def linkschema_migration(gdf: GeoDataFrame, schema_version: int) -> GeoDataFrame:
    if schema_version == 0:
        warnings.warn("Migrating outdated Link table.", UserWarning)
        gdf.drop(columns="from_node_type", inplace=True, errors="ignore")
    if schema_version == 0:
        warnings.warn("Migrating outdated Link table.", UserWarning)
        gdf.drop(columns="to_node_type", inplace=True, errors="ignore")
    if "edge_id" in gdf.columns and schema_version == 0:
        warnings.warn("Migrating outdated Link table.", UserWarning)
        assert gdf["edge_id"].is_unique, "Link IDs have to be unique."
        gdf.set_index("edge_id", inplace=True)
    if schema_version < 3 and "subnetwork_id" in gdf.columns:
        warnings.warn("Migrating outdated Link table.", UserWarning)
        gdf.drop(columns="subnetwork_id", inplace=True, errors="ignore")
    if schema_version < 4 and gdf.index.name == "edge_id":
        warnings.warn("Migrating outdated Link table.", UserWarning)
        gdf.index.rename("link_id", inplace=True)
    if schema_version < 4 and "edge_type" in gdf.columns:
        warnings.warn("Migrating outdated Link table.", UserWarning)
        _rename_column(gdf, "edge_type", "link_type")

    return gdf


def basinstaticschema_migration(df: DataFrame, schema_version: int) -> DataFrame:
    if schema_version == 0:
        warnings.warn("Migrating outdated Basin / static table.", UserWarning)
        df.drop(columns="urban_runoff", inplace=True, errors="ignore")
    if schema_version < 7 and "surface_runoff" not in df.columns:
        warnings.warn("Migrating outdated Basin / static table.", UserWarning)
        df["surface_runoff"] = None
    return df


def basintimeschema_migration(df: DataFrame, schema_version: int) -> DataFrame:
    if schema_version == 0:
        warnings.warn("Migrating outdated Basin / time table.", UserWarning)
        df.drop(columns="urban_runoff", inplace=True, errors="ignore")
    if schema_version < 7 and "surface_runoff" not in df.columns:
        warnings.warn("Migrating outdated Basin / static table.", UserWarning)
        df["surface_runoff"] = None

    return df


def continuouscontrolvariableschema_migration(
    df: DataFrame, schema_version: int
) -> DataFrame:
    if schema_version == 0:
        warnings.warn(
            "Migrating outdated ContinuousControl / variable table.", UserWarning
        )
        df.drop(columns="listen_node_type", inplace=True, errors="ignore")

    return df


def discretecontrolvariableschema_migration(
    df: DataFrame, schema_version: int
) -> DataFrame:
    if schema_version == 0:
        warnings.warn(
            "Migrating outdated DiscreteControl / variable table.", UserWarning
        )
        df.drop(columns="listen_node_type", inplace=True, errors="ignore")

    return df


def pidcontrolstaticschema_migration(df: DataFrame, schema_version: int) -> DataFrame:
    if schema_version == 0:
        warnings.warn("Migrating outdated PidControl / static table.", UserWarning)
        df.drop(columns="listen_node_type", inplace=True, errors="ignore")
    if schema_version < 9:
        warnings.warn("Migrating outdated PidControl / static table.", UserWarning)
        check_inactive(df, name="PidControl / static")
        df.drop(columns="active", inplace=True, errors="ignore")
    return df


def outletstaticschema_migration(df: DataFrame, schema_version: int) -> DataFrame:
    if schema_version < 2:
        warnings.warn("Migrating outdated Outlet / static table.", UserWarning)
        _rename_column(df, "min_crest_level", "min_upstream_level")
    if schema_version < 9:
        warnings.warn("Migrating outdated Outlet / static table.", UserWarning)
        check_inactive(df, name="Outlet / static")
        df.drop(columns="active", inplace=True, errors="ignore")
    return df


for node_type in ["UserDemand", "LevelDemand", "FlowDemand"]:
    for table_type in ["static", "time"]:
        if table_type == "static" and node_type == "UserDemand":
            continue  # see below

        def migration_func(
            df: DataFrame,
            schema_version: int,
            node_type: str = node_type,
            table_type: str = table_type,
        ) -> DataFrame:
            if schema_version < 4:
                warnings.warn(
                    f"Migrating outdated {node_type} / {table_type} table.", UserWarning
                )
                df.rename(columns={"priority": "demand_priority"}, inplace=True)
            return df

        globals()[f"{node_type.lower()}{table_type}schema_migration"] = migration_func


def discretecontrolconditionschema_migration(
    df: DataFrame, schema_version: int
) -> DataFrame:
    if schema_version < 5:
        warnings.warn(
            "Migrating outdated DiscreteControl / condition table.", UserWarning
        )
        n_rows = len(df)
        df["time"] = None
        df["condition_id"] = range(1, n_rows + 1)
    if schema_version < 8:
        warnings.warn(
            "Migrating outdated DiscreteControl / condition table.", UserWarning
        )
        df["threshold_low"] = None
        df.rename(columns={"greater_than": "threshold_high"}, inplace=True)
    return df


def basinprofileschema_migration(df: DataFrame, schema_version: int) -> DataFrame:
    if schema_version < 6:
        warnings.warn("Migrating outdated Basin / profile table.", UserWarning)
        df["storage"] = None
    return df


def pumpstaticschema_migration(df: DataFrame, schema_version: int) -> DataFrame:
    if schema_version < 9:
        warnings.warn("Migrating outdated Pump / static table.", UserWarning)
        check_inactive(df, name="Pump / static")
        df.drop(columns="active", inplace=True, errors="ignore")
    return df


def levelboundarystaticschema_migration(
    df: DataFrame, schema_version: int
) -> DataFrame:
    if schema_version < 9:
        warnings.warn("Migrating outdated LevelBoundary / static table.", UserWarning)
        check_inactive(df, name="LevelBoundary / static")
        df.drop(columns="active", inplace=True, errors="ignore")
    return df


def flowboundarystaticschema_migration(df: DataFrame, schema_version: int) -> DataFrame:
    if schema_version < 9:
        warnings.warn("Migrating outdated FlowBoundary / static table.", UserWarning)
        check_inactive(df, name="FlowBoundary / static")
        df.drop(columns="active", inplace=True, errors="ignore")
    return df


def linearresistancestaticschema_migration(
    df: DataFrame, schema_version: int
) -> DataFrame:
    if schema_version < 9:
        warnings.warn(
            "Migrating outdated LinearResistance / static table.", UserWarning
        )
        check_inactive(df, name="LinearResistance / static")
        df.drop(columns="active", inplace=True, errors="ignore")
    return df


def manningresistancestaticschema_migration(
    df: DataFrame, schema_version: int
) -> DataFrame:
    if schema_version < 9:
        warnings.warn(
            "Migrating outdated ManningResistance / static table.", UserWarning
        )
        check_inactive(df, name="ManningResistance / static")
        df.drop(columns="active", inplace=True, errors="ignore")
    return df


def tabulatedratingcurvestaticschema_migration(
    df: DataFrame, schema_version: int
) -> DataFrame:
    if schema_version < 9:
        warnings.warn(
            "Migrating outdated TabulatedRatingCurve / static table.", UserWarning
        )
        check_inactive(df, name="TabulatedRatingCurve / static")
        df.drop(columns="active", inplace=True, errors="ignore")
    return df


<<<<<<< HEAD
def sourcepriority_migration(gdf: GeoDataFrame, schema_version: int) -> GeoDataFrame:
    if schema_version < 10:
        warnings.warn("Migrating outdated Node table.", UserWarning)
        gdf.drop(columns="source_priority", inplace=True, errors="ignore")
        if "route_priority" not in gdf.columns:
            gdf["route_priority"] = None

    return gdf
=======
def userdemandstaticschema_migration(df: DataFrame, schema_version: int) -> DataFrame:
    if schema_version < 4:
        warnings.warn(
            f"Migrating outdated {node_type} / {table_type} table.", UserWarning
        )
        df.rename(columns={"priority": "demand_priority"}, inplace=True)
    if schema_version < 9:
        warnings.warn(
            "Migrating outdated TabulatedRatingCurve / static table.", UserWarning
        )
        check_inactive(df, name="UserDemand / static")
        df.drop(columns="active", inplace=True, errors="ignore")
    return df
>>>>>>> 5006f9ff
<|MERGE_RESOLUTION|>--- conflicted
+++ resolved
@@ -241,7 +241,6 @@
     return df
 
 
-<<<<<<< HEAD
 def sourcepriority_migration(gdf: GeoDataFrame, schema_version: int) -> GeoDataFrame:
     if schema_version < 10:
         warnings.warn("Migrating outdated Node table.", UserWarning)
@@ -250,7 +249,6 @@
             gdf["route_priority"] = None
 
     return gdf
-=======
 def userdemandstaticschema_migration(df: DataFrame, schema_version: int) -> DataFrame:
     if schema_version < 4:
         warnings.warn(
@@ -263,5 +261,4 @@
         )
         check_inactive(df, name="UserDemand / static")
         df.drop(columns="active", inplace=True, errors="ignore")
-    return df
->>>>>>> 5006f9ff
+    return df