--- conflicted
+++ resolved
@@ -55,18 +55,11 @@
     forcing: Optional[DataFrame[ForcingSchema]] = None
 
     class Config:
-<<<<<<< HEAD
         validate_assignment = True
-=======
-        validate_assignment = True
-
-    def __init__(self, static: pd.DataFrame, forcing: Optional[pd.DataFrame] = None):
-        super().__init__(**locals())
 
     def sort(self):
         self.static = self.static.sort_values("node_id", ignore_index=True)
         if self.forcing is not None:
             self.forcing = self.forcing.sort_values(
                 ["time", "node_id"], ignore_index=True
-            )
->>>>>>> 9e7c5003
+            )