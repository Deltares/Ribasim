# Automatically generated file. Do not modify.

import pandera as pa
from pandera.dtypes import Timestamp
from pandera.typing import Series


class _BaseSchema(pa.DataFrameModel):
    class Config:
        add_missing_columns = True
        coerce = True


class BasinProfileSchema(_BaseSchema):
    node_id: Series[int] = pa.Field(nullable=False)
    area: Series[float] = pa.Field(nullable=False)
    level: Series[float] = pa.Field(nullable=False)


class BasinStateSchema(_BaseSchema):
    node_id: Series[int] = pa.Field(nullable=False)
    level: Series[float] = pa.Field(nullable=False)


class BasinStaticSchema(_BaseSchema):
    node_id: Series[int] = pa.Field(nullable=False)
    drainage: Series[float] = pa.Field(nullable=True)
    potential_evaporation: Series[float] = pa.Field(nullable=True)
    infiltration: Series[float] = pa.Field(nullable=True)
    precipitation: Series[float] = pa.Field(nullable=True)
    urban_runoff: Series[float] = pa.Field(nullable=True)
    concentration: Series[float] = pa.Field(nullable=True)


class BasinSubgridSchema(_BaseSchema):
    subgrid_id: Series[int] = pa.Field(nullable=False)
    node_id: Series[int] = pa.Field(nullable=False)
    basin_level: Series[float] = pa.Field(nullable=False)
    subgrid_level: Series[float] = pa.Field(nullable=False)


class BasinTimeSchema(_BaseSchema):
    node_id: Series[int] = pa.Field(nullable=False)
    time: Series[Timestamp] = pa.Field(nullable=False)
    drainage: Series[float] = pa.Field(nullable=True)
    potential_evaporation: Series[float] = pa.Field(nullable=True)
    infiltration: Series[float] = pa.Field(nullable=True)
    precipitation: Series[float] = pa.Field(nullable=True)
    urban_runoff: Series[float] = pa.Field(nullable=True)
    concentration: Series[float] = pa.Field(nullable=True)


class DiscreteControlConditionSchema(_BaseSchema):
    node_id: Series[int] = pa.Field(nullable=False)
    listen_feature_type: Series[str] = pa.Field(nullable=True)
    listen_feature_id: Series[int] = pa.Field(nullable=False)
    variable: Series[str] = pa.Field(nullable=False)
    greater_than: Series[float] = pa.Field(nullable=False)
    look_ahead: Series[float] = pa.Field(nullable=True)


class DiscreteControlLogicSchema(_BaseSchema):
    node_id: Series[int] = pa.Field(nullable=False)
    truth_state: Series[str] = pa.Field(nullable=False)
    control_state: Series[str] = pa.Field(nullable=False)


<<<<<<< HEAD
class EdgeSchema(_BaseSchema):
    fid: Series[int] = pa.Field(nullable=False)
    name: Series[str] = pa.Field(nullable=False)
    from_node_id: Series[int] = pa.Field(nullable=False)
    to_node_id: Series[int] = pa.Field(nullable=False)
    edge_type: Series[str] = pa.Field(nullable=False)
    allocation_network_id: Series[int] = pa.Field(nullable=True)


class ExternalTimeSchema(_BaseSchema):
    time: Series[Timestamp] = pa.Field(nullable=False)
    external: Series[float] = pa.Field(nullable=False)


=======
>>>>>>> b773aac8
class FlowBoundaryStaticSchema(_BaseSchema):
    node_id: Series[int] = pa.Field(nullable=False)
    active: Series[pa.BOOL] = pa.Field(nullable=True)
    flow_rate: Series[float] = pa.Field(nullable=False)
    concentration: Series[float] = pa.Field(nullable=True)


class FlowBoundaryTimeSchema(_BaseSchema):
    node_id: Series[int] = pa.Field(nullable=False)
    time: Series[Timestamp] = pa.Field(nullable=False)
    flow_rate: Series[float] = pa.Field(nullable=False)
    concentration: Series[float] = pa.Field(nullable=True)


class FractionalFlowStaticSchema(_BaseSchema):
    node_id: Series[int] = pa.Field(nullable=False)
    fraction: Series[float] = pa.Field(nullable=False)
    control_state: Series[str] = pa.Field(nullable=True)


class LevelBoundaryStaticSchema(_BaseSchema):
    node_id: Series[int] = pa.Field(nullable=False)
    active: Series[pa.BOOL] = pa.Field(nullable=True)
    level: Series[float] = pa.Field(nullable=False)
    concentration: Series[float] = pa.Field(nullable=True)


class LevelBoundaryTimeSchema(_BaseSchema):
    node_id: Series[int] = pa.Field(nullable=False)
    time: Series[Timestamp] = pa.Field(nullable=False)
    level: Series[float] = pa.Field(nullable=False)
    concentration: Series[float] = pa.Field(nullable=True)


class LevelDemandStaticSchema(_BaseSchema):
    node_id: Series[int] = pa.Field(nullable=False)
    min_level: Series[float] = pa.Field(nullable=False)
    max_level: Series[float] = pa.Field(nullable=False)
    priority: Series[int] = pa.Field(nullable=False)


class LevelDemandTimeSchema(_BaseSchema):
    node_id: Series[int] = pa.Field(nullable=False)
    time: Series[Timestamp] = pa.Field(nullable=False)
    min_level: Series[float] = pa.Field(nullable=False)
    max_level: Series[float] = pa.Field(nullable=False)
    priority: Series[int] = pa.Field(nullable=False)


class LinearResistanceStaticSchema(_BaseSchema):
    node_id: Series[int] = pa.Field(nullable=False)
    active: Series[pa.BOOL] = pa.Field(nullable=True)
    resistance: Series[float] = pa.Field(nullable=False)
    max_flow_rate: Series[float] = pa.Field(nullable=True)
    control_state: Series[str] = pa.Field(nullable=True)


class ManningResistanceStaticSchema(_BaseSchema):
    node_id: Series[int] = pa.Field(nullable=False)
    active: Series[pa.BOOL] = pa.Field(nullable=True)
    length: Series[float] = pa.Field(nullable=False)
    manning_n: Series[float] = pa.Field(nullable=False)
    profile_width: Series[float] = pa.Field(nullable=False)
    profile_slope: Series[float] = pa.Field(nullable=False)
    control_state: Series[str] = pa.Field(nullable=True)


class OutletStaticSchema(_BaseSchema):
    node_id: Series[int] = pa.Field(nullable=False)
    active: Series[pa.BOOL] = pa.Field(nullable=True)
    flow_rate: Series[float] = pa.Field(nullable=False)
    min_flow_rate: Series[float] = pa.Field(nullable=True)
    max_flow_rate: Series[float] = pa.Field(nullable=True)
    min_crest_level: Series[float] = pa.Field(nullable=True)
    control_state: Series[str] = pa.Field(nullable=True)


class PidControlStaticSchema(_BaseSchema):
    node_id: Series[int] = pa.Field(nullable=False)
    active: Series[pa.BOOL] = pa.Field(nullable=True)
    listen_node_type: Series[str] = pa.Field(nullable=True)
    listen_node_id: Series[int] = pa.Field(nullable=False)
    target: Series[float] = pa.Field(nullable=False)
    proportional: Series[float] = pa.Field(nullable=False)
    integral: Series[float] = pa.Field(nullable=False)
    derivative: Series[float] = pa.Field(nullable=False)
    control_state: Series[str] = pa.Field(nullable=True)


class PidControlTimeSchema(_BaseSchema):
    node_id: Series[int] = pa.Field(nullable=False)
    listen_node_type: Series[str] = pa.Field(nullable=True)
    listen_node_id: Series[int] = pa.Field(nullable=False)
    time: Series[Timestamp] = pa.Field(nullable=False)
    target: Series[float] = pa.Field(nullable=False)
    proportional: Series[float] = pa.Field(nullable=False)
    integral: Series[float] = pa.Field(nullable=False)
    derivative: Series[float] = pa.Field(nullable=False)
    control_state: Series[str] = pa.Field(nullable=True)


class PumpStaticSchema(_BaseSchema):
    node_id: Series[int] = pa.Field(nullable=False)
    active: Series[pa.BOOL] = pa.Field(nullable=True)
    flow_rate: Series[float] = pa.Field(nullable=False)
    min_flow_rate: Series[float] = pa.Field(nullable=True)
    max_flow_rate: Series[float] = pa.Field(nullable=True)
    control_state: Series[str] = pa.Field(nullable=True)


class TabulatedRatingCurveStaticSchema(_BaseSchema):
    node_id: Series[int] = pa.Field(nullable=False)
    active: Series[pa.BOOL] = pa.Field(nullable=True)
    level: Series[float] = pa.Field(nullable=False)
    flow_rate: Series[float] = pa.Field(nullable=False)
    control_state: Series[str] = pa.Field(nullable=True)


class TabulatedRatingCurveTimeSchema(_BaseSchema):
    node_id: Series[int] = pa.Field(nullable=False)
    time: Series[Timestamp] = pa.Field(nullable=False)
    level: Series[float] = pa.Field(nullable=False)
    flow_rate: Series[float] = pa.Field(nullable=False)


class TerminalStaticSchema(_BaseSchema):
    node_id: Series[int] = pa.Field(nullable=False)


class UserDemandStaticSchema(_BaseSchema):
    node_id: Series[int] = pa.Field(nullable=False)
    active: Series[pa.BOOL] = pa.Field(nullable=True)
    demand: Series[float] = pa.Field(nullable=False)
    return_factor: Series[float] = pa.Field(nullable=False)
    min_level: Series[float] = pa.Field(nullable=False)
    priority: Series[int] = pa.Field(nullable=False)


class UserDemandTimeSchema(_BaseSchema):
    node_id: Series[int] = pa.Field(nullable=False)
    time: Series[Timestamp] = pa.Field(nullable=False)
    demand: Series[float] = pa.Field(nullable=False)
    return_factor: Series[float] = pa.Field(nullable=False)
    min_level: Series[float] = pa.Field(nullable=False)
    priority: Series[int] = pa.Field(nullable=False)<|MERGE_RESOLUTION|>--- conflicted
+++ resolved
@@ -29,7 +29,6 @@
     infiltration: Series[float] = pa.Field(nullable=True)
     precipitation: Series[float] = pa.Field(nullable=True)
     urban_runoff: Series[float] = pa.Field(nullable=True)
-    concentration: Series[float] = pa.Field(nullable=True)
 
 
 class BasinSubgridSchema(_BaseSchema):
@@ -47,7 +46,6 @@
     infiltration: Series[float] = pa.Field(nullable=True)
     precipitation: Series[float] = pa.Field(nullable=True)
     urban_runoff: Series[float] = pa.Field(nullable=True)
-    concentration: Series[float] = pa.Field(nullable=True)
 
 
 class DiscreteControlConditionSchema(_BaseSchema):
@@ -65,35 +63,16 @@
     control_state: Series[str] = pa.Field(nullable=False)
 
 
-<<<<<<< HEAD
-class EdgeSchema(_BaseSchema):
-    fid: Series[int] = pa.Field(nullable=False)
-    name: Series[str] = pa.Field(nullable=False)
-    from_node_id: Series[int] = pa.Field(nullable=False)
-    to_node_id: Series[int] = pa.Field(nullable=False)
-    edge_type: Series[str] = pa.Field(nullable=False)
-    allocation_network_id: Series[int] = pa.Field(nullable=True)
-
-
-class ExternalTimeSchema(_BaseSchema):
-    time: Series[Timestamp] = pa.Field(nullable=False)
-    external: Series[float] = pa.Field(nullable=False)
-
-
-=======
->>>>>>> b773aac8
 class FlowBoundaryStaticSchema(_BaseSchema):
     node_id: Series[int] = pa.Field(nullable=False)
     active: Series[pa.BOOL] = pa.Field(nullable=True)
     flow_rate: Series[float] = pa.Field(nullable=False)
-    concentration: Series[float] = pa.Field(nullable=True)
 
 
 class FlowBoundaryTimeSchema(_BaseSchema):
     node_id: Series[int] = pa.Field(nullable=False)
     time: Series[Timestamp] = pa.Field(nullable=False)
     flow_rate: Series[float] = pa.Field(nullable=False)
-    concentration: Series[float] = pa.Field(nullable=True)
 
 
 class FractionalFlowStaticSchema(_BaseSchema):
@@ -106,14 +85,12 @@
     node_id: Series[int] = pa.Field(nullable=False)
     active: Series[pa.BOOL] = pa.Field(nullable=True)
     level: Series[float] = pa.Field(nullable=False)
-    concentration: Series[float] = pa.Field(nullable=True)
 
 
 class LevelBoundaryTimeSchema(_BaseSchema):
     node_id: Series[int] = pa.Field(nullable=False)
     time: Series[Timestamp] = pa.Field(nullable=False)
     level: Series[float] = pa.Field(nullable=False)
-    concentration: Series[float] = pa.Field(nullable=True)
 
 
 class LevelDemandStaticSchema(_BaseSchema):
