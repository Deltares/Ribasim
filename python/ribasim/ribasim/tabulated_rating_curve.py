--- conflicted
+++ resolved
@@ -57,18 +57,11 @@
     time: Optional[DataFrame[StaticSchema]] = None
 
     class Config:
-<<<<<<< HEAD
         validate_assignment = True
-=======
-        validate_assignment = True
-
-    def __init__(self, static: pd.DataFrame, time: Optional[pd.DataFrame] = None):
-        super().__init__(**locals())
 
     def sort(self):
         self.static = self.static.sort_values(["node_id", "level"], ignore_index=True)
         if self.time is not None:
             self.time = self.time.sort_values(
                 ["time", "node_id", "level"], ignore_index=True
-            )
->>>>>>> 9e7c5003
+            )