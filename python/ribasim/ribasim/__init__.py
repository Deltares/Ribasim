--- conflicted
+++ resolved
@@ -2,11 +2,7 @@
 
 
 from ribasim import models, utils
-<<<<<<< HEAD
-from ribasim.config import Logging, Solver
-=======
-from ribasim.config import Allocation, Config, Logging, Solver
->>>>>>> ac648bec
+from ribasim.config import Allocation, Logging, Solver
 from ribasim.geometry.edge import Edge
 from ribasim.geometry.node import Node
 from ribasim.model import Model
@@ -27,7 +23,6 @@
 __all__ = [
     "models",
     "utils",
-    "Config",
     "Basin",
     "Edge",
     "FractionalFlow",
