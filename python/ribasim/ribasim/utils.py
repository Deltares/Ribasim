<<<<<<< HEAD
from typing import Sequence


def prefix_column(
    column: str, record_columns: Sequence[str], prefix: str = "meta_"
) -> str:
    """Prefix column name with `prefix` if not in record_columns."""
    if (
        len(record_columns) > 0
        and column not in record_columns
        and not column.startswith(prefix)
    ):
        column = f"{prefix}{column}"
    return column
=======
from collections.abc import Sequence
from typing import Any

import numpy as np
import shapely
from numpy.typing import NDArray

from ribasim.geometry.node import Node


def geometry_from_connectivity(
    node: Node, from_id: Sequence[int], to_id: Sequence[int]
) -> NDArray[Any]:
    """
    Create edge shapely geometries from connectivities.

    Parameters
    ----------
    node : Ribasim.Node
    from_id : Sequence[int]
        First node of every edge.
    to_id : Sequence[int]
        Second node of every edge.

    Returns
    -------
    edge_geometry : np.ndarray
        Array of shapely LineStrings.
    """
    geometry = node.df["geometry"]
    from_points = shapely.get_coordinates(geometry.loc[from_id])
    to_points = shapely.get_coordinates(geometry.loc[to_id])
    n = len(from_points)
    vertices = np.empty((n * 2, 2), dtype=from_points.dtype)
    vertices[0::2, :] = from_points
    vertices[1::2, :] = to_points
    indices = np.repeat(np.arange(n), 2)
    return shapely.linestrings(coords=vertices, indices=indices)


def connectivity_from_geometry(
    node: Node, lines: NDArray[Any]
) -> tuple[NDArray[Any], NDArray[Any]]:
    """
    Derive from_node_id and to_node_id for every edge in lines. LineStrings
    may be used to connect multiple nodes in a sequence, but every linestring
    vertex must also a node.

    Parameters
    ----------
    node : Node
    lines : np.ndarray
        Array of shapely linestrings.

    Returns
    -------
    from_node_id : np.ndarray of int
    to_node_id : np.ndarray of int
    """
    node_index = node.df.index
    node_xy = shapely.get_coordinates(node.df.geometry.values)
    edge_xy = shapely.get_coordinates(lines)

    xy = np.vstack([node_xy, edge_xy])
    _, inverse = np.unique(xy, return_inverse=True, axis=0)
    _, index, inverse = np.unique(xy, return_index=True, return_inverse=True, axis=0)
    uniques_index = index[inverse]

    node_node_id, edge_node_id = np.split(uniques_index, [len(node_xy)])
    if not np.isin(edge_node_id, node_node_id).all():
        raise ValueError(
            "Edge lines contain coordinates that are not in the node layer. "
            "Please ensure all edges are snapped to nodes exactly."
        )

    edge_node_id = edge_node_id.reshape((-1, 2))
    from_id = node_index[edge_node_id[:, 0]].to_numpy()
    to_id = node_index[edge_node_id[:, 1]].to_numpy()
    return from_id, to_id
>>>>>>> a688b3d1
<|MERGE_RESOLUTION|>--- conflicted
+++ resolved
@@ -1,5 +1,4 @@
-<<<<<<< HEAD
-from typing import Sequence
+from collections.abc import Sequence
 
 
 def prefix_column(
@@ -12,85 +11,4 @@
         and not column.startswith(prefix)
     ):
         column = f"{prefix}{column}"
-    return column
-=======
-from collections.abc import Sequence
-from typing import Any
-
-import numpy as np
-import shapely
-from numpy.typing import NDArray
-
-from ribasim.geometry.node import Node
-
-
-def geometry_from_connectivity(
-    node: Node, from_id: Sequence[int], to_id: Sequence[int]
-) -> NDArray[Any]:
-    """
-    Create edge shapely geometries from connectivities.
-
-    Parameters
-    ----------
-    node : Ribasim.Node
-    from_id : Sequence[int]
-        First node of every edge.
-    to_id : Sequence[int]
-        Second node of every edge.
-
-    Returns
-    -------
-    edge_geometry : np.ndarray
-        Array of shapely LineStrings.
-    """
-    geometry = node.df["geometry"]
-    from_points = shapely.get_coordinates(geometry.loc[from_id])
-    to_points = shapely.get_coordinates(geometry.loc[to_id])
-    n = len(from_points)
-    vertices = np.empty((n * 2, 2), dtype=from_points.dtype)
-    vertices[0::2, :] = from_points
-    vertices[1::2, :] = to_points
-    indices = np.repeat(np.arange(n), 2)
-    return shapely.linestrings(coords=vertices, indices=indices)
-
-
-def connectivity_from_geometry(
-    node: Node, lines: NDArray[Any]
-) -> tuple[NDArray[Any], NDArray[Any]]:
-    """
-    Derive from_node_id and to_node_id for every edge in lines. LineStrings
-    may be used to connect multiple nodes in a sequence, but every linestring
-    vertex must also a node.
-
-    Parameters
-    ----------
-    node : Node
-    lines : np.ndarray
-        Array of shapely linestrings.
-
-    Returns
-    -------
-    from_node_id : np.ndarray of int
-    to_node_id : np.ndarray of int
-    """
-    node_index = node.df.index
-    node_xy = shapely.get_coordinates(node.df.geometry.values)
-    edge_xy = shapely.get_coordinates(lines)
-
-    xy = np.vstack([node_xy, edge_xy])
-    _, inverse = np.unique(xy, return_inverse=True, axis=0)
-    _, index, inverse = np.unique(xy, return_index=True, return_inverse=True, axis=0)
-    uniques_index = index[inverse]
-
-    node_node_id, edge_node_id = np.split(uniques_index, [len(node_xy)])
-    if not np.isin(edge_node_id, node_node_id).all():
-        raise ValueError(
-            "Edge lines contain coordinates that are not in the node layer. "
-            "Please ensure all edges are snapped to nodes exactly."
-        )
-
-    edge_node_id = edge_node_id.reshape((-1, 2))
-    from_id = node_index[edge_node_id[:, 0]].to_numpy()
-    to_id = node_index[edge_node_id[:, 1]].to_numpy()
-    return from_id, to_id
->>>>>>> a688b3d1
+    return column