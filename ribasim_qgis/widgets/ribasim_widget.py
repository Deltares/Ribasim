--- conflicted
+++ resolved
@@ -5,10 +5,6 @@
 connection to the QGIS Layers Panel, and ensures there is a group for the
 Ribasim layers there.
 """
-<<<<<<< HEAD
-
-=======
->>>>>>> ab24dd49
 from __future__ import annotations
 
 from pathlib import Path
