--- conflicted
+++ resolved
@@ -4,10 +4,6 @@
 This widget also allows enabling or disabling individual elements for a
 computation.
 """
-<<<<<<< HEAD
-
-=======
->>>>>>> ab24dd49
 from __future__ import annotations
 
 from collections.abc import Iterable
