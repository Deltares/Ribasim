--- conflicted
+++ resolved
@@ -29,11 +29,7 @@
 source /usr/share/Modules/init/bash
 
 module load pixi
-<<<<<<< HEAD
-pixi run --environment=dev install
-=======
 pixi run install
->>>>>>> 224c4601
 pixi run test-ribasim-api
 pixi run test-ribasim-cli]]></param>
           <param name="teamcity.build.workingDir" value="ribasim" />
