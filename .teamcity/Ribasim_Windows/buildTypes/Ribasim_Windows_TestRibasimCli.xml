--- conflicted
+++ resolved
@@ -81,13 +81,8 @@
     </build-extensions>
     <artifact-dependencies>
       <dependency id="ARTIFACT_DEPENDENCY_570" sourceBuildTypeId="Ribasim_Windows_BuildRibasimCli" cleanDestination="true">
-<<<<<<< HEAD
-        <revisionRule name="lastSuccessful" revision="latest.lastSuccessful" />
+        <revisionRule name="sameChainOrLastFinished" revision="latest.sameChainOrLastFinished" />
         <artifact sourcePath="ribasim_cli_windows.zip!** =&gt; ribasim/build/ribasim_cli&#xD;&#xA;" />
-=======
-        <revisionRule name="sameChainOrLastFinished" revision="latest.sameChainOrLastFinished" />
-        <artifact sourcePath="ribasim_cli_windows.zip!** =&gt; ribasim/build/create_binaries/ribasim_cli&#xD;&#xA;" />
->>>>>>> 3966eba2
       </dependency>
     </artifact-dependencies>
     <dependencies>
