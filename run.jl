--- conflicted
+++ resolved
@@ -56,24 +56,6 @@
 times::Vector{Float64} = datetime2unix.(dates)
 timespan::ClosedInterval{Float64} = times[begin] .. times[end]
 
-<<<<<<< HEAD
-# (node, time)
-precipitation = key_cfvar(ds, "precipitation")(node = lsw_ids)
-reference_evapotranspiration = key_cfvar(ds, "reference_evapotranspiration")(node = lsw_ids)
-drainages = key_cfvar(ds, "drainage")(node = lsw_ids)
-infiltrations = key_cfvar(ds, "infiltration")(node = lsw_ids)
-urban_runoffs = key_cfvar(ds, "urban_runoff")(node = lsw_ids)
-demand_agriculture = key_cfvar(ds, "demand_agriculture")(node = lsw_ids)
-priority_agriculture = key_cfvar(ds, "priority_agriculture")(node = lsw_ids)
-priority_wm = key_cfvar(ds, "priority_watermanagement")(node = lsw_ids)
-#demand_flushing = key_cfvar(ds, "demand_flushing")(node = lsw_ids)
-
-# (node,)
-initial_volumes = Vector(key_cfvar(ds, "volume")(node = lsw_ids))
-target_volumes = Vector(key_cfvar(ds, "target_volume")(node = lsw_ids))
-target_levels = Vector(key_cfvar(ds, "target_level")(node = lsw_ids))
-types = Char.(Vector(key_cfvar(ds, "local_surface_water_type")(node = lsw_ids)))
-=======
 # read state data
 initial_volumes = state.volume[findall(in(lsw_ids), state.location)]
 
@@ -82,7 +64,6 @@
 target_volumes = static.target_volume[static_rows]
 target_levels = static.target_level[static_rows]
 types = static.local_surface_water_type[static_rows]
->>>>>>> 2e6c8a37
 
 # create a vector of vectors of all non zero general users within all the lsws
 all_users = fill([:agric], length(lsw_ids))
@@ -165,18 +146,6 @@
         name = Symbol(basename, :₊lsw₊)
 
         # forcing values
-<<<<<<< HEAD
-        P = 0.0
-        E_pot = -reference_evapotranspiration[time = forcing_t_idx, node = i] *
-                Bach.open_water_factor(t)
-        drainage = drainages[time = forcing_t_idx, node = i]
-        infiltration = infiltrations[time = forcing_t_idx, node = i]
-        urban_runoff = urban_runoffs[time = forcing_t_idx, node = i]
-        demand_agric = demand_agriculture[time = forcing_t_idx, node = i]
-      #  demand_flush = demand_flushing[time = forcing_t_idx, node = i]
-        prio_agric = priority_agriculture[time = forcing_t_idx, node = i]
-        prio_wm = priority_wm[time = forcing_t_idx, node = i]
-=======
         P = param(integrator, Symbol(name, :P))
         E_pot = param(integrator, Symbol(name, :E_pot))
         drainage = param(integrator, Symbol(name, :drainage))
@@ -186,7 +155,6 @@
         prio_agric = param(integrator, Symbol(basename, :₊agric₊prio))
 
         prio_wm = vals[priority_watermanagement_ranges[i][forcing_t_idx]]
->>>>>>> 2e6c8a37
         demandlsw = [demand_agric]
         priolsw = [prio_agric]
 
@@ -250,7 +218,6 @@
             end
         end
 
-<<<<<<< HEAD
         # update parameters
         param!(integrator, Symbol(name, :P), P)
         param!(integrator, Symbol(name, :E_pot), E_pot)
@@ -262,8 +229,6 @@
         #outname_flush = Symbol(:sys_, lsw_id, :₊flushing₊)
         #param!(integrator, Symbol(outname_flush, :Q), demand_flush)
 
-=======
->>>>>>> 2e6c8a37
     end
 
     Bach.save!(param_hist, t, p)
