--- conflicted
+++ resolved
@@ -402,6 +402,8 @@
     upstream_itp = interpolator(reg, :upstream)
     alloc_agric_itp = interpolator(reg, :alloc_agric)
     alloc_wm_itp = interpolator(reg, :alloc_wm)
+    alloc_indus_itp = interpolator(reg, :alloc_indus)
+
     S_itp = interpolator(reg, :S)
 
     Q_eact_sum = sum_fluxes(Q_eact_itp, times)
@@ -412,6 +414,8 @@
     upstream_sum = sum_fluxes(upstream_itp, times)
     alloc_agric_sum = sum_fluxes(alloc_agric_itp, times)
     alloc_wm_sum = sum_fluxes(alloc_wm_itp, times)
+    alloc_indus_sum = sum_fluxes(alloc_indus_itp, times)
+
     # for storage we take the diff. 1e-6 is needed to avoid NaN at the start
     S_diff = diff(S_itp.(times .+ 1e-6))
 
@@ -443,6 +447,8 @@
         storage_diff = -S_diff,
         alloc_agric = -alloc_agric_sum,
         alloc_wm = -alloc_wm_sum,
+        alloc_indus = -alloc_indus_sum,
+
     )
     if type == 'V'
         bachwb.todownstream = -Q_out_sum
@@ -452,12 +458,7 @@
 
     # TODO add the balancecheck
     # bachwb = transform(bachwb, vars => (+) => :balancecheck)
-<<<<<<< HEAD
     bachwb.balancecheck .= 0.0
     bachwb.period = Dates.value.(Second.(bachwb.time_end - bachwb.time_start))
-=======
-    # bachwb[!, :balancecheck] .= 0.0
-    bachwb[!, :period] = Dates.value.(Second.(bachwb.time_end - bachwb.time_start))
->>>>>>> d2704dbd
     return bachwb
 end