---
title: "Allocation"
---

# Introduction
In water resources management, allocation deals with distributing limited water resources among competing demands in a fair and efficient manner. This is particularly important in situations where water demands exceed available supply, requiring a systematic approach to prioritize and optimize water distribution across the entire network. In Ribasim we formulate this with linear programming using [JuMP](https://jump.dev/JuMP.jl/stable/) and solve the problem using the the [HiGHS solver](https://highs.dev/). A concise overview of the interaction between the physical and allocation layers of Ribasim is shown in the diagram below.

```{mermaid}
sequenceDiagram
    Physical layer->>+ Allocation layer: Storages, linearized physics
    Note over Allocation layer: Allocation timestep <br/> t → t + Δt_allocation <br/> "Prediction"
    Allocation layer->> Physical layer: Allocated flow rates, <br/> controlled Pump/Outlet flow rates
    Note over Physical layer: Physical layer timesteps <br/> t → t + Δt_allocation <br/> Attempted realization of <br/> allocated flows
```

## Allocation Networks
Allocation is the process of assigning an optimized allocated flow rate to demand nodes in the physical layer of the model based on information about sources and their source priorities, the different demand nodes over various demand priorities, constraints introduced by nodes, local water availability and graph topology. It solves a linearized version of the problem formulated for the [physical layer](/concept/modelconcept.qmd#physical-layer) a period of time ahead of the physical layer, while simultaneously optimizing allocated flows and steering certain structures to get the water from (preferred) source to demand. The physics is implemented in an implicit manner, rather like the [implicit Euler](https://en.wikipedia.org/wiki/Backward_Euler_method) numerical method.

The allocation problem is solved per subnetwork of the Ribasim model. A subnetwork is defined by all nodes that have the same subnetwork ID in the [Node table](/reference/usage.qmd#node). Each subnetwork is used to formulate a linear optimization problem with the [JuMP](https://jump.dev/JuMP.jl/stable/) package, which is solved using the [HiGHS solver](https://highs.dev/). For more in-depth information see also the example of solving the maximum flow problem with `JuMP.jl` [here](https://jump.dev/JuMP.jl/stable/tutorials/linear/network_flows/#The-max-flow-problem).

When we build a Ribasim model in which we want to utilize allocation, it can be computationally efficient and stable to divide a large allocation network into a primary network which connects to multiple subnetworks. The primary network should be the main water system and treats each connected subnetwork as a single demand node.

<<<<<<< HEAD
We can then first solve an allocation optimization for the primary network, that calculates how to optimally divide the available water to each subnetwork. With this allocated amount for a subnetwork, we can optimize how to divide this water within the subnetwork to the demand nodes.

Subnetworks are defined by grouping nodes that share the same subnetwork ID in the [Node table](/reference/usage.qmd#node). The primary network needs to be assigned with subnetwork ID 1. This will always represent the main water system. This is shown in @fig-subnetwork-example below.

![The primary network (subnetwork 1, blue) with connected secondary subnetworks (subnetwork 2 and 3, green and purple respectively).](https://s3.deltares.nl/ribasim/doc-image/concept/medium_sized_subnetwork_model.png){#fig-subnetwork-example}
=======
We can first solve an allocation optimization for the primary network, that calculates how to optimally divide the available water to each subnetwork. With this allocated amount for a subnetwork, we can optimize how to divide this water within the subnetwork to the demand nodes.

Subnetworks are defined by grouping nodes that share the same subnetwork ID in the [Node table](/reference/usage.qmd#node). The primary network needs to be assigned with subnetwork ID 1. This will always represent the main water system. This is shown in @fig-subnetwork-example below.

![The primary network (subnetwork 1, blue) with connected secondary subnetworks (subnetwork 2 and 3, grey).](https://s3.deltares.nl/ribasim/doc-image/concept/medium_sized_subnetwork_model.png){#fig-subnetwork-example}
>>>>>>> 592436a4

Secondary networks:

- Can only connect to the primary network via Pump or Outlet nodes
- Cannot connect directly to other secondary networks
- The demand of a subnetwork to the primary network is the sum of all unmet demands within the subnetwork

For each subnetwork, a linear optimization problem is formulated.

## Mathematical formulation

In Ribasim, we optimize and assign allocated flow rates to demand nodes based on:

- Information about sources and their priorities
- Different demand nodes and their priorities
- Constraints from nodes, local water availability and network topology

The optimization problem aims to minimize the difference between requested demands and supplied amounts, subject to water balance constraints:

$$
\begin{aligned}
\text{min}\quad & z = \sum_{i=0}^{N_d} E_i(Q, S) \\
\text{s.t.}\quad & \frac{dS_j}{dt} = \sum_{k=1}^{N_l} Q_{k}\\
\end{aligned}
$$ {#eq-allocation-problem}

where:

- $z$ is the total error
- $N_d$ is the number of demands within a priority [-]
- $E_i$ is a deviation error between allocated and demand as function of flow and storage
- $S_j$ is the storage of node $j$ [m³]
- $Q_k$ is the volumetric flow rate on link $k$, which is positive for inflow and negative for outflow [m³/s]
- $N_l$ is the number of flow links connected to node $j$
- $t$ is the time [s]


## Discretization

In the optimization problem, the water balance must be discretized over the allocation timestep.

$$\Delta t = t^{n+1} - t^{n}$$

Where the superscript $^n$ denotes evaluation at the beginning of the timestep and $^{n+1}$ at the end. We then use a backward Euler approximation:

$$\frac{dS}{dt} \approx \frac{S^{n+1} - S^{n}}{\Delta t} = \sum_{k=1}^{N_l} Q_{k}^{n+1} $$

Under the assumption that

- flows are constant over $\Delta t$
- coefficients in linearized equations are evaluated at the beginning of the timestep
- The allocation timestep $\Delta t$ is short enough that linearization remains valid

## Linearization

To use efficient linear programming algorithms, nonlinear relationships can be linearized around the current time $t^n$. For example, a nonlinear relationship between flow $Q$, an upstream  variable ($x_1$) and a downstream variable ($x_2$), can be linearized as:

$$Q(x_1,x_2) \approx Q(x_1^n,x_2^n) + \frac{\partial Q}{\partial x_1}(x_1^n,x_2^n)(x_1^{n+1}-x_1^n) + \frac{\partial Q}{\partial x_2}(x_1^n,x_2^n)(x_2^{n+1}-x_2^n)$$


This yields a linear programming problem that can be solved efficiently while maintaining acceptable accuracy for small changes around the operating point.

## The high level algorithm {#sec-high-level-algorithm}
The allocation algorithm contains 2 types of optimization:

- Demand collection, where water is allocated in the secondary networks with the sole purpose of finding out what the demand of the secondary network is from the primary network;
- Allocation, where water is allocated in all subnetworks, and the amount of water that is allocated to demands is written as output and communicated to the physical layer.

The full algorithm goes through the following steps:

1. Perform demand collection in the secondary subnetworks;
2. Perform allocation in the primary network;
3. Perform sequentially allocation (in the future maybe in parallel) in the subnetworks.

If no primary network is present, then step 1 and 2 are skipped and the entire network is treated as a single subnetwork.


# Implementation
## The basin profile
The level in a basin is generally a non-linear function of the storage (except when the area is constant). To incorporate this into a linear programming framework, we linearize the basin profile at the current timestep.

$$h^{n+1} \approx h^n + \frac{dh}{dS}(S^n)(S^{n+1} - S^n)$$

with

$$\frac{dh}{dS}(S^n) = \frac{1}{A^n}$$

and $A^n$ is the area evaluated at the beginning of the time step

$$h^{n+1} \approx h^{n} + \frac{1}{A^n}(S^{n+1} - S^n)$$


## Connector nodes

In Ribasim, connector nodes can determine the flow as function of upstream and/or downstream level. These are [LinearResistance](../reference/node/linear-resistance.qmd), [ManningResistance](../reference/node/manning-resistance.qmd) and [TabulatedRatingCurve](../reference/node/tabulated-rating-curve.qmd) nodes. Hence if we apply multi variable linearisation:

$$ Q^{n+1} = Q^{n} + \frac{\partial Q}{\partial h_1}(h_1^n,h_2^n)(h_1^{n+1} - h_1^{n}) + \frac{\partial Q}{\partial h_2}(h_1^n,h_2^n)(h_2^{n+1} - h_2^{n}) $$

However, we need to relate the level to a storage (in case of a basin). So we can substitute the linearised basin profile. For example if a non linear flow node connects downstream to a basin and upstream to a level boundary:


$$ Q_m^{n+1} = Q_m^{n} + \frac{1}{A^n}\frac{\partial Q_m}{\partial h_1}(h_1^n, h_2^n) (S_1^{n+1} - S_1^n) + \frac{\partial Q}{\partial h_2}(h_1^n,h_2^n)(h_2^{n+1} - h_2^{n}) $$


## Basin forcings

## Boundary nodes

We have the following boundary nodes in Ribasim:

- The Terminal, where water simply leaves the model
- The LevelBoundary, which yields fixed water levels; $h^{n+1}_{lb}$ is read from the interpolated timeseries $h_{lb}$ of the node or is a constant value
- The FlowBoundary, which specifies a flow rate. Here the average outflow of the FlowBoundary in the physical layer over the previous $\Delta t$ is used as a prediction of the flow rate in the next $\Delta t$ over which the optimization takes place.

:::{.callout-note}
The flow rate of a FlowBoundary is given as a timeseries so we could use the interpolation of that timeseries to compute the average flow in the coming $\Delta t_\text{allocation}$. However, that would not always be accurate, since FlowBoundary nodes can be deactivated by Discrete Control which can not (easily) be anticipated.
:::



# Objectives (goals)

The allocation algorithm optimizes for a sequence of objectives in succession, adding constraints after optimization for each goal to retain the result of that optimization in the subsequent optimizations. This approach is known as [goal programming](https://en.wikipedia.org/wiki/Goal_programming).


### Demand objectives

There are several types of demand nodes:

- UserDemand ($UD \subset S$), which can have inflow demands for various demand priorities, and can consume a fraction of its abstraction and releases the rest back to the model;
- LevelDemand ($LD \subset S$), which can have several level demands for various demand priorities, where higher levels must have lower priorities
- FlowDemand ($FD \subset S$), which can have several inflow demands for various demand priorities, where no flow is consumed. The FlowDemand node gives this demand to another node

Demand objectives come in 2 categories:

- flow demand (UserDemand, FlowDemand)
- Level demand (LevelDemand)

We separate these out because these different types optimize for different quantities (flow and storage respectively), and combining demands of these two types within the same subnetwork within the same demand priority is not allowed. Given a demand priority $d$, the objective function looks like

### Formulation
In the following we assume lexicographic multi-objective optimization.

#### UserDemand and FlowDemand

Say we have a subnetwork with UserDemand nodes $UD$ and FlowDemand nodes $FD$ and each node $v \in UD \cup FD$ has demands for priorities $P_v$. Then for every one of these demand nodes for every priority for which they have a demand (at some point in time) we define a special flow decision variable which denotes how much is allocated to that node for that priority:

$$
	0 \le F^p_v \le d_v^p, \quad \forall v \in (UD \cup FD),\\; p \in P_v.
$$

As indicated, each of these allocated flow variables is bounded between 0 and the corresponding demand (NOTE: in this text we assume that the demands are already expressed in the scaled flow unit). For UserDemand nodes we have that the sum of these allocated flow variables over the priorities is equal to the total flow into that node:

$$
	F_{(b_\text{upstream}, v)} = \sum_{p \in P_v} F^p_v, \quad \forall v
	\in UD.
$$

Note that this means that we enforce that only allocated flow can enter a UserDemand node, and so there can not be more flow into the UserDemand node than the total demand of that node.
For FlowDemand we do allow that there is more flow through the node with the flow demand than the total demand (or even negative flow). To allow this freedom, we introduce a special 'demand priority 0' variable

$$
	0 \le F^0_v \le \frac{\text{MAX\_ABS\_FLOW}}{\text{scaling.flow}}, \quad \forall v \in FD
$$

We only let $F^0_v$ account for surplus flow, because if we allow that variable to be negative it can be used to allocate to demands. To make sure we still account for the possibility that the flow through the node with the flow demand is negative, we allow the allocated flow variable with the earliest priority to be negative, and account for this when writing the results.

With this we formulate the constraints

$$
	F_{(b_\text{upstream}, v)} = \sum_{p} F^p_v, \quad \forall v
	\in FD.
$$

We define relative error variables per demand node per priority for which they have a demand:

$$
	E^p_v \ge 0, \quad \forall v \in (UD \cup FD),\\; p \in P_v.
$$

The constraints on these relative error terms are similar as before:

$$
	d_v^p \cdot E_v^p \ge d_v^p - F_v^p, \quad \forall v \in (UD \cup FD),\\; p \in P_v.
$$

With these relative error terms we formulate an objective per demand priority for which any of these nodes have a demand ($P^\text{flow} = \bigcup_{v \in UD \cup FD} P_v$):

$$
	\min \sum_{v,p} d_v^p \cdot E_v^p, \quad \forall p \in P^\text{flow}.
$$

Note the multiplication by the demand here, which makes this effectively a minimization in the absolute error. There is a reason we formulate relative in stead of absolute errors: to optimize for a fair distribution of water. To that end we can formulate per demand priority a global relative allocation error:

$$
	G^p = \frac{\sum_{v,p} d_v^p \cdot E_v^p}{\sum_{v,p} d^p_v}, \quad \forall p \in P^\text{flow},
$$

where in practice we multiply both sides by the denominator to prevent division by zero problems. Also note that the enumerator is precisely the expression for the aforementioned objective.
Now in a subsequent objective, we want to penalize relative errors being larger than $G^p$. So we define new errors

$$
	\overline{E}_v^p \ge 0, \quad \forall v \in (UD \cup FD),\\; p \in P_v,
$$

on which we define the constraints

$$
	\overline{E}_v^p \ge E_v^p - G^p, \quad \forall v \in (UD \cup FD),\\; p \in P_v
$$

and with which we formulate the objectives

$$
	\min \sum_{v,p} \overline{E}_v^p, \quad \forall p \in P^\text{flow}.
$$

Of course the order of objectives is important. For each demand priority of the flow type described here, first the weighted sum of the errors $E_v^p$ must be minimized, then the sum of the errors $\overline{E}_v^p$.

#### LevelDemand

Say we have Basins with LevelDemand $B$ where each Basin $b \in B$ has a minimum level $h_{b,\min}^p$ for demand priorities $P^\min_b$ and a maximum level $h_{b,\max}^p$ for demand priorities $P_b^\max$. Furthermore each Basin has a level to storage function $s_b(h)$. For all Basins $b$ in the subnetwork (not just the ones with a level demand) we also have

- The known initial level at the beginning of the allocation timestep $h_b^\text{init}$
- The decision variable of the change in storage over the allocation timestep $\Delta S_b$

For Basins with a level demand $b \in B$ we additionally have

- The lower absolute storage error

$$
	E_{b, \text{lower}}^p  \ge 0 \quad \forall b \in B, \\; p \in P^\text{min}_b
$$

- The incoming storage demand

$$
	d^p_{b, +} = s\left(h_{b, \min}^p\right) - s_b\left(\text{clamp}\left(h_b^\text{init}, h_{b,\min}^{\text{prev}(p)}, h_{b,\min}^p \right)\right)
	\quad \forall b \in B, \\; p \in P^\text{min}_b
$$

which is the volume of water needed to get to the minimum level of the current demand priority from the minimum level of the previous demand priority (or the starting level if that's higher). If there is no priority in $P_b^\min$ lower than the current priority $p$ we say $h^{\text{prev}(p)}_{b, \min}$ is equal to the Basin bottom.

- The upper absolute storage error

$$
E_{b, \text{upper}}^p \ge 0 \quad \forall b \in B, \\; p \in P_b^\max
$$

- The outgoing storage demand:

$$
	d^p_{b, -} = s_b\left(\text{clamp}\left(h_b^\text{init}, h_{b, \max}^p, h_{b, \max}^{\text{prev}(p)}\right)\right) - s\left(h_{b, \max}^p\right) \quad \forall b \in B, \\; p \in P^\text{max}_b
$$

which is the volume of water needed to get from the maximum level of the current demand priority to the maximum level of the previous demand priority (or the starting level if that's lower). If there is no priority in $P_b^\max$ lower than the current priority $p$ we say $h^{\text{prev}(p)}_{b, \max} := \infty$.

We define the following constraints on the errors:

$$
	E^p_{b, \text{lower}} \ge s\left(h^p_{b, \min}\right) -\left(s\left(h_b^\text{init}\right) + \Delta S_b\right) \quad \forall b \in S, \\; p \in P^\min_b
$$

$$
	E^p_{b, \text{upper}} \ge \left(s\left(h_b^\text{init}\right) + \Delta S_b\right) - s\left(h^p_{b, \max}\right) \quad \forall b \in S, \\; p \in P^\max_b.
$$

Note that unlike with UserDemand and LevelDemand, the allocated amounts are not present as variables in the problem. The allocated amounts have to be derived from $\Delta S_b$. Also note that the demands, which depend on the state of the physical layer and the start of the allocation timestep, do not appear in the LP problem. These are only computed for output.

Then given all this we define the objective for minimizing the absolute error sum per priority for which there is at least one level demand ($P_\text{lower}^\text{level} = \bigcup_{b \in B} P^\min_b$, $P_\text{upper}^\text{level} = \bigcup_{b \in B} P^\max_b$, $P^\text{level} = P_\text{lower}^\text{level} \cup P_\text{upper}^\text{level}$):

$$
	\min \sum_{b; p\in P^\min_b} E^p_{b, \text{lower}} + \sum_{b \in B \\; : \\; p\in P^\max_b} E^p_{b, \text{upper}}, \qquad \forall p \in P^\text{level}
$$

Now, just as in the previous section, we want to add a subsequent objective for fair distribution. Given the Basin area $A_b$ (which is assumed to be constant over the allocation timestep), we can define the average lower and upper level error

$$
	\Delta H^p_\text{lower} = \frac{\sum_{b \in B \\; : \\; p\in P^\min_b} E^p_{b, \text{lower}}}{\sum_{b \in B \\; : \\; p\in P^\min_b} A_b}, \qquad \forall p \in P_\text{lower}^\text{level};
$$

$$
	\Delta H^p_\text{upper} = \frac{\sum_{b \in B \\; : \\; p\in P^\max_b} E^p_{b, \text{upper}}}{\sum_{b \in B \\; : \\; p\in P^\max_b} A_b}, \qquad \forall p \in P_\text{upper}^\text{level};
$$

Again we define new errors:

$$
	\overline{E}_{b, \text{lower}}^p \ge 0, \quad \forall b \in B, \\; p \in P_b^\min;
$$

$$
	\overline{E}_{b, \text{upper}}^p \ge 0, \quad \forall b \in B, \\; p \in P_b^\max.
$$

On these errors we define the following constraints:

$$
	\overline{E}^p_{b, \text{lower}} \ge \frac{E^p_{b, \text{lower}}}{A_b} - \Delta H^p_\text{lower}, \quad \forall b \in B, \\;p \in P_b^\text{min};
$$

$$
	\overline{E}^p_{b, \text{upper}} \ge \frac{E^p_{b, \text{upper}}}{A_b} - \Delta H^p_\text{upper}, \quad \forall b \in B, \\;p \in P_b^\text{max},
$$

and the following objectives:

$$
	\min \sum_{b \in B \\; : \\; p \in P_b^\min} \overline{E}^p_{b, \text{lower}} + \sum_{b \in B \\; : \\; p \in P_b^\max} \overline{E}^p_{b, \text{upper}}, \qquad \forall p \in P^\text{level}.
$$

## Control

### Control by allocation

When Pumps and Outlets are part of a subnetwork, they can be controlled by allocation. To accomplish this, they must be given the special control state `Ribasim.allocation` in the static table for [Pump](/reference/node/pump.qmd#static) or [Outlet](/reference/node/outlet.qmd#static). When a Pump or Outlet has this control state, the flow through the node is only bounded by its capacity and Pump or Outlet specific constraints based on the difference between upstream and downstream level (see [Pump equations](/reference/node/pump.qmd#equations) or [Outlet equations](/reference/node/outlet.qmd#equations)). After all goals have been optimized for, the flow rate through the Pump or Outlet is communicated to the physical layer.

### Interaction of allocation with other control systems

There are several other control systems in Ribasim:

- [DiscreteControl](/reference/node/discrete-control.qmd): This node type can change parameters of other nodes in between time steps of the solver of the physical layer. If the affected node is within a subnetwork, the parameter change will also be taken into account in the next allocation run. So the parameters in the allocation layer are always up to date with those in the physical layer, but the allocation algorithm cannot anticipate parameter changes from DiscreteControl that occur within the allocation time step which is being optimized over, so this can be a source of discrepancies between the physical layer and the allocation layer.
- [ContinuousControl](/reference/node/continuous-control.qmd): The continuous nature of this control type is not taken into account. The flow rate the controlled structure has at the start of the allocation optimization step will be extrapolated in a constant manner.

- [PidControl](/reference/node/pid-control.qmd): The continuous nature of this control type is not taken into account. The flow rate the controlled structure has at the start of the allocation optimization step will be extrapolated in a constant manner.



The following data of the parameters and state of a Ribasim model are relevant for the allocation problem.

## Schematisation input

### The subnetwork

The allocation problem is solved per subnetwork, which is given by a subset $S \subset V$ of node IDs. Different subnetworks are disjoint from each other. Nodes can also not be part of any subnetwork.

### Source flows

Sources are indicated by a set of links in the subnetwork
$$
E_S^\text{source} \subset E,
$$
which are automatically inferred as all links that point out of LevelBoundary or FlowBoundary nodes. That is, if $(i,j) \in E_S^\text{source}$, then the average over the last allocation interval $\Delta t_{\text{alloc}}$ of the flow over this link
$$
    \frac{1}{\Delta t_{\text{alloc}}}\int_{t - \Delta t_{\text{alloc}}}^tQ_{ij}(t') dt'
$$
 is treated as a source flow in the allocation problem. These links are either coming from a boundary/source node (e.g. a level or flow boundary) or connect the primary network to a subnetwork. For the definition of $Q_{ij}$ see [the formal model description](/concept/equations.qmd#formal-model-description).

### User demands

The subnetwork contains a subset of UserDemand nodes $U_S \subset S$, who all have static or time varying demands over various priorities $p$:
$$
    d^p_i(t), \quad i \in U_S, p = 1,2,\ldots, p_{\max}.
$$

:::{.callout-note}
On this page we assume that the priorities are given by all integers from $1$ to some $p_{\max} \in \mathbb{N}$. For the Ribasim input this is not a requirement; some of these in between priority values can be missing, only the ordering of the given priorities is taken into account.
:::

### Flow demands

The subnetwork contains a subset of nodes $FD_S \subset S$ which have a demand of a single priority $p_{\text{fd}}$ for the flow through that node. With this we define
$$
    d^p_i(t) =
    \begin{cases}
        0 \text{ if } p \ne p_{\text{fd}} \\
        d^{p_{\text{df}}} \text{ if } p = p_{\text{fd}}
    \end{cases}
$$
for all $i \in FD_S$. Here $d^{p_{\text{df}}}$ is given by the original flow demand minus the flows through node $i$ at all priorities $p < p_{\text{fd}}$.

## Simulation (physical layer) input


### Constraining factors

#### Flow magnitude and direction constraints
Nodes in the Ribasim model that have a `max_flow_rate`, i.e. Pump, Outlet and LinearResistance, put a constraint on the flow through that node. Some nodes only allow flow in one direction, like Pump, Outlet and TabulatedRatingCurve.

#### UserDemand return flows
UserDemand nodes dictate proportional relationships between flows over links in the subnetwork. The return factor is given by $0 \le r_i(t) \le 1, i \in U_S$.

## The subnetwork
The subnetwork consists of a set of nodes $S \subset V$ and links

$$
    E_S = (S \times S) \cup E_S^\text{source},
$$

i.e. the links that lie within the subnetwork together with the source links (which can be partially outside the subnetwork).
The nodes in $S$ together with the connected nodes outside the subnetwork are called the extended subnetwork.

### Capacities

Each link in the subnetwork has an associated capacity. These capacities are collected in the sparse capacity matrix $C_S \in \overline{\mathbb{R}}_{\ge 0}^{n\times n}$ where $n$ is the number of nodes in the extended subnetwork. An link capacity is infinite if there is nothing in the model constraining the capacity.

The capacities are determined in different ways:

- If an link does not exist in the allocation network, i.e. $(i,j) \notin E_S$ for certain $1 \le i,j\le n'$, then $(C_S)_{i,j} = 0$;
- The capacity of the link $e \in E_S$ is given by the smallest `max_flow_rate` of the nodes along the equivalent links in the subnetwork. If there are no nodes with a `max_flow_rate`, the link capacity is infinite. If the `max_flow_rate` is time-dependent, only the value at the starttime of the simulation is considered;
- If the link is a source, the capacity of the link is given by the flow rate of that source;

There are also capacities for special links:

- $C^{LD}_S \in \mathbb{R}^b_{\ge 0}$ where $b = \# B_S$ is the number of basins, for the flow supplied by basins based on level demand (this capacity is 0 for basins that have no level demand).
- $C^{FD}_S \in \mathbb{R}^c_{\ge 0}$ where $c = \# FD_S$ is the number of nodes with a flow demand, for the flow supplied by flow buffers at these nodes with a flow demand.
- $C^{UD}_S \in \mathbb{R}^f_{\ge 0}$ where $f = \# U_S$, for the flow supplied by the user demand outflow source whose capacity is given by return flows.

<<<<<<< HEAD
## Source Priorities

Source nodes can be assigned priorities that influence how water is allocated from different sources. These priorities are given as weights $w_i \geq 0$ for each source node $i$ with a source link $(i,j) \in E_S^\text{source}$.

The source priority weights modify the objective function by penalizing flow from lower priority (higher weight) sources. For a given demand priority $p$, the objective includes a term:

$$
\min \sum_{(i,j) \in E_S^\text{source}} w_i \cdot F_{(i,j)}
=======
## Source priority

Nodes can be assigned priorities that influence how water is allocated from different sources. These priorities are given as weights $w_i \geq 0$ for node $i$ with an outflow link $Q_i$.

The source priority weights act as a cost per flow rate. For a given demand priority $p$, the objective is to minimize the cost of the water allocation:

$$
\min \sum w_i \cdot Q_{i}
>>>>>>> 592436a4
$$

This term is added to the optimization problem after the demand objectives have been satisfied, ensuring that:

1. Demands are met first according to their priority
<<<<<<< HEAD
2. Among solutions that satisfy demands equally well, water is preferentially allocated from sources with lower weights (higher priority)

Source priorities are specified in the allocation configuration and remain constant throughout the simulation. A weight of 0 indicates the highest priority source, while higher weights indicate lower priority sources.

### Example

In @fig-subnetwork-example the water can take multiple routes from the flow boundary to user demands 14 and 17. We have set all source priorities to 0 except for outlets 3 and 8, which have higher weights (lower priority). This results in the flow routing preferentially through the pumps, since flowing through the outlets incurs a higher penalty in the objective function due to their non-zero source priority weights. The results are shown in @fig-subnetwork_results.


![Flow rate results with a preferential routes via the pumps](https://s3.deltares.nl/ribasim/doc-image/concept/source_priority_results.png){#fig-subnetwork_results}
=======
2. Among solutions that satisfy demands equally well, water is preferentially allocated via routes with the lowest cost

### Example

In @fig-subnetwork-example the water can take multiple routes from the flow boundary to user demands 14 and 17. We have set all source priorities (cost) to 0 except for outlets 3 and 8, which have a higher cost (lower priority). This results in the flow routing preferentially through the pumps, since flowing through the outlets incurs a higher penalty in the objective function due to their non-zero source priority. The results are shown in @fig-subnetwork-results.


![Flow rate results with a preferential routes via the pumps](https://s3.deltares.nl/ribasim/doc-image/concept/source_priority_results.png){#fig-subnetwork-results}
>>>>>>> 592436a4
<|MERGE_RESOLUTION|>--- conflicted
+++ resolved
@@ -20,19 +20,11 @@
 
 When we build a Ribasim model in which we want to utilize allocation, it can be computationally efficient and stable to divide a large allocation network into a primary network which connects to multiple subnetworks. The primary network should be the main water system and treats each connected subnetwork as a single demand node.
 
-<<<<<<< HEAD
-We can then first solve an allocation optimization for the primary network, that calculates how to optimally divide the available water to each subnetwork. With this allocated amount for a subnetwork, we can optimize how to divide this water within the subnetwork to the demand nodes.
+We can first solve an allocation optimization for the primary network, that calculates how to optimally divide the available water to each subnetwork. With this allocated amount for a subnetwork, we can optimize how to divide this water within the subnetwork to the demand nodes.
 
 Subnetworks are defined by grouping nodes that share the same subnetwork ID in the [Node table](/reference/usage.qmd#node). The primary network needs to be assigned with subnetwork ID 1. This will always represent the main water system. This is shown in @fig-subnetwork-example below.
 
-![The primary network (subnetwork 1, blue) with connected secondary subnetworks (subnetwork 2 and 3, green and purple respectively).](https://s3.deltares.nl/ribasim/doc-image/concept/medium_sized_subnetwork_model.png){#fig-subnetwork-example}
-=======
-We can first solve an allocation optimization for the primary network, that calculates how to optimally divide the available water to each subnetwork. With this allocated amount for a subnetwork, we can optimize how to divide this water within the subnetwork to the demand nodes.
-
-Subnetworks are defined by grouping nodes that share the same subnetwork ID in the [Node table](/reference/usage.qmd#node). The primary network needs to be assigned with subnetwork ID 1. This will always represent the main water system. This is shown in @fig-subnetwork-example below.
-
 ![The primary network (subnetwork 1, blue) with connected secondary subnetworks (subnetwork 2 and 3, grey).](https://s3.deltares.nl/ribasim/doc-image/concept/medium_sized_subnetwork_model.png){#fig-subnetwork-example}
->>>>>>> 592436a4
 
 Secondary networks:
 
@@ -441,16 +433,6 @@
 - $C^{FD}_S \in \mathbb{R}^c_{\ge 0}$ where $c = \# FD_S$ is the number of nodes with a flow demand, for the flow supplied by flow buffers at these nodes with a flow demand.
 - $C^{UD}_S \in \mathbb{R}^f_{\ge 0}$ where $f = \# U_S$, for the flow supplied by the user demand outflow source whose capacity is given by return flows.
 
-<<<<<<< HEAD
-## Source Priorities
-
-Source nodes can be assigned priorities that influence how water is allocated from different sources. These priorities are given as weights $w_i \geq 0$ for each source node $i$ with a source link $(i,j) \in E_S^\text{source}$.
-
-The source priority weights modify the objective function by penalizing flow from lower priority (higher weight) sources. For a given demand priority $p$, the objective includes a term:
-
-$$
-\min \sum_{(i,j) \in E_S^\text{source}} w_i \cdot F_{(i,j)}
-=======
 ## Source priority
 
 Nodes can be assigned priorities that influence how water is allocated from different sources. These priorities are given as weights $w_i \geq 0$ for node $i$ with an outflow link $Q_i$.
@@ -459,30 +441,16 @@
 
 $$
 \min \sum w_i \cdot Q_{i}
->>>>>>> 592436a4
 $$
 
 This term is added to the optimization problem after the demand objectives have been satisfied, ensuring that:
 
 1. Demands are met first according to their priority
-<<<<<<< HEAD
-2. Among solutions that satisfy demands equally well, water is preferentially allocated from sources with lower weights (higher priority)
-
-Source priorities are specified in the allocation configuration and remain constant throughout the simulation. A weight of 0 indicates the highest priority source, while higher weights indicate lower priority sources.
+2. Among solutions that satisfy demands equally well, water is preferentially allocated via routes with the lowest cost
 
 ### Example
 
-In @fig-subnetwork-example the water can take multiple routes from the flow boundary to user demands 14 and 17. We have set all source priorities to 0 except for outlets 3 and 8, which have higher weights (lower priority). This results in the flow routing preferentially through the pumps, since flowing through the outlets incurs a higher penalty in the objective function due to their non-zero source priority weights. The results are shown in @fig-subnetwork_results.
-
-
-![Flow rate results with a preferential routes via the pumps](https://s3.deltares.nl/ribasim/doc-image/concept/source_priority_results.png){#fig-subnetwork_results}
-=======
-2. Among solutions that satisfy demands equally well, water is preferentially allocated via routes with the lowest cost
-
-### Example
-
 In @fig-subnetwork-example the water can take multiple routes from the flow boundary to user demands 14 and 17. We have set all source priorities (cost) to 0 except for outlets 3 and 8, which have a higher cost (lower priority). This results in the flow routing preferentially through the pumps, since flowing through the outlets incurs a higher penalty in the objective function due to their non-zero source priority. The results are shown in @fig-subnetwork-results.
 
 
-![Flow rate results with a preferential routes via the pumps](https://s3.deltares.nl/ribasim/doc-image/concept/source_priority_results.png){#fig-subnetwork-results}
->>>>>>> 592436a4
+![Flow rate results with a preferential routes via the pumps](https://s3.deltares.nl/ribasim/doc-image/concept/source_priority_results.png){#fig-subnetwork-results}