---
title: "Allocation"
---

# Introduction
<<<<<<< HEAD
In water resources management, allocation deals with distributing limited water resources among competing demands in a fair and efficient manner. This is particularly important in situations where water demands exceed available supply, requiring a systematic approach to prioritize and optimize water distribution across the entire network. In Ribasim we formulate this with linear programming using [JuMP](https://jump.dev/JuMP.jl/stable/) and solve the problem using the the [HiGHS solver](https://highs.dev/).

## Allocation Networks
=======
Allocation is the process of assigning an optimized allocated flow rate to demand nodes in the physical layer of the model based on information about sources and their source priorities, the different demand nodes over various demand priorities, constraints introduced by nodes, local water availability and graph topology. It solves a linearized version of the problem formulated for the [physical layer](/concept/modelconcept.qmd#physical-layer) a period of time ahead of the physical layer, while simultaneously optimizing allocated flows and steering certain structures to get the water from (preferred) source to demand. The physics is implemented in an implicit manner, rather like the [implicit Euler](https://en.wikipedia.org/wiki/Backward_Euler_method) numerical method.

The allocation problem is solved per subnetwork of the Ribasim model. A subnetwork is defined by all nodes that have the same subnetwork ID in the [Node table](/reference/usage.qmd#node). Each subnetwork is used to formulate a linear optimization problem with the [JuMP](https://jump.dev/JuMP.jl/stable/) package, which is solved using the [HiGHS solver](https://highs.dev/). For more in-depth information see also the example of solving the maximum flow problem with `JuMP.jl` [here](https://jump.dev/JuMP.jl/stable/tutorials/linear/network_flows/#The-max-flow-problem).
>>>>>>> 285856a4

When we build a Ribasim model in which we want to utilize allocation, it can be computationally efficient and stable to divide a large allocation network into a primary network which connects to multiple subnetworks. The primary network should be the main water system and treats each connected subnetwork as a single demand node.

We can then first solve an allocation optimization for the primary network, that calculates how to optimally divide the available water to each subnetwork. With this allocated amount for a subnetwork, we can optimize how to divide this water within the subnetwork to the demand nodes.

Subnetworks are defined by grouping nodes that share the same subnetwork ID in the [Node table](../reference/usage.qmd#node). The primary network needs to be assigned with subnetwork ID 1. This will always represent the main water system.

Secondary networks:

- Can only connect to the primary network via Pump or Outlet nodes
- Cannot connect directly to other secondary networks
- The demand of a subnetwork to the primary network is the sum of all unmet demands within the subnetwork

For each subnetwork, a linear optimization problem is formulated .

## Mathematical formulation

In Ribasim, we optimize and assign allocated flow rates to demand nodes based on:

- Information about sources and their priorities
- Different demand nodes and their priorities
- Constraints from nodes, local water availability and network topology

The optimization problem aims to minimize the difference between requested demands and supplied amounts, subject to water balance constraints:

$$
\begin{aligned}
\text{min}\quad & z = \sum_{i=0}^{N_d} E_i(Q, S) \\
\text{s.t.}\quad & \frac{dS_j}{dt} = \sum_{k=1}^{N_l} Q_{k}\\
\end{aligned}
$$

where:

- $z$ is the total error
- $N_d$ is the number of demands within a priority [-]
- $E_i$ is a deviation error between allocated and demand as function of flow and storage
- $S_j$ is the storage of node $j$ [m³]
- $Q_k$ is the volumetric flow rate on link $k$, which is positive for inflow and negative for outflow [m³/s]
- $N_l$ is the number of flow links connected to node $j$
- $t$ is the time [s]


## Discretization

In the optimization problem, the water balance must be discretized over the allocation timestep.

$$\Delta t = t^{n+1} - t^{n}$$

Where the superscript $^n$ denotes evaluation at the beginning of the timestep and $^{n+1}$ at the end. We then use a backward Euler approximation:

$$\frac{dS}{dt} \approx \frac{S^{n+1} - S^{n}}{\Delta t} = \sum_{k=1}^{N_l} Q_{k}^{n+1} $$

Under the assumption that

<<<<<<< HEAD
- flows are constant over $\Delta t$
- coefficients in linearized equations are evaluated at the beginning of the timestep
- The allocation timestep $\Delta t$ is short enough that linearization remains valid
=======
where $S_b^\max$ is the largest storage within the [Basin profile](/reference/node/basin.qmd#profile). Lastly we have a horizontal forcing variable for each basin
>>>>>>> 285856a4

## Linearization

To use efficient linear programming algorithms, nonlinear relationships can be linearized around the current time $t^n$. For example, a nonlinear relationship between flow $Q$, upstream ($S_1$) and downstream ($S_2$) storage can be linearized as:

$$Q(S_1,S_2) \approx Q(S_1^n,S_2^n) + \frac{\partial Q}{\partial S_1}(S_1^n,S_2^n)(S_1^{n+1}-S_1^n) + \frac{\partial Q}{\partial S_2}(S_1^n,S_2^n)(S_2^{n+1}-S_2^n)$$

This yields a linear programming problem that can be solved efficiently while maintaining acceptable accuracy for small changes around the operating point.

## The high level algorithm {#sec-high-level-algorithm}
The allocation algorithm contains 2 types of optimization:

- Demand collection, where water is allocated in the secondary networks with the sole purpose of finding out what the demand of the secondary network is from the primary network;
- Allocation, where water is allocated in all subnetworks, and the amount of water that is allocated to demands is written as output and communicated to the physical layer.

The full algorithm goes through the following steps:

1. Perform demand collection in the secondary subnetworks;
2. Perform allocation in the primary network;
3. Perform sequentially allocation (in the future maybe in parallel) in the subnetworks.

If no primary network is present, then step 1 and 2 are skipped and the entire network is treated as a single subnetwork.


<!-- ## The Basin profile

For most of the physical layer, flows depend on levels. Therefore level variables have to be introduced:

$$
    L_b^\min \ge \mathcal{L}^\text{end}_b \ge L_b^\max, \quad b \in B_S,
$$


where $L_b^\min$ is the bottom level of the Basin and $L_b^\max$ is the highest level available in the Basin profile. Note that this means that the problem becomes infeasible if the level in a basin exceeds this value, and the solver will attempt to avoid this from happening. The level in a basin depends on the storage via the [Basin profile](/reference/node/basin.qmd#profile), here denoted by the function $P_b$:

$$
    \mathcal{L}^\text{end}_b = P_b(\mathcal{S}^\text{end}_b)
$$

<span style="color: red;">#TODO: Explain how the level(storage) relationship is linearized, and how some 'phantom storage' is introduced into the profile.</span>

Just like the initial storages, each Basin has an initial level $L_b^\text{start}$ known from the physical layer which we need to compute flows.
-->

# Implementation
## The basin profile
The level in a basin is generally a non-linear function of the storage (except when the area is constant). To incorporate this into a linear programming framework, we linearize the basin profile at the current timestep.

$$h^{n+1} \approx h^n + \frac{dh}{dS}^n(S^{n+1} - S^n)$$

with

$$\frac{dh}{dS}^n = \frac{1}{A^n}$$

and $A^n$ is the area evaluated at the beginning of the time step

$$h^{n+1} \approx h^{n} + \frac{1}{A^n}(S^{n+1} - S^n)$$


## Resistance nodes

In Ribasim we have [LinearResistance](../reference/node/linear-resistance.qmd) and [ManningResistance](../reference/node/manning-resistance.qmd) nodes. The linear resistance node is linear in level but not in storage. However, we can directly substitute the linearized level-storage relationship into

$$Q_{lr}^{n+1} = \frac{1}{R}( h_a^{n+1} - h_b^{n+1} )$$

to obtain

$$Q_{lr}^{n+1} = \frac{1}{R}( h_a^{n} - h_b^{n} ) + \frac{1}{R}\left( \frac{1}{A_a^n}(S_a^{n+1} - S_a^n) - \frac{1}{A_b^n}(S_b^{n+1} - S_b^n)\right)$$

For ManningResistance we linearize the flow relationship with respect to the upstream and downstream storage at the beginning of the allocation timestep.

$$ Q_m^{n+1} = Q_m^{n} + \frac{\partial Q_m}{\partial S_a}^n(S_a^{n+1} - S_a^{n}) + \frac{\partial Q_m}{\partial S_b}^n(S_b^{n+1} - S_b^{n}) $$

and use the chain rule

$$ \frac{\partial Q}{\partial S} = \frac{\partial Q}{\partial h} \frac{\partial h}{\partial S}$$

to obtain

$$ Q_m^{n+1} = Q_m^{n} + \frac{\partial Q_m}{\partial h_a}^n \frac{1}{A_a^n}(S_a^{n+1} - S_a^{n}) + \frac{\partial Q_m}{\partial h_b}^n \frac{1}{A_b^n} (S_b^{n+1} - S_b^{n}) $$

and $\frac{\partial Q}{\partial h}^n$ can be computed numerically using forward diff.

For the resistance nodes [the phantom storage introduced above](#the-basin-profile) is very helpful, because it prevents that according to the formula water has to flow from an empty basin with a high bottom to a lower basin.

To prevent numerical issues when basins are empty, we introduce a small amount of "phantom storage" at the bottom of each basin. This ensures there is always a minimal water level available for flow calculations, even when the actual storage approaches zero.

The linearized relationship is used as a constraint in the optimization problem:


## Basin forcings

## Boundary nodes

We have the following boundary nodes in Ribasim:

- The Terminal, where water simply leaves the model
- The LevelBoundary, which yields fixed water levels; $h^{n+1}_{lb}$ is read from the interpolated timeseries $h_{lb}$ of the node or is a constant value
- The FlowBoundary, which specifies a flow rate. Here the average outflow of the FlowBoundary in the physical layer over the previous $\Delta t$ is used as a prediction of the flow rate in the next $\Delta t$ over which the optimization takes place.

:::{.callout-note}
The flow rate of a FlowBoundary is given as a timeseries so we could use the interpolation of that timeseries to compute the average flow in the coming $\Delta t_\text{allocation}$. However, that would not always be accurate, since FlowBoundary nodes can be deactivated by Discrete Control which can not (easily) be anticipated.
:::

## Tabulated Rating Curve

Since the $Q(h)$ relationships for TabulatedRatingCurve nodes (see [here](/reference/node/tabulated-rating-curve.qmd#equations)) are already linear, these can be directly incorporated into the allocation problem.


<<<<<<< HEAD
# Objectives (goals)
=======
In Ribasim we have [LinearResistance](/reference/node/linear-resistance.qmd) and [ManningResistance](/reference/node/manning-resistance.qmd) nodes. The linear resistance node is already linear and therefore can be directly incorporated in the allocation problem. For ManningResistance we linearize the flow relationship with respect to the upstream and downstream level at the beginning of the allocation timestep.

For the resistance nodes [the phantom storage introduced above](#the-basin-profile) is very helpful, because it prevents that according to the formula water has to flow from an empty basin with a high bottom to a lower basin.

## Objectives (goals)
>>>>>>> 285856a4

The allocation algorithm optimizes for a sequence of objectives in succession, adding constraints after optimization for each goal to retain the result of that optimization in the subsequent optimizations. This approach is known as [goal programming](https://en.wikipedia.org/wiki/Goal_programming).

<span style="color: red;">At the time of writing it is not completely clear yet which parts of the physics will be added as hard constraints and which ones will be optimized for (and how).</span>

### Demand objectives

There are several types of demand nodes:

- UserDemand ($UD \subset S$), which can have inflow demands for various demand priorities, and can consume a fraction of its abstraction and releases the rest back to the model;
- LevelDemand ($LD \subset S$), which can have several level demands for various demand priorities, where higher levels must have lower priorities
- FlowDemand ($FD \subset S$), which can have several inflow demands for various demand priorities, where no flow is consumed. The FlowDemand node gives this demand to another node

Demand objectives come in 2 categories:

- flow demand (UserDemand, FlowDemand)
- Level demand (LevelDemand)

We separate these out because these different types optimize for different quantities (flow and storage respectively), and combining demands of these two types within the same subnetwork within the same demand priority is not allowed. Given a demand priority $d$, the objective function looks like

<span style="color: red;">#TODO: Write out objective functions.</span>

## Control

### Control by allocation

When Pumps and Outlets are part of a subnetwork, they can be controlled by allocation. To accomplish this, they must be given the special control state `Ribasim.allocation`. When a Pump or Outlet has this control state, the flow trough the node is only bounded by its capacity and <span style="color: red;">#TODO: Pump or Node specific constraints based on the difference between upstream and downstream level.</span>. After all goals have been optimized for, the flow rate trough the Pump or Outlet is communicated to the physical layer.

### Interaction of allocation with other control systems

There are several other control systems in Ribasim:

- [DiscreteControl](/reference/node/discrete-control.qmd): This node type can change parameters of other nodes in between time steps of the solver of the physical layer. If the affected node is within a subnetwork, the parameter change will also be taken into account in the next allocation run  <span style="color: red;">#TODO: This has not been implemented yet.</span>. So the parameters in the allocation layer are always up to date with those in the physical layer, but the allocation algorithm cannot anticipate parameter changes from DiscreteControl that occur within the allocation time step which is being optimized over, so this can be a source of discrepancies between the physical layer and the allocation layer.
- [ContinuousControl](/reference/node/continuous-control.qmd): <span style="color: red;">#TODO: Undecided. Some ContinuousControl relationships could be implemented in allocation, but this requires validation.</span>
- [PidControl](/reference/node/pid-control.qmd): The continuous nature of this control type is not taken into account. The flow rate the controlled structure has at the start of the allocation optimization step will be extrapolated in a constant manner.


See [here](/reference/usage.qmd#results).


The following data of the parameters and state of a Ribasim model are relevant for the allocation problem.

## Schematisation input

### The subnetwork

The allocation problem is solved per subnetwork, which is given by a subset $S \subset V$ of node IDs. Different subnetworks are disjoint from each other. Nodes can also not be part of any subnetwork.

### Source flows

Sources are indicated by a set of links in the subnetwork
$$
E_S^\text{source} \subset E,
$$
which are automatically inferred as all links that point out of LevelBoundary or FlowBoundary nodes. That is, if $(i,j) \in E_S^\text{source}$, then the average over the last allocation interval $\Delta t_{\text{alloc}}$ of the flow over this link
$$
    \frac{1}{\Delta t_{\text{alloc}}}\int_{t - \Delta t_{\text{alloc}}}^tQ_{ij}(t') dt'
$$
 is treated as a source flow in the allocation problem. These links are either coming from a boundary/source node (e.g. a level or flow boundary) or connect the primary network to a subnetwork. For the definition of $Q_{ij}$ see [the formal model description](/concept/equations.qmd#formal-model-description).

### User demands

The subnetwork contains a subset of UserDemand nodes $U_S \subset S$, who all have static or time varying demands over various priorities $p$:
$$
    d^p_i(t), \quad i \in U_S, p = 1,2,\ldots, p_{\max}.
$$

:::{.callout-note}
On this page we assume that the priorities are given by all integers from $1$ to some $p_{\max} \in \mathbb{N}$. For the Ribasim input this is not a requirement; some of these in between priority values can be missing, only the ordering of the given priorities is taken into account.
:::

### Flow demands

The subnetwork contains a subset of nodes $FD_S \subset S$ which have a demand of a single priority $p_{\text{fd}}$ for the flow through that node. With this we define
$$
    d^p_i(t) =
    \begin{cases}
        0 \text{ if } p \ne p_{\text{fd}} \\
        d^{p_{\text{df}}} \text{ if } p = p_{\text{fd}}
    \end{cases}
$$
for all $i \in FD_S$. Here $d^{p_{\text{df}}}$ is given by the original flow demand minus the flows trough node $i$ at all priorities $p < p_{\text{fd}}$.

## Simulation (physical layer) input


### Constraining factors

#### Flow magnitude and direction constraints
Nodes in the Ribasim model that have a `max_flow_rate`, i.e. Pump, Outlet and LinearResistance, put a constraint on the flow through that node. Some nodes only allow flow in one direction, like Pump, Outlet and TabulatedRatingCurve.

#### UserDemand return flows
UserDemand nodes dictate proportional relationships between flows over links in the subnetwork. The return factor is given by $0 \le r_i(t) \le 1, i \in U_S$.

## The subnetwork
The subnetwork consists of a set of nodes $S \subset V$ and links

$$
    E_S = (S \times S) \cup E_S^\text{source},
$$

i.e. the links that lie within the subnetwork together with the source links (which can be partially outside the subnetwork).
The nodes in $S$ together with the connected nodes outside the subnetwork are called the extended subnetwork.

### Capacities

Each link in the subnetwork has an associated capacity. These capacities are collected in the sparse capacity matrix $C_S \in \overline{\mathbb{R}}_{\ge 0}^{n\times n}$ where $n$ is the number of nodes in the extended subnetwork. An link capacity is infinite if there is nothing in the model constraining the capacity.

The capacities are determined in different ways:

- If an link does not exist in the allocation network, i.e. $(i,j) \notin E_S$ for certain $1 \le i,j\le n'$, then $(C_S)_{i,j} = 0$;
- The capacity of the link $e \in E_S$ is given by the smallest `max_flow_rate` of the nodes along the equivalent links in the subnetwork. If there are no nodes with a `max_flow_rate`, the link capacity is infinite. If the `max_flow_rate` is time-dependent, only the value at the starttime of the simulation is considered;
- If the link is a source, the capacity of the link is given by the flow rate of that source;

There are also capacities for special links:

- $C^{LD}_S \in \mathbb{R}^b_{\ge 0}$ where $b = \# B_S$ is the number of basins, for the flow supplied by basins based on level demand (this capacity is 0 for basins that have no level demand).
- $C^{FD}_S \in \mathbb{R}^c_{\ge 0}$ where $c = \# FD_S$ is the number of nodes with a flow demand, for the flow supplied by flow buffers at these nodes with a flow demand.
- $C^{UD}_S \in \mathbb{R}^f_{\ge 0}$ where $f = \# U_S$, for the flow supplied by the user demand outflow source whose capacity is given by return flows.<|MERGE_RESOLUTION|>--- conflicted
+++ resolved
@@ -3,15 +3,12 @@
 ---
 
 # Introduction
-<<<<<<< HEAD
 In water resources management, allocation deals with distributing limited water resources among competing demands in a fair and efficient manner. This is particularly important in situations where water demands exceed available supply, requiring a systematic approach to prioritize and optimize water distribution across the entire network. In Ribasim we formulate this with linear programming using [JuMP](https://jump.dev/JuMP.jl/stable/) and solve the problem using the the [HiGHS solver](https://highs.dev/).
 
 ## Allocation Networks
-=======
 Allocation is the process of assigning an optimized allocated flow rate to demand nodes in the physical layer of the model based on information about sources and their source priorities, the different demand nodes over various demand priorities, constraints introduced by nodes, local water availability and graph topology. It solves a linearized version of the problem formulated for the [physical layer](/concept/modelconcept.qmd#physical-layer) a period of time ahead of the physical layer, while simultaneously optimizing allocated flows and steering certain structures to get the water from (preferred) source to demand. The physics is implemented in an implicit manner, rather like the [implicit Euler](https://en.wikipedia.org/wiki/Backward_Euler_method) numerical method.
 
 The allocation problem is solved per subnetwork of the Ribasim model. A subnetwork is defined by all nodes that have the same subnetwork ID in the [Node table](/reference/usage.qmd#node). Each subnetwork is used to formulate a linear optimization problem with the [JuMP](https://jump.dev/JuMP.jl/stable/) package, which is solved using the [HiGHS solver](https://highs.dev/). For more in-depth information see also the example of solving the maximum flow problem with `JuMP.jl` [here](https://jump.dev/JuMP.jl/stable/tutorials/linear/network_flows/#The-max-flow-problem).
->>>>>>> 285856a4
 
 When we build a Ribasim model in which we want to utilize allocation, it can be computationally efficient and stable to divide a large allocation network into a primary network which connects to multiple subnetworks. The primary network should be the main water system and treats each connected subnetwork as a single demand node.
 
@@ -67,13 +64,9 @@
 
 Under the assumption that
 
-<<<<<<< HEAD
 - flows are constant over $\Delta t$
 - coefficients in linearized equations are evaluated at the beginning of the timestep
 - The allocation timestep $\Delta t$ is short enough that linearization remains valid
-=======
-where $S_b^\max$ is the largest storage within the [Basin profile](/reference/node/basin.qmd#profile). Lastly we have a horizontal forcing variable for each basin
->>>>>>> 285856a4
 
 ## Linearization
 
@@ -99,6 +92,60 @@
 
 
 <!-- ## The Basin profile
+## Water balance
+
+Just as the physical layer, the allocation layer must satisfy the water balance, in this case over the allocation timestep $\Delta t_\text{allocation}$. To explain how this is done, we give an algebraic description of some basic aspects of the subnetworks. Say we denote the set of all nodes in the model by $V$, and the subset that forms a subnetwork by $S \subseteq V$. We also have the the set of all flow links in the model $L \subseteq V \times V$, i.e. the links are ordered pairs of nodes. The set of links associated with the subnetwork is derived from $S$ as
+
+$$
+    E_S = \{l \in L \; : \; l \cap S \ne\emptyset\},
+$$
+
+<span style="color: red;">#TODO: Add image with which links are assumed to be part of the subnetwork.</span>
+
+i.e. all links in the model that have at least one node in the subnetwork. For each link in the subnetwork we define a flow variable ($\text{m}^3/\text{s}$):
+
+$$
+    -F_\max \le \mathcal{F}_l \le F_\max, \quad l \in E_S.
+$$
+
+Here each $\mathcal{F}_l$ denotes the flow over the link $l$ over the timestep. These are decision variables, i.e. values that are an output of the optimization, which we denote in cursive script. The variable can attain values between the bounds $-F_\max$ and $F_\max$, where $F_\max = 500.000 \;\text{m}^3/\text{s}$. The bound $F_\max$ is chosen as a reasonable maximum value that flows can attain. We assume these flows to be constant over the period $\Delta t_\text{allocation}$. We will see later that certain parameters of the model can put stricter bounds on these flows.
+
+For the basins $B_S \subset S$ in the subnetwork we define storage parameters ($\text{m}^3$) for the start of the allocation time step $\Delta t_\text{allocation}$:
+
+$$
+    S^\text{start}_b, \quad b \in B_S.
+$$
+
+These are set to the values that hey have in the physical layer at the start of the allocation timestep. The storages at the end of this timestep are decision variables:
+
+$$
+    0 \le \mathcal{S}^\text{end}_b \le S_b^\max, b \in B_S,
+$$
+
+<span style="color: red;">#TODO: We might decide to relax this upper bound a bit.</span>
+
+where $S_b^\max$ is the largest storage within the [Basin profile](/reference/node/basin.qmd#profile). Lastly we have a horizontal forcing variable for each basin
+
+$$
+    \mathcal{H}^\text{end}, \quad b \in B_S,
+$$
+
+whose value will be discussed later. Given these variables, we can set up a water balance constraint for each basin in the subnetwork:
+
+$$
+    \mathcal{S}_b^\text{end} - S_b^\text{start} = \Delta t_\text{allocation}
+    \left(
+        \mathcal{H}_b
+        +
+        \sum_{(n, b) \in E_S} \mathcal{F}_{(n,b)}
+        -
+        \sum_{(b, n) \in E_S} \mathcal{F}_{(b,n)}
+    \right),
+    \quad
+    b \in B_S.
+$$
+
+## The Basin profile
 
 For most of the physical layer, flows depend on levels. Therefore level variables have to be introduced:
 
@@ -183,15 +230,12 @@
 Since the $Q(h)$ relationships for TabulatedRatingCurve nodes (see [here](/reference/node/tabulated-rating-curve.qmd#equations)) are already linear, these can be directly incorporated into the allocation problem.
 
 
-<<<<<<< HEAD
 # Objectives (goals)
-=======
 In Ribasim we have [LinearResistance](/reference/node/linear-resistance.qmd) and [ManningResistance](/reference/node/manning-resistance.qmd) nodes. The linear resistance node is already linear and therefore can be directly incorporated in the allocation problem. For ManningResistance we linearize the flow relationship with respect to the upstream and downstream level at the beginning of the allocation timestep.
 
 For the resistance nodes [the phantom storage introduced above](#the-basin-profile) is very helpful, because it prevents that according to the formula water has to flow from an empty basin with a high bottom to a lower basin.
 
 ## Objectives (goals)
->>>>>>> 285856a4
 
 The allocation algorithm optimizes for a sequence of objectives in succession, adding constraints after optimization for each goal to retain the result of that optimization in the subsequent optimizations. This approach is known as [goal programming](https://en.wikipedia.org/wiki/Goal_programming).
 
