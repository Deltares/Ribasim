--- conflicted
+++ resolved
@@ -95,10 +95,6 @@
 $$
     A^\text{basin}_{i} \ge 0, \quad B_S.
 $$
-<<<<<<< HEAD
-=======
-where $\hat{B}_S = m_S(B_S) \subset \hat{V}_S$ is the set of basin node ids in the allocation graph.
->>>>>>> 09852854
 
 :::{.callout-note}
 Currently the basin allocations are not taken into account in the implementation.
@@ -122,18 +118,12 @@
 $$
 - `linear_relative`:
 $$
-<<<<<<< HEAD
-    \max \sum_{(i,j)\in E_S\;:\; i\in U_S} F_{i,j}
-$$ {#eq-objective}
-This is a linear combination of the allocations to the users, where all allocations currently get a weight of $1$.
-=======
     \min \sum_{(\hat{i},\hat{j})\in \hat{E}_S\;:\; \hat{i}\in \hat{U}_S} \left|1 - \frac{F_{\hat{i}\hat{j}}}{d_j^p(t)}\right|
 $$
 
 To avoid division by $0$ errors, if a `*_relative` objective is used and a demand is $0$, the coefficient of the flow $F_{\hat{i}\hat{j}}$ is set to $0$.
 
 For `*_absolute` objectives the optimizer cares about the actual amount of water allocated to a user, for `*_relative` objectives it cares about the fraction of the demand allocated to the user. For `quadratic_*` objectives the optimizer cares about avoiding large shortages, for `linear_*` objectives it treats all deviations equally.
->>>>>>> 09852854
 
 :::{.callout-note}
 These options for objectives for allocation to users have not been tested thoroughly, and might change in the future.
