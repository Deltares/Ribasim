---
title: "DiscreteControl"
---

Set parameters of other nodes based on model state conditions (e.g. Basin level).
The table below shows which parameters are controllable for a given node type.

```{julia}
# | code-fold: true
using Ribasim
using DataFrames: DataFrame
using MarkdownTables

node_names = Symbol[]
controllable_parameters = String[]

for node_type in fieldtypes(Ribasim.Parameters)
    if node_type <: Ribasim.AbstractParameterNode
        node_name = nameof(node_type)
        controllable_fields = Ribasim.controllablefields(node_name)
        controllable_fields = sort!(string.(controllable_fields))
        if node_name == :TabulatedRatingCurve
            controllable_fields = map(
                s -> replace(s, "table" => "q(h) relationship (given by level, flow_rate)"),
                controllable_fields,
            )
        end
        if !isempty(controllable_fields)
            push!(node_names, Ribasim.snake_case(node_name))
            push!(controllable_parameters, join(controllable_fields, ", "))
        end
    end
end

df = DataFrame(:node => node_names, :controllable_parameters => controllable_parameters)

markdown_table(df)
```

# Tables

## Variable

The compound variable schema defines linear combinations of variables which can be used in conditions. This means that
this schema defines new variables with the given `compound_variable_id` that look like
$$
\text{weight}_1 * \text{variable}_1 + \text{weight}_2 * \text{variable}_2 + \ldots,
$$

which can be for instance an average or a difference of variables. If a variable comes from a time-series, a look ahead $\Delta t$ can be supplied.

column               | type     | unit       | restriction
-------------------- | -------- | -----------| -----------
node_id              | Int32    | -          |
compound_variable_id | Int32    | -          |
listen_node_id       | Int32    | -          |
variable             | String   | -          | must be "level" or "flow_rate"
weight               | Float64  | -          | (optional, default 1.0)
look_ahead           | Float64  | $\text{s}$ | Only on transient boundary conditions, non-negative (optional, default 0.0).

These variables can be listened to:
- The level of a Basin
- The level of a LevelBoundary (supports look ahead)
- The flow rate through one of these node types: Pump, Outlet, TabulatedRatingCurve, LinearResistance, ManningResistance
- The flow rate of a FlowBoundary (supports look ahead)

## Condition

The condition schema defines conditions of the form 'the `discrete_control` node with this `node_id` listens to whether the variable given by the `node_id` and `compound_variable_id` is greater than `greater_than`' (at time $t$). In equation form:

$$
    \text{weight}_1 * \text{variable}_1 + \text{weight}_2 * \text{variable}_2 + \ldots > \text{greater\_than}(t).
$$

Multiple conditions with different `greater_than` values can be defined on the same compound_variable, each with their own unique `condition_id`.

Note the strict inequality '$>$' in the equation above. This means for instance that if a simulation starts with a compound variable exactly at the `greater_than` value, the condition is false.

column               | type     | unit    | restriction
-------------------- | -------- | ------- | -----------
node_id              | Int32    | -       | -
compound_variable_id | Int32    | -       | -
condition_id         | Int32    | -       | -
greater_than         | Float64  | various | -
time                 | DateTime | -       | (optional)

When no (or only a single) `time` is supplied for a given `condition_id`, the `greater_than` value of this condition is unchanging over time.

## Logic

The logic schema defines which control states are triggered based on the truth of the conditions a DiscreteControl node listens to.
DiscreteControl is applied in the Julia core as follows:

- During the simulation it is checked whether the truth of any of the conditions changes.
- When a condition changes, the corresponding DiscreteControl node ID is retrieved (node_id in the condition schema above).
<<<<<<< HEAD
- The truth value of all the conditions this DiscreteControl node listens to are retrieved, **in the sorted order as specified in the condition schema**. This is then converted into a string of "T" for true and "F" for false. This string we call the truth state.
- The table below determines for the given DiscreteControl node ID and truth state what the corresponding control state is.
- For all the nodes this DiscreteControl node affects (as given by the "control" links in [Links / static](/reference/usage.qmd#link)), their parameters are set to those parameters in `NodeType / static` corresponding to the determined control state.

:::{.callout-note}
When creating truth states, it is important to not use the order of the condition table as you provide it, but the order as it is written to the file.
Users can provide tables in any order, but when writing the model it gets sorted in the required order.
:::

=======
- The truth value of all the conditions this DiscreteControl node listens to are retrieved, in the order of the condition IDs. This is then converted into a string of "T" for true and "F" for false. This string we call the truth state.*
- The table below determines for the given DiscreteControl node ID and truth state what the corresponding control state is.
- For all the nodes this DiscreteControl node affects (as given by the "control" links in [Links / static](/reference/usage.qmd#link)), their parameters are set to those parameters in `NodeType / static` corresponding to the determined control state.

>>>>>>> 4b63fd21
column         | type     | unit | restriction
-------------- | -------- | ---- | -----------
node_id        | Int32    | -    |
control_state  | String   | -    | -
truth_state    | String   | -    | Consists of the characters "T" (true), "F" (false) and "*" (any)<|MERGE_RESOLUTION|>--- conflicted
+++ resolved
@@ -93,22 +93,10 @@
 
 - During the simulation it is checked whether the truth of any of the conditions changes.
 - When a condition changes, the corresponding DiscreteControl node ID is retrieved (node_id in the condition schema above).
-<<<<<<< HEAD
-- The truth value of all the conditions this DiscreteControl node listens to are retrieved, **in the sorted order as specified in the condition schema**. This is then converted into a string of "T" for true and "F" for false. This string we call the truth state.
+- The truth value of all the conditions this DiscreteControl node listens to are retrieved, in the order of the condition IDs. This is then converted into a string of "T" for true and "F" for false. This string we call the truth state.
 - The table below determines for the given DiscreteControl node ID and truth state what the corresponding control state is.
 - For all the nodes this DiscreteControl node affects (as given by the "control" links in [Links / static](/reference/usage.qmd#link)), their parameters are set to those parameters in `NodeType / static` corresponding to the determined control state.
 
-:::{.callout-note}
-When creating truth states, it is important to not use the order of the condition table as you provide it, but the order as it is written to the file.
-Users can provide tables in any order, but when writing the model it gets sorted in the required order.
-:::
-
-=======
-- The truth value of all the conditions this DiscreteControl node listens to are retrieved, in the order of the condition IDs. This is then converted into a string of "T" for true and "F" for false. This string we call the truth state.*
-- The table below determines for the given DiscreteControl node ID and truth state what the corresponding control state is.
-- For all the nodes this DiscreteControl node affects (as given by the "control" links in [Links / static](/reference/usage.qmd#link)), their parameters are set to those parameters in `NodeType / static` corresponding to the determined control state.
-
->>>>>>> 4b63fd21
 column         | type     | unit | restriction
 -------------- | -------- | ---- | -----------
 node_id        | Int32    | -    |
