--- conflicted
+++ resolved
@@ -49,6 +49,7 @@
           - dev/python.qmd
           - guides/addnode.qmd
           - guides/release.qmd
+          - guides/bmi.qmd
 
     - title: "Background"
       contents:
@@ -68,16 +69,6 @@
 
     - title: "Reference"
       contents:
-<<<<<<< HEAD
-        - contribute/index.qmd
-        - contribute/core.qmd
-        - contribute/python.qmd
-        - contribute/qgis.qmd
-        - contribute/addnode.qmd
-        - contribute/bmi.qmd
-        - contribute/ci.qmd
-        - contribute/release.qmd
-=======
         - reference/index.qmd
         - reference/test-models.qmd
         - section: "Nodes"
@@ -97,7 +88,6 @@
             - reference/node/terminal.qmd
             - reference/node/discrete-control.qmd
             - reference/node/pid-control.qmd
->>>>>>> 3c423810
 
 format:
   html:
