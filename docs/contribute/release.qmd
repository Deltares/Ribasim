---
title: "Release process"
---

# What is a release

The [Ribasim repository](https://github.com/Deltares/Ribasim) contains several components, e.g., the Julia core, the Python tooling and QGIS plugin.
The components are currently only guaranteed to work together if they have the same version number.
Therefore we release Ribasim as a collection of all the components at once, all carrying the same version number.
For maximum interoperability it is suggested to only release all components together, and not individually.

For these releases we use [Calender Versioning](https://calver.org/), which makes it clear in which month the release was made.

# Release steps

This section provides a guide for developers to follow when preparing a new release.

## Pre-release checks

Before starting the release process, ensure that all tests are passing and that all features intended for the release are complete and merged into the main branch.

## Update version numbers of the components

Determine the new version number like `2023.08.0`, filling in the current year, month and a sequential "MICRO" number.
This follows `YYYY.0M.MICRO` from [calver](https://calver.org/).

Update the version numbers in the repository to the new version number.
A single find and replace can update all 5 locations:

- `pixi.toml`
- `core/Project.toml`
- `python/ribasim/ribasim/__init__.py`
- `python/ribasim_api/ribasim_api/__init__.py`
- `ribasim_qgis/metadata.txt`

Now submit a pull request to update the version numbers.

## Create a new release

When the pull request is merged to main, checkout the commit that updates the version numbers.

Create a new tag, which is the letter `v` followed by the version number, like, `v2023.08.0`.

This can be done by executing:
```bash
git tag <tagname>
```
Then push the tags:
```bash
git push --tags
```

This will trigger a workflow on TeamCity that will publish a new release on GitHub as soon as it is finished.
You can follow the progress [here](https://dpcbuild.deltares.nl/buildConfiguration/Ribasim_Ribasim_MakeGitHubRelease?mode=builds).
It also auto-generates a changelog.
You'll probably want to curate that by rearranging the most important changes for users to the top in the form of [Keep a Changelog](https://keepachangelog.com/en/1.0.0/).
The possibly long list of generated release notes can put below an "All changes" collapsed item as such:

```
<details>
<summary>
All changes
</summary>

# Put Github flavored markdown here

</details>

```

## Release the Ribasim Python packages to PyPI

To be able to install packages with `pip`, they need to be released on the Python Package Index (PyPI).
In order to publish Ribasim Python or Ribasim API follow the following steps:

1) Open a terminal and run `pixi run publish-ribasim-python`

2) Open a terminal and run `pixi run publish-ribasim-api`

## Do manual checks

Our continuous integration (CI) should have caught most issues.
A current weak spot in our testing is the QGIS plugin, so it is a good idea to do some manual checks to see if it works properly.
Start with running the automated task to see if it can be correctly installed.

```sh
# This test might give a fatal error on the first run, this is most likely a timing issue.
# Try to run it again when that happens.
pixi run test-ribasim-qgis-ui
```

It is a good idea to load new test models if there are any, or test any other changed functionality.

<<<<<<< HEAD
## Generate and upload test models

The test models are currently not automatically uploaded.
Create them locally with:

```sh
pixi run generate-testmodels
```

Note that this only includes the test model data, no results.
And zip the `generated_testmodels` directory to `generated_testmodels.zip`, and add these to the [release assets](https://github.com/Deltares/Ribasim/releases/latest).
Click the edit pencil icon to be able to upload it.

## Upload artifacts from S3 to GitHub release assets

Again edit the [release assets](https://github.com/Deltares/Ribasim/releases/latest).
Now upload the files downloaded from S3 as mentioned in @sec-teamcity.

=======
>>>>>>> 83de69fd
## Announce release

Announce the release in appropriate channels.
Include a link to the release notes and assets, which is whatever [this](https://github.com/Deltares/Ribasim/releases/latest) resolves to at that time.
Also include a link to the [documentation](https://deltares.github.io/Ribasim/).<|MERGE_RESOLUTION|>--- conflicted
+++ resolved
@@ -91,27 +91,6 @@
 
 It is a good idea to load new test models if there are any, or test any other changed functionality.
 
-<<<<<<< HEAD
-## Generate and upload test models
-
-The test models are currently not automatically uploaded.
-Create them locally with:
-
-```sh
-pixi run generate-testmodels
-```
-
-Note that this only includes the test model data, no results.
-And zip the `generated_testmodels` directory to `generated_testmodels.zip`, and add these to the [release assets](https://github.com/Deltares/Ribasim/releases/latest).
-Click the edit pencil icon to be able to upload it.
-
-## Upload artifacts from S3 to GitHub release assets
-
-Again edit the [release assets](https://github.com/Deltares/Ribasim/releases/latest).
-Now upload the files downloaded from S3 as mentioned in @sec-teamcity.
-
-=======
->>>>>>> 83de69fd
 ## Announce release
 
 Announce the release in appropriate channels.
