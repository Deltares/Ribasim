{
 "cells": [
  {
   "cell_type": "raw",
   "metadata": {},
   "source": [
    "---\n",
    "title: \"Examples\"\n",
    "---"
   ]
  },
  {
   "attachments": {},
   "cell_type": "markdown",
   "metadata": {},
   "source": [
    "# Basic model with static forcing"
   ]
  },
  {
   "cell_type": "code",
   "execution_count": null,
   "metadata": {},
   "outputs": [],
   "source": [
    "# | include: false\n",
    "import os\n",
    "\n",
    "os.environ[\"USE_PYGEOS\"] = \"0\""
   ]
  },
  {
   "cell_type": "code",
   "execution_count": null,
   "metadata": {},
   "outputs": [],
   "source": [
    "import geopandas as gpd\n",
    "import numpy as np\n",
    "import pandas as pd\n",
    "from pathlib import Path\n",
    "\n",
    "import ribasim"
   ]
  },
  {
   "attachments": {},
   "cell_type": "markdown",
   "metadata": {},
   "source": [
    "Set up the nodes:"
   ]
  },
  {
   "cell_type": "code",
   "execution_count": null,
   "metadata": {},
   "outputs": [],
   "source": [
    "xy = np.array(\n",
    "    [\n",
    "        (0.0, 0.0),  # 1: Basin,\n",
    "        (1.0, 0.0),  # 2: ManningResistance\n",
    "        (2.0, 0.0),  # 3: Basin\n",
    "        (3.0, 0.0),  # 4: TabulatedRatingCurve\n",
    "        (3.0, 1.0),  # 5: FractionalFlow\n",
    "        (3.0, 2.0),  # 6: Basin\n",
    "        (4.0, 1.0),  # 7: Pump\n",
    "        (4.0, 0.0),  # 8: FractionalFlow\n",
    "        (5.0, 0.0),  # 9: Basin\n",
    "        (6.0, 0.0),  # 10: LinearResistance\n",
    "        (2.0, 2.0),  # 11: LevelBoundary\n",
    "        (2.0, 1.0),  # 12: LinearResistance\n",
    "        (3.0, -1.0),  # 13: FractionalFlow\n",
    "        (3.0, -2.0),  # 14: Terminal\n",
<<<<<<< HEAD
    "        (3.0, 3.0),  # 15: FlowBoundary\n",
    "        (0.0, 1.0),  # 16: FlowBoundary\n",
=======
    "        (6.0, 1.0),  # 15: LevelBoundary\n",
>>>>>>> d986d7c5
    "    ]\n",
    ")\n",
    "node_xy = gpd.points_from_xy(x=xy[:, 0], y=xy[:, 1])\n",
    "\n",
    "node_type = [\n",
    "    \"Basin\",\n",
    "    \"LinearResistance\",\n",
    "    \"Basin\",\n",
    "    \"TabulatedRatingCurve\",\n",
    "    \"FractionalFlow\",\n",
    "    \"Basin\",\n",
    "    \"Pump\",\n",
    "    \"FractionalFlow\",\n",
    "    \"Basin\",\n",
    "    \"LinearResistance\",\n",
    "    \"LevelBoundary\",\n",
    "    \"LinearResistance\",\n",
    "    \"FractionalFlow\",\n",
    "    \"Terminal\",\n",
<<<<<<< HEAD
    "    \"FlowBoundary\",\n",
    "    \"FlowBoundary\",\n",
=======
    "    \"LevelBoundary\",\n",
>>>>>>> d986d7c5
    "]\n",
    "\n",
    "# Make sure the feature id starts at 1: explicitly give an index.\n",
    "node = ribasim.Node(\n",
    "    static=gpd.GeoDataFrame(\n",
    "        data={\"type\": node_type},\n",
    "        index=pd.Index(np.arange(len(xy)) + 1, name=\"fid\"),\n",
    "        geometry=node_xy,\n",
    "        crs=\"EPSG:28992\",\n",
    "    )\n",
    ")"
   ]
  },
  {
   "attachments": {},
   "cell_type": "markdown",
   "metadata": {},
   "source": [
    "Setup the edges:"
   ]
  },
  {
   "cell_type": "code",
   "execution_count": null,
   "metadata": {},
   "outputs": [],
   "source": [
<<<<<<< HEAD
    "from_id = np.array(\n",
    "    [1, 2, 3, 4, 4, 5, 6, 8, 7, 9, 11, 12, 4, 13, 15, 16], dtype=np.int64\n",
    ")\n",
    "to_id = np.array([2, 3, 4, 5, 8, 6, 7, 9, 9, 10, 12, 3, 13, 14, 6, 1], dtype=np.int64)\n",
=======
    "from_id = np.array([1, 2, 3, 4, 4, 5, 6, 8, 7, 9, 11, 12, 4, 13, 10], dtype=np.int64)\n",
    "to_id = np.array([2, 3, 4, 5, 8, 6, 7, 9, 9, 10, 12, 3, 13, 14, 15], dtype=np.int64)\n",
>>>>>>> d986d7c5
    "lines = ribasim.utils.geometry_from_connectivity(node, from_id, to_id)\n",
    "edge = ribasim.Edge(\n",
    "    static=gpd.GeoDataFrame(\n",
    "        data={\"from_node_id\": from_id, \"to_node_id\": to_id},\n",
    "        geometry=lines,\n",
    "        crs=\"EPSG:28992\",\n",
    "    )\n",
    ")"
   ]
  },
  {
   "attachments": {},
   "cell_type": "markdown",
   "metadata": {},
   "source": [
    "Setup the basins:"
   ]
  },
  {
   "cell_type": "code",
   "execution_count": null,
   "metadata": {},
   "outputs": [],
   "source": [
    "profile = pd.DataFrame(\n",
    "    data={\n",
    "        \"node_id\": [1, 1, 3, 3, 6, 6, 9, 9],\n",
    "        \"storage\": [0.0, 1000.0] * 4,\n",
    "        \"area\": [0.0, 1000.0] * 4,\n",
    "        \"level\": [0.0, 1.0] * 4,\n",
    "    }\n",
    ")\n",
    "\n",
    "# Convert steady forcing to m/s\n",
    "# 2 mm/d precipitation, 1 mm/d evaporation\n",
    "seconds_in_day = 24 * 3600\n",
    "precipitation = 0.002 / seconds_in_day\n",
    "evaporation = 0.001 / seconds_in_day\n",
    "\n",
    "static = pd.DataFrame(\n",
    "    data={\n",
    "        \"node_id\": [0],\n",
    "        \"drainage\": [0.0],\n",
    "        \"potential_evaporation\": [evaporation],\n",
    "        \"infiltration\": [0.0],\n",
    "        \"precipitation\": [precipitation],\n",
    "        \"urban_runoff\": [0.0],\n",
    "    }\n",
    ")\n",
    "static = static.iloc[[0, 0, 0, 0]]\n",
    "static[\"node_id\"] = [1, 3, 6, 9]\n",
    "\n",
    "basin = ribasim.Basin(profile=profile, static=static)"
   ]
  },
  {
   "attachments": {},
   "cell_type": "markdown",
   "metadata": {},
   "source": [
    "Setup linear resistance:"
   ]
  },
  {
   "cell_type": "code",
   "execution_count": null,
   "metadata": {},
   "outputs": [],
   "source": [
    "linear_resistance = ribasim.LinearResistance(\n",
    "    static=pd.DataFrame(\n",
    "        data={\"node_id\": [12, 10], \"resistance\": [5e3, (3600.0 * 24) / 100.0]}\n",
    "    )\n",
    ")"
   ]
  },
  {
   "attachments": {},
   "cell_type": "markdown",
   "metadata": {},
   "source": [
    "Setup Manning resistance:"
   ]
  },
  {
   "cell_type": "code",
   "execution_count": null,
   "metadata": {},
   "outputs": [],
   "source": [
    "manning_resistance = ribasim.ManningResistance(\n",
    "    static=pd.DataFrame(\n",
    "        data={\n",
    "            \"node_id\": [2],\n",
    "            \"length\": [900.0],\n",
    "            \"manning_n\": [0.04],\n",
    "            \"profile_width\": [6.0],\n",
    "            \"profile_slope\": [3.0],\n",
    "        }\n",
    "    )\n",
    ")"
   ]
  },
  {
   "attachments": {},
   "cell_type": "markdown",
   "metadata": {},
   "source": [
    "Set up a rating curve node:"
   ]
  },
  {
   "cell_type": "code",
   "execution_count": null,
   "metadata": {},
   "outputs": [],
   "source": [
    "# Discharge: lose 1% of storage volume per day at storage = 1000.0.\n",
    "q1000 = 1000.0 * 0.01 / seconds_in_day\n",
    "\n",
    "rating_curve = ribasim.TabulatedRatingCurve(\n",
    "    static=pd.DataFrame(\n",
    "        data={\n",
    "            \"node_id\": [4, 4],\n",
    "            \"level\": [0.0, 1.0],\n",
    "            \"discharge\": [0.0, q1000],\n",
    "        }\n",
    "    )\n",
    ")"
   ]
  },
  {
   "attachments": {},
   "cell_type": "markdown",
   "metadata": {},
   "source": [
    "Setup fractional flows:"
   ]
  },
  {
   "cell_type": "code",
   "execution_count": null,
   "metadata": {},
   "outputs": [],
   "source": [
    "fractional_flow = ribasim.FractionalFlow(\n",
    "    static=pd.DataFrame(\n",
    "        data={\n",
    "            \"node_id\": [5, 8],\n",
    "            \"fraction\": [0.3, 0.7],\n",
    "        }\n",
    "    )\n",
    ")"
   ]
  },
  {
   "attachments": {},
   "cell_type": "markdown",
   "metadata": {},
   "source": [
    "Setup pump:"
   ]
  },
  {
   "cell_type": "code",
   "execution_count": null,
   "metadata": {},
   "outputs": [],
   "source": [
    "pump = ribasim.Pump(\n",
    "    static=pd.DataFrame(\n",
    "        data={\n",
    "            \"node_id\": [7],\n",
    "            \"flow_rate\": [0.5 / 3600],\n",
    "        }\n",
    "    )\n",
    ")"
   ]
  },
  {
   "attachments": {},
   "cell_type": "markdown",
   "metadata": {},
   "source": [
    "Setup level boundary:"
   ]
  },
  {
   "cell_type": "code",
   "execution_count": null,
   "metadata": {},
   "outputs": [],
   "source": [
    "level_boundary = ribasim.LevelBoundary(\n",
    "    static=pd.DataFrame(\n",
    "        data={\n",
    "            \"node_id\": [11, 15],\n",
    "            \"level\": [0.5, 1.5],\n",
    "        }\n",
    "    )\n",
    ")"
   ]
  },
  {
   "attachments": {},
   "cell_type": "markdown",
   "metadata": {},
   "source": [
    "Setup flow boundary:"
   ]
  },
  {
   "cell_type": "code",
   "execution_count": null,
   "metadata": {},
   "outputs": [],
   "source": [
    "flow_boundary = ribasim.FlowBoundary(\n",
    "    static=pd.DataFrame(\n",
    "        data={\n",
    "            \"node_id\": [15, 16],\n",
    "            \"flow_rate\": [-1e-4, 1e-4],\n",
    "        }\n",
    "    )\n",
    ")"
   ]
  },
  {
   "attachments": {},
   "cell_type": "markdown",
   "metadata": {},
   "source": [
    "Setup a model:"
   ]
  },
  {
   "cell_type": "code",
   "execution_count": null,
   "metadata": {},
   "outputs": [],
   "source": [
    "model = ribasim.Model(\n",
    "    modelname=\"basic\",\n",
    "    node=node,\n",
    "    edge=edge,\n",
    "    basin=basin,\n",
    "    level_boundary=level_boundary,\n",
<<<<<<< HEAD
    "    flow_boundary=flow_boundary,\n",
    "    level_control=level_control,\n",
=======
>>>>>>> d986d7c5
    "    pump=pump,\n",
    "    linear_resistance=linear_resistance,\n",
    "    manning_resistance=manning_resistance,\n",
    "    tabulated_rating_curve=rating_curve,\n",
    "    fractional_flow=fractional_flow,\n",
    "    starttime=\"2020-01-01 00:00:00\",\n",
    "    endtime=\"2021-01-01 00:00:00\",\n",
    ")"
   ]
  },
  {
   "attachments": {},
   "cell_type": "markdown",
   "metadata": {},
   "source": [
    "Let's take a look at the model:"
   ]
  },
  {
   "cell_type": "code",
   "execution_count": null,
   "metadata": {},
   "outputs": [],
   "source": [
    "model.plot(legend=True)"
   ]
  },
  {
   "attachments": {},
   "cell_type": "markdown",
   "metadata": {},
   "source": [
    "Write the model to a TOML and GeoPackage:"
   ]
  },
  {
   "cell_type": "code",
   "execution_count": null,
   "metadata": {},
   "outputs": [],
   "source": [
    "datadir = Path(\"data\")\n",
    "model.write(datadir / \"basic\")"
   ]
  },
  {
   "attachments": {},
   "cell_type": "markdown",
   "metadata": {},
   "source": [
    "# Update the basic model with transient forcing\n",
    "\n",
    "This assumes you have already created the basic model with static forcing."
   ]
  },
  {
   "cell_type": "code",
   "execution_count": null,
   "metadata": {},
   "outputs": [],
   "source": [
    "import numpy as np\n",
    "import pandas as pd\n",
    "import xarray as xr\n",
    "\n",
    "import ribasim"
   ]
  },
  {
   "cell_type": "code",
   "execution_count": null,
   "metadata": {},
   "outputs": [],
   "source": [
    "model = ribasim.Model.from_toml(datadir / \"basic/basic.toml\")"
   ]
  },
  {
   "cell_type": "code",
   "execution_count": null,
   "metadata": {},
   "outputs": [],
   "source": [
    "time = pd.date_range(model.starttime, model.endtime)\n",
    "day_of_year = time.day_of_year.to_numpy()\n",
    "seconds_per_day = 24 * 60 * 60\n",
    "evaporation = (\n",
    "    (-1.0 * np.cos(day_of_year / 365.0 * 2 * np.pi) + 1.0) * 0.0025 / seconds_per_day\n",
    ")\n",
    "rng = np.random.default_rng(seed=0)\n",
    "precipitation = (\n",
    "    rng.lognormal(mean=-1.0, sigma=1.7, size=time.size) * 0.001 / seconds_per_day\n",
    ")"
   ]
  },
  {
   "attachments": {},
   "cell_type": "markdown",
   "metadata": {},
   "source": [
    "We'll use xarray to easily broadcast the values."
   ]
  },
  {
   "cell_type": "code",
   "execution_count": null,
   "metadata": {},
   "outputs": [],
   "source": [
    "timeseries = (\n",
    "    pd.DataFrame(\n",
    "        data={\n",
    "            \"node_id\": 1,\n",
    "            \"time\": time,\n",
    "            \"drainage\": 0.0,\n",
    "            \"potential_evaporation\": evaporation,\n",
    "            \"infiltration\": 0.0,\n",
    "            \"precipitation\": precipitation,\n",
    "            \"urban_runoff\": 0.0,\n",
    "        }\n",
    "    )\n",
    "    .set_index(\"time\")\n",
    "    .to_xarray()\n",
    ")\n",
    "\n",
    "basin_ids = model.basin.static[\"node_id\"].to_numpy()\n",
    "basin_nodes = xr.DataArray(\n",
    "    np.ones(len(basin_ids)), coords={\"node_id\": basin_ids}, dims=[\"node_id\"]\n",
    ")\n",
    "forcing = (timeseries * basin_nodes).to_dataframe().reset_index()"
   ]
  },
  {
   "cell_type": "code",
   "execution_count": null,
   "metadata": {},
   "outputs": [],
   "source": [
    "state = pd.DataFrame(\n",
    "    data={\n",
    "        \"node_id\": basin_ids,\n",
    "        \"storage\": 1000.0,\n",
    "        \"concentration\": 0.0,\n",
    "    }\n",
    ")"
   ]
  },
  {
   "cell_type": "code",
   "execution_count": null,
   "metadata": {},
   "outputs": [],
   "source": [
    "model.basin.forcing = forcing\n",
    "model.basin.state = state"
   ]
  },
  {
   "cell_type": "code",
   "execution_count": null,
   "metadata": {},
   "outputs": [],
   "source": [
    "model.modelname = \"basic-transient\"\n",
    "model.write(datadir / \"basic-transient\")"
   ]
  },
  {
   "cell_type": "code",
   "execution_count": null,
   "metadata": {},
   "outputs": [],
   "source": [
    "# | include: false\n",
    "from subprocess import run\n",
    "\n",
    "run(\n",
    "    [\n",
    "        \"julia\",\n",
    "        \"--project=../../core\",\n",
    "        \"--eval\",\n",
    "        f'using Ribasim; Ribasim.run(\"{datadir.as_posix()}/basic-transient/basic-transient.toml\")',\n",
    "    ],\n",
    "    check=True,\n",
    ")"
   ]
  },
  {
   "attachments": {},
   "cell_type": "markdown",
   "metadata": {},
   "source": [
    "Now run the model with `ribasim basic-transient/basic.toml`.\n",
    "After running the model, read back the output:"
   ]
  },
  {
   "cell_type": "code",
   "execution_count": null,
   "metadata": {},
   "outputs": [],
   "source": [
    "df_basin = pd.read_feather(datadir / \"basic-transient/output/basin.arrow\")\n",
    "df_basin_wide = df_basin.pivot_table(\n",
    "    index=\"time\", columns=\"node_id\", values=[\"storage\", \"level\"]\n",
    ")\n",
    "df_basin_wide[\"level\"].plot()"
   ]
  },
  {
   "cell_type": "code",
   "execution_count": null,
   "metadata": {},
   "outputs": [],
   "source": [
    "df_flow = pd.read_feather(datadir / \"basic-transient/output/flow.arrow\")\n",
    "df_flow[\"edge\"] = list(zip(df_flow.from_node_id, df_flow.to_node_id))\n",
    "df_flow[\"flow_m3d\"] = df_flow.flow * 86400\n",
    "df_flow.pivot_table(index=\"time\", columns=\"edge\", values=\"flow_m3d\").plot()"
   ]
  }
 ],
 "metadata": {
  "kernelspec": {
   "display_name": "Python 3",
   "language": "python",
   "name": "python3"
  },
  "language_info": {
   "codemirror_mode": {
    "name": "ipython",
    "version": 3
   },
   "file_extension": ".py",
   "mimetype": "text/x-python",
   "name": "python",
   "nbconvert_exporter": "python",
   "pygments_lexer": "ipython3",
   "version": "3.11.3"
  }
 },
 "nbformat": 4,
 "nbformat_minor": 4
}<|MERGE_RESOLUTION|>--- conflicted
+++ resolved
@@ -73,12 +73,9 @@
     "        (2.0, 1.0),  # 12: LinearResistance\n",
     "        (3.0, -1.0),  # 13: FractionalFlow\n",
     "        (3.0, -2.0),  # 14: Terminal\n",
-<<<<<<< HEAD
     "        (3.0, 3.0),  # 15: FlowBoundary\n",
     "        (0.0, 1.0),  # 16: FlowBoundary\n",
-=======
-    "        (6.0, 1.0),  # 15: LevelBoundary\n",
->>>>>>> d986d7c5
+    "        (6.0, 1.0),  # 17: LevelBoundary\n",
     "    ]\n",
     ")\n",
     "node_xy = gpd.points_from_xy(x=xy[:, 0], y=xy[:, 1])\n",
@@ -98,12 +95,9 @@
     "    \"LinearResistance\",\n",
     "    \"FractionalFlow\",\n",
     "    \"Terminal\",\n",
-<<<<<<< HEAD
     "    \"FlowBoundary\",\n",
     "    \"FlowBoundary\",\n",
-=======
     "    \"LevelBoundary\",\n",
->>>>>>> d986d7c5
     "]\n",
     "\n",
     "# Make sure the feature id starts at 1: explicitly give an index.\n",
@@ -131,15 +125,10 @@
    "metadata": {},
    "outputs": [],
    "source": [
-<<<<<<< HEAD
     "from_id = np.array(\n",
-    "    [1, 2, 3, 4, 4, 5, 6, 8, 7, 9, 11, 12, 4, 13, 15, 16], dtype=np.int64\n",
-    ")\n",
-    "to_id = np.array([2, 3, 4, 5, 8, 6, 7, 9, 9, 10, 12, 3, 13, 14, 6, 1], dtype=np.int64)\n",
-=======
-    "from_id = np.array([1, 2, 3, 4, 4, 5, 6, 8, 7, 9, 11, 12, 4, 13, 10], dtype=np.int64)\n",
-    "to_id = np.array([2, 3, 4, 5, 8, 6, 7, 9, 9, 10, 12, 3, 13, 14, 15], dtype=np.int64)\n",
->>>>>>> d986d7c5
+    "    [1, 2, 3, 4, 4, 5, 6, 8, 7, 9, 11, 12, 4, 13, 15, 16, 10], dtype=np.int64\n",
+    ")\n",
+    "to_id = np.array([2, 3, 4, 5, 8, 6, 7, 9, 9, 10, 12, 3, 13, 14, 6, 1, 17], dtype=np.int64)\n",
     "lines = ribasim.utils.geometry_from_connectivity(node, from_id, to_id)\n",
     "edge = ribasim.Edge(\n",
     "    static=gpd.GeoDataFrame(\n",
@@ -387,11 +376,7 @@
     "    edge=edge,\n",
     "    basin=basin,\n",
     "    level_boundary=level_boundary,\n",
-<<<<<<< HEAD
     "    flow_boundary=flow_boundary,\n",
-    "    level_control=level_control,\n",
-=======
->>>>>>> d986d7c5
     "    pump=pump,\n",
     "    linear_resistance=linear_resistance,\n",
     "    manning_resistance=manning_resistance,\n",
