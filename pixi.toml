[project]
name = "Ribasim"
version = "2024.10.0"
description = "Water resources modeling"
authors = ["Deltares and contributors <ribasim.info@deltares.nl>"]
channels = ["conda-forge"]
platforms = ["win-64", "linux-64", "osx-arm64", "osx-64"]
readme = "README.md"
license = "MIT"
license-file = "LICENSE"
homepage = "https://ribasim.org/"
documentation = "https://ribasim.org/"
repository = "https://github.com/Deltares/Ribasim"

[tasks]
# Tests
test-ribasim-python = "pytest --numprocesses=4 python/ribasim/tests"
test-ribasim-python-cov = "pytest --numprocesses=4 --cov=ribasim --cov-report=xml python/ribasim/tests"
test-ribasim-api = "pytest --basetemp=python/ribasim_api/tests/temp --junitxml=report.xml python/ribasim_api/tests"

[feature.dev.tasks]
# Installation
install-julia = "juliaup add 1.10.4 && juliaup override unset && juliaup override set 1.10.4"
install-pre-commit = "pre-commit install"
# Note that this has a Windows specific override
install-ci = { depends_on = ["install-julia", "update-registry-julia"] }
install = { depends_on = [
    "install-ci",
    "install-qgis-plugins",
    "install-pre-commit",
] }
# Julia
update-registry-julia = "julia --eval='using Pkg; Registry.update()'"
update-manifest-julia = "julia --project --eval='using Pkg; Pkg.update()'"
instantiate-julia = { cmd = "julia --project --eval='using Pkg; Pkg.instantiate()'", env = { JULIA_SSL_CA_ROOTS_PATH = "" } }
initialize-julia = { depends_on = [
    "update-registry-julia",
    "instantiate-julia",
] }
# Docs
build-julia-docs = { cmd = "julia --project docs/make.jl", depends_on = [
    "initialize-julia",
], inputs = [
    "core",
    "docs/make.jl",
], outputs = [
    "docs/build",
] }
quartodoc-build = { cmd = "quartodoc build && rm objects.json", cwd = "docs", inputs = [
    "docs/_quarto.yml",
    "python/ribasim",
], outputs = [
    "docs/reference/python",
] }
quarto-preview = { cmd = "quarto preview docs", depends_on = [
    "quartodoc-build",
    "generate-testmodels",
] }
quarto-check = { cmd = "quarto check all", depends_on = ["quartodoc-build"] }
quarto-render = { cmd = "julia --project --eval 'using Pkg; Pkg.build(\"IJulia\")' && quarto render docs --to html --execute", depends_on = [
    "quartodoc-build",
    "generate-testmodels",
] }
docs = { depends_on = ["build-julia-docs", "quarto-preview"] }
# Lint
mypy-ribasim-python = "mypy python/ribasim/ribasim"
mypy-ribasim-testmodels = "mypy python/ribasim_testmodels/ribasim_testmodels"
mypy-ribasim-api = "mypy python/ribasim_api/ribasim_api"
pre-commit = "pre-commit run --all-files"
lint = { depends_on = [
    "pre-commit",
    "mypy-ribasim-python",
    "mypy-ribasim-testmodels",
    "mypy-ribasim-api",
    "mypy-ribasim-qgis",
] }
# Build
build = { "cmd" = "julia --project build.jl", cwd = "build", depends_on = [
    "generate-testmodels",
    "initialize-julia",
], env = { JULIA_SSL_CA_ROOTS_PATH = "" } }
remove-artifacts = "julia --eval 'rm(joinpath(Base.DEPOT_PATH[1], \"artifacts\"), force=true, recursive=true)'"
# Tests
test-ribasim-cli = "pytest --numprocesses=4 --basetemp=build/tests/temp --junitxml=report.xml build/tests"
test-ribasim-core = { cmd = "julia --project=core --eval 'using Pkg; Pkg.test()'", depends_on = [
    "generate-testmodels",
] }
test-ribasim-core-cov = { cmd = "julia --project=core --eval 'using Pkg; Pkg.test(coverage=true, julia_args=[\"--check-bounds=yes\"])'", depends_on = [
    "generate-testmodels",
] }
test-ribasim-regression = { cmd = "julia --project=core --eval 'using Pkg; Pkg.test(julia_args=[\"--check-bounds=yes\"], test_args=[\"regression\"])'", depends_on = [
    "generate-testmodels",
] }
generate-testmodels = { cmd = "python utils/generate-testmodels.py", inputs = [
    "python/ribasim",
    "python/ribasim_testmodels",
], outputs = [
    "generated_testmodels",
] }
tests = { depends_on = ["lint", "test-ribasim-python", "test-ribasim-core"] }
delwaq = { cmd = "pytest python/ribasim/tests/test_delwaq.py" }
model-integration-test = { cmd = "julia --project=core --eval 'using Pkg; Pkg.test(test_args=[\"integration\"])'" }
# Codegen
codegen = { cmd = "julia --project utils/gen_python.jl && ruff format python/ribasim/ribasim/schemas.py", depends_on = [
    "initialize-julia",
], inputs = [
    "core",
], outputs = [
    "python/ribasim/ribasim/schemas.py",
] }
# Publish
add-ribasim-icon = { cmd = "rcedit build/ribasim/ribasim.exe --set-icon docs/assets/ribasim.ico" }
build-ribasim-python-wheel = { cmd = "rm --recursive --force dist && python -m build && twine check dist/*", cwd = "python/ribasim" }
build-ribasim-api-wheel = { cmd = "rm --recursive --force dist && python -m build && twine check dist/*", cwd = "python/ribasim_api" }
build-wheels = { depends_on = [
    "build-ribasim-python-wheel",
    "build-ribasim-api-wheel",
] }
publish-ribasim-python = { cmd = "twine upload dist/*", cwd = "python/ribasim", depends_on = [
    "build-ribasim-python-wheel",
] }
publish-ribasim-api = { cmd = "twine upload dist/*", cwd = "python/ribasim_api", depends_on = [
    "build-ribasim-api-wheel",
] }
# QGIS
qgis = "qgis --profiles-path .pixi/qgis_env"
install-ribasim-qgis = "python ribasim_qgis/scripts/install_ribasim_qgis.py"
install-imod-qgis = "python ribasim_qgis/scripts/install_qgis_plugin.py iMOD && python ribasim_qgis/scripts/enable_plugin.py imodqgis"
install-plugin-reloader-qgis = "python ribasim_qgis/scripts/install_qgis_plugin.py \"Plugin Reloader\" && python ribasim_qgis/scripts/enable_plugin.py plugin_reloader"
install-debugvs-qgis = "python ribasim_qgis/scripts/install_qgis_plugin.py debugvs==0.7 && python ribasim_qgis/scripts/enable_plugin.py debug_vs"
install-qgis-plugins = { depends_on = [
    "install-plugin-reloader-qgis",
    "install-ribasim-qgis",
    "install-imod-qgis",
    "install-debugvs-qgis",
] }
test-ribasim-qgis-ui = { cmd = "python ribasim_qgis/scripts/run_qgis_ui_tests.py", depends_on = [
    "install-ribasim-qgis",
] }
test-ribasim-qgis = { cmd = "pytest --numprocesses=auto ribasim_qgis/tests", depends_on = [
    "install-ribasim-qgis",
] }
test-ribasim-qgis-cov = { cmd = "pytest --numprocesses=auto --cov=ribasim_qgis --cov-report=xml --cov-config=ribasim_qgis/.coveragerc ribasim_qgis/tests", depends_on = [
    "install-ribasim-qgis",
] }
mypy-ribasim-qgis = "mypy ribasim_qgis"
# Run
ribasim-core = { cmd = "julia --project=core -e 'using Ribasim; Ribasim.main(ARGS)'", depends_on = [
    "initialize-julia",
] }
ribasim-core-testmodels = { cmd = "julia --project --threads=4 utils/testmodelrun.jl", depends_on = [
    "generate-testmodels",
    "initialize-julia",
] }
# Release
github-release = "python utils/github-release.py"

[feature.dev.target.win.tasks]
# Workaround rare issue on Windows where the permissions of the artifacts directory are incorrect
# Upstream issue: https://github.com/JuliaLang/julia/issues/52272
reset-artifact-permissions = "icacls $homedrive/$homepath/.julia/artifacts /q /c /t /reset"
install-ci = { depends_on = [
    "reset-artifact-permissions",
    "install-julia",
    "update-registry-julia",
] }

[dependencies]
geopandas = "*"
hatchling = "*"
jinja2 = "*"
matplotlib = "*"
netCDF4 = "*"
numpy = "*"
pandas = "*"
pandas-stubs = "*"
pandera = ">=0.20"
pip = "*"
pyarrow = "*"
pydantic = ">=2"
pyogrio = "*"
pytest = "*"
pytest-cov = "*"
pytest-xdist = "*"
python = ">=3.10"
shapely = ">=2.0"
tomli = "*"
tomli-w = "*"
xmipy = "*"
xugrid = "*"
xarray = "*"
networkx = ">=3.3"
ipykernel = ">=6.29"
minio = "*"
ipywidgets = ">=8.1.3,<8.2"

[pypi-dependencies]
ribasim = { path = "python/ribasim", editable = true }
ribasim_api = { path = "python/ribasim_api", editable = true }
ribasim_testmodels = { path = "python/ribasim_testmodels", editable = true }

[feature.dev.dependencies]
build = "*"
gh = "*"
juliaup = "*"
jupyterlab = "*"
libgdal-arrow-parquet = "*"
mypy = "*"
pre-commit = "*"
pyqt-stubs = "*"
qgis = ">=3.34"
qgis-plugin-manager = "*"
quarto = "*"
quartodoc = "*"
ruff = "*"
rust = "*"
twine = "*"

<<<<<<< HEAD
[feature.dev.pypi-dependencies]
ptvsd = "*"
=======
[target.win-64.dependencies]
rcedit = "*"
>>>>>>> d0494c1f

[feature.py312.dependencies]
python = "3.12.*"

[feature.py311.dependencies]
python = "3.11.*"

[feature.py310.dependencies]
python = "3.10.*"

[environments]
default = { features = ["py312"], solve-group = "py312" }
dev = { features = ["py312", "dev"], solve-group = "py312" }
py312 = { features = ["py312"], solve-group = "py312" }
py311 = ["py311"]
py310 = ["py310"]

[system-requirements]
linux = "3.10.0"<|MERGE_RESOLUTION|>--- conflicted
+++ resolved
@@ -216,22 +216,20 @@
 rust = "*"
 twine = "*"
 
-<<<<<<< HEAD
 [feature.dev.pypi-dependencies]
 ptvsd = "*"
-=======
+
+[feature.py312.dependencies]
+python = "3.12.*"
+
+[feature.py311.dependencies]
+python = "3.11.*"
+
+[feature.py310.dependencies]
+python = "3.10.*"
+
 [target.win-64.dependencies]
 rcedit = "*"
->>>>>>> d0494c1f
-
-[feature.py312.dependencies]
-python = "3.12.*"
-
-[feature.py311.dependencies]
-python = "3.11.*"
-
-[feature.py310.dependencies]
-python = "3.10.*"
 
 [environments]
 default = { features = ["py312"], solve-group = "py312" }
