[project]
name = "Ribasim"
version = "2024.11.0"
description = "Water resources modeling"
authors = ["Deltares and contributors <ribasim.info@deltares.nl>"]
channels = ["conda-forge"]
platforms = ["win-64", "linux-64", "osx-arm64"]
readme = "README.md"
license = "MIT"
license-file = "LICENSE"
homepage = "https://ribasim.org/"
documentation = "https://ribasim.org/"
repository = "https://github.com/Deltares/Ribasim"

[tasks]
# Tests
test-ribasim-python = "pytest --numprocesses=4 -m 'not regression' python/ribasim/tests"
test-ribasim-python-cov = "pytest --numprocesses=4 --cov=ribasim --cov-report=xml -m 'not regression' python/ribasim/tests"
test-ribasim-api = "pytest --basetemp=python/ribasim_api/tests/temp --junitxml=report.xml python/ribasim_api/tests"

[feature.dev.tasks]
# Installation
install-julia = "juliaup add 1.11.1 && juliaup override unset && juliaup override set 1.11.1"
install-pre-commit = "pre-commit install"
# Note that this has a Windows specific override
install-ci = { depends_on = ["install-julia", "update-registry-julia"] }
install = { depends_on = [
    "install-ci",
    "install-qgis-plugins",
    "install-pre-commit",
] }
# Julia
<<<<<<< HEAD
## Due to an issue with curl and openssl the SSL_CERT_FILE and SSL_CERT_DIR
## have to be cleared https://github.com/JuliaLang/Downloads.jl/issues/244
update-registry-julia = { cmd = "julia --eval='using Pkg; Registry.update()'", env = { SSL_CERT_FILE  = "", SSL_CERT_DIR="" } }
update-manifest-julia =  { cmd ="julia --project --eval='using Pkg; Pkg.update()'", env = { SSL_CERT_FILE  = "", SSL_CERT_DIR="" } }
instantiate-julia =  { cmd ="julia --project --eval='using Pkg; Pkg.instantiate()'", env = { SSL_CERT_FILE  = "", SSL_CERT_DIR="" } }
=======
update-registry-julia = "julia --eval='using Pkg; Registry.update()'"
update-manifest-julia = "julia --project --eval='using Pkg; Pkg.update()'"
instantiate-julia = { cmd = "julia --project --eval='using Pkg; Pkg.instantiate()'", env = { JULIA_SSL_CA_ROOTS_PATH = "" } }
>>>>>>> f9bdc1c8
initialize-julia = { depends_on = [
    "update-registry-julia",
    "instantiate-julia",
] }
# Docs
quartodoc-build = { cmd = "quartodoc build && rm objects.json", cwd = "docs", inputs = [
    "docs/_quarto.yml",
    "python/ribasim",
], outputs = [
    "docs/reference/python",
] }
quarto-preview = { cmd = "quarto preview docs", depends_on = [
    "quartodoc-build",
    "generate-testmodels",
] }
quarto-check = { cmd = "quarto check all", depends_on = ["quartodoc-build"] }
quarto-render = { cmd = "julia --project --eval 'using Pkg; Pkg.build(\"IJulia\")' && quarto render docs --to html --execute", depends_on = [
    "quartodoc-build",
    "generate-testmodels",
] }
docs = { depends_on = ["quarto-preview"] }
# Lint
mypy-ribasim-python = "mypy python/ribasim/ribasim"
mypy-ribasim-testmodels = "mypy python/ribasim_testmodels/ribasim_testmodels"
mypy-ribasim-api = "mypy python/ribasim_api/ribasim_api"
pre-commit = "pre-commit run --all-files"
lint = { depends_on = [
    "pre-commit",
    "mypy-ribasim-python",
    "mypy-ribasim-testmodels",
    "mypy-ribasim-api",
    "mypy-ribasim-qgis",
] }
# Build
build = { "cmd" = "julia --project build.jl", cwd = "build", depends_on = [
    "generate-testmodels",
    "initialize-julia",
], env = { JULIA_SSL_CA_ROOTS_PATH = "" } }
remove-artifacts = "julia --eval 'rm(joinpath(Base.DEPOT_PATH[1], \"artifacts\"), force=true, recursive=true)'"
# Tests
test-ribasim-cli = "pytest --numprocesses=4 --basetemp=build/tests/temp --junitxml=report.xml build/tests"
test-ribasim-core = { cmd = "julia --project=core --eval 'using Pkg; Pkg.test()'", depends_on = [
    "generate-testmodels",
] }
test-ribasim-migration = { cmd = "pytest --numprocesses=4 -m regression python/ribasim/tests" }
test-ribasim-core-cov = { cmd = "julia --project=core --eval 'using Pkg; Pkg.test(coverage=true, julia_args=[\"--check-bounds=yes\"])'", depends_on = [
    "generate-testmodels",
] }
test-ribasim-regression = { cmd = "julia --project=core --eval 'using Pkg; Pkg.test(julia_args=[\"--check-bounds=yes\"], test_args=[\"regression\"])'", depends_on = [
    "generate-testmodels",
    "test-ribasim-migration",
] }
generate-testmodels = { cmd = "python utils/generate-testmodels.py", inputs = [
    "python/ribasim",
    "python/ribasim_testmodels",
    "utils/generate-testmodels.py",
], outputs = [
    "generated_testmodels",
] }
tests = { depends_on = ["lint", "test-ribasim-python", "test-ribasim-core"] }
delwaq = { cmd = "pytest python/ribasim/tests/test_delwaq.py" }
gen-delwaq = { cmd = "python python/ribasim/ribasim/delwaq/generate.py" }
model-integration-test = { cmd = "julia --project=core --eval 'using Pkg; Pkg.test(test_args=[\"integration\"])'" }
# Codegen
codegen = { cmd = "julia --project utils/gen_python.jl && ruff format python/ribasim/ribasim/schemas.py python/ribasim/ribasim/validation.py", depends_on = [
    "initialize-julia",
], inputs = [
    "core",
    "utils",
], outputs = [
    "python/ribasim/ribasim/schemas.py",
<<<<<<< HEAD
], env = { SSL_CERT_FILE  = "", SSL_CERT_DIR="" } }
=======
    "python/ribasim/ribasim/validation.py",
] }
>>>>>>> f9bdc1c8
# Publish
add-ribasim-icon = { cmd = "rcedit build/ribasim/ribasim.exe --set-icon docs/assets/ribasim.ico" }
build-ribasim-python-wheel = { cmd = "rm --recursive --force dist && hatch build && twine check dist/*", cwd = "python/ribasim" }
build-ribasim-api-wheel = { cmd = "rm --recursive --force dist && hatch build && twine check dist/*", cwd = "python/ribasim_api" }
build-wheels = { depends_on = [
    "build-ribasim-python-wheel",
    "build-ribasim-api-wheel",
] }
publish-ribasim-python = { cmd = "twine upload dist/*", cwd = "python/ribasim", depends_on = [
    "build-ribasim-python-wheel",
] }
publish-ribasim-api = { cmd = "twine upload dist/*", cwd = "python/ribasim_api", depends_on = [
    "build-ribasim-api-wheel",
] }
# QGIS
qgis = "qgis --profiles-path .pixi/qgis_env"
install-ribasim-qgis = "python ribasim_qgis/scripts/install_ribasim_qgis.py"
install-imod-qgis = "python ribasim_qgis/scripts/install_qgis_plugin.py iMOD && python ribasim_qgis/scripts/enable_plugin.py imodqgis"
install-plugin-reloader-qgis = "python ribasim_qgis/scripts/install_qgis_plugin.py \"Plugin Reloader\" && python ribasim_qgis/scripts/enable_plugin.py plugin_reloader"
install-debugvs-qgis = "python ribasim_qgis/scripts/install_qgis_plugin.py debugvs==0.7 && python ribasim_qgis/scripts/enable_plugin.py debug_vs"
test-ribasim-qgis-docker = { cmd = "sh ./start.sh; sh ./test.sh; sh ./stop.sh", cwd = ".docker" }
install-qgis-plugins = { depends_on = [
    "install-plugin-reloader-qgis",
    "install-ribasim-qgis",
    "install-imod-qgis",
    "install-debugvs-qgis",
] }
test-ribasim-qgis-ui = { cmd = "python ribasim_qgis/scripts/run_qgis_ui_tests.py", depends_on = [
    "install-ribasim-qgis",
] }
test-ribasim-qgis = { cmd = "pytest --numprocesses=auto ribasim_qgis/tests/core", depends_on = [
    "install-ribasim-qgis",
] }
test-ribasim-qgis-cov = { cmd = "pytest --numprocesses=auto --cov=ribasim_qgis --cov-report=xml --cov-config=ribasim_qgis/.coveragerc ribasim_qgis/tests/core", depends_on = [
    "install-ribasim-qgis",
] }
mypy-ribasim-qgis = "mypy ribasim_qgis"
# Run
ribasim-core = { cmd = "julia --project=core -e 'using Ribasim; Ribasim.main(ARGS)'", depends_on = [
    "initialize-julia",
] }
ribasim-core-testmodels = { cmd = "julia --project --threads=4 utils/testmodelrun.jl", depends_on = [
    "generate-testmodels",
    "initialize-julia",
] }
# Release
github-release = "python utils/github-release.py"

[feature.dev.target.win.tasks]
# Workaround rare issue on Windows where the permissions of the artifacts directory are incorrect
# Upstream issue: https://github.com/JuliaLang/julia/issues/52272
reset-artifact-permissions = "icacls $homedrive/$homepath/.julia/artifacts /q /c /t /reset"
install-ci = { depends_on = [
    "reset-artifact-permissions",
    "install-julia",
    "update-registry-julia",
] }

[dependencies]
geopandas = "*"
hatchling = "*"
ipykernel = ">=6.29"
ipywidgets = ">=8.1.3,<8.2"
jinja2 = "*"
matplotlib = "*"
minio = "*"
netCDF4 = "*"
networkx = ">=3.3"
numpy = "*"
pandas = "*"
pandas-stubs = "*"
pandera = ">=0.20"
pip = "*"
pyarrow = "*"
pydantic = ">=2"
pyogrio = "*"
pytest = "*"
pytest-cov = "*"
pytest-xdist = "*"
python = ">=3.10"
shapely = ">=2.0"
tomli = "*"
tomli-w = "*"
xarray = "*"
xmipy = "*"
xugrid = "*"
teamcity-messages = ">=1.32,<2"

[pypi-dependencies]
ribasim = { path = "python/ribasim", editable = true }
ribasim_api = { path = "python/ribasim_api", editable = true }
ribasim_testmodels = { path = "python/ribasim_testmodels", editable = true }

[feature.dev.dependencies]
gh = "*"
hatch = "*"
juliaup = "*"
jupyterlab = "*"
libgdal-arrow-parquet = "*"
mypy = "*"
pre-commit = "*"
pyqt-stubs = "*"
qgis = ">=3.34"
qgis-plugin-manager = "*"
quarto = "*"
quartodoc = "*"
ruff = "*"
rust = "*"
twine = "*"

[feature.dev.pypi-dependencies]
ptvsd = "*"

[feature.py312.dependencies]
python = "3.12.*"

[feature.py311.dependencies]
python = "3.11.*"

[feature.py310.dependencies]
python = "3.10.*"

[target.win-64.dependencies]
rcedit = "*"

[environments]
default = { features = ["py312"], solve-group = "py312" }
dev = { features = ["py312", "dev"], solve-group = "py312" }
py312 = { features = ["py312"], solve-group = "py312" }
py311 = ["py311"]
py310 = ["py310"]

[system-requirements]
linux = "3.10.0"<|MERGE_RESOLUTION|>--- conflicted
+++ resolved
@@ -30,17 +30,9 @@
     "install-pre-commit",
 ] }
 # Julia
-<<<<<<< HEAD
-## Due to an issue with curl and openssl the SSL_CERT_FILE and SSL_CERT_DIR
-## have to be cleared https://github.com/JuliaLang/Downloads.jl/issues/244
-update-registry-julia = { cmd = "julia --eval='using Pkg; Registry.update()'", env = { SSL_CERT_FILE  = "", SSL_CERT_DIR="" } }
-update-manifest-julia =  { cmd ="julia --project --eval='using Pkg; Pkg.update()'", env = { SSL_CERT_FILE  = "", SSL_CERT_DIR="" } }
-instantiate-julia =  { cmd ="julia --project --eval='using Pkg; Pkg.instantiate()'", env = { SSL_CERT_FILE  = "", SSL_CERT_DIR="" } }
-=======
-update-registry-julia = "julia --eval='using Pkg; Registry.update()'"
-update-manifest-julia = "julia --project --eval='using Pkg; Pkg.update()'"
-instantiate-julia = { cmd = "julia --project --eval='using Pkg; Pkg.instantiate()'", env = { JULIA_SSL_CA_ROOTS_PATH = "" } }
->>>>>>> f9bdc1c8
+# Clear SSL_CERT_DIR to avoid Julia warnings, see https://github.com/JuliaLang/Downloads.jl/issues/244
+update-registry-julia = { cmd = "julia --eval='using Pkg; Registry.update()'", env = { SSL_CERT_DIR = "" } }
+instantiate-julia = { cmd = "julia --project --eval='using Pkg; Pkg.instantiate()'", env = { SSL_CERT_DIR = "" } }
 initialize-julia = { depends_on = [
     "update-registry-julia",
     "instantiate-julia",
@@ -78,7 +70,7 @@
 build = { "cmd" = "julia --project build.jl", cwd = "build", depends_on = [
     "generate-testmodels",
     "initialize-julia",
-], env = { JULIA_SSL_CA_ROOTS_PATH = "" } }
+], env = { SSL_CERT_DIR = "" } }
 remove-artifacts = "julia --eval 'rm(joinpath(Base.DEPOT_PATH[1], \"artifacts\"), force=true, recursive=true)'"
 # Tests
 test-ribasim-cli = "pytest --numprocesses=4 --basetemp=build/tests/temp --junitxml=report.xml build/tests"
@@ -112,12 +104,8 @@
     "utils",
 ], outputs = [
     "python/ribasim/ribasim/schemas.py",
-<<<<<<< HEAD
-], env = { SSL_CERT_FILE  = "", SSL_CERT_DIR="" } }
-=======
     "python/ribasim/ribasim/validation.py",
 ] }
->>>>>>> f9bdc1c8
 # Publish
 add-ribasim-icon = { cmd = "rcedit build/ribasim/ribasim.exe --set-icon docs/assets/ribasim.ico" }
 build-ribasim-python-wheel = { cmd = "rm --recursive --force dist && hatch build && twine check dist/*", cwd = "python/ribasim" }
