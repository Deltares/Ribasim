repos:
  - repo: https://github.com/pre-commit/pre-commit-hooks
    rev: v5.0.0
    hooks:
      - id: check-added-large-files
      - id: check-case-conflict
      - id: check-yaml
      - id: check-toml
      - id: check-merge-conflict
      - id: check-vcs-permalinks
      - id: end-of-file-fixer
        exclude: '.teamcity'
      - id: trailing-whitespace
  - repo: https://github.com/astral-sh/ruff-pre-commit
<<<<<<< HEAD
    rev: v0.11.11
=======
    rev: v0.11.13
>>>>>>> d23b5b27
    hooks:
      - id: ruff
        types_or: [python, pyi, jupyter]
        args: [--fix, --exit-non-zero-on-fix]
      - id: ruff-format
        types_or: [python, pyi, jupyter]
  - repo: https://github.com/google/yamlfmt
    rev: v0.17.0
    hooks:
      - id: yamlfmt
  - repo: https://github.com/kynan/nbstripout
    rev: 0.8.1
    hooks:
      - id: nbstripout
  - repo: https://github.com/crate-ci/typos
    rev: v1.33.1
    hooks:
      - id: typos<|MERGE_RESOLUTION|>--- conflicted
+++ resolved
@@ -12,11 +12,7 @@
         exclude: '.teamcity'
       - id: trailing-whitespace
   - repo: https://github.com/astral-sh/ruff-pre-commit
-<<<<<<< HEAD
-    rev: v0.11.11
-=======
     rev: v0.11.13
->>>>>>> d23b5b27
     hooks:
       - id: ruff
         types_or: [python, pyi, jupyter]
