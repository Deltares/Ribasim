"""
This module contains the classes to represent the Ribasim ndoe layers.

The classes specify:

* The (unabbreviated) name
* The type of geometry (No geometry, point, linestring, polygon)
* The required attributes of the attribute table

Each node layer is (optionally) represented in multiple places:

* It always lives in a GeoPackage.
* While a geopackage is active within plugin, it is always represented in a
  Dataset Tree: the Dataset Tree provides a direct look at the state of the
  GeoPackage. In this tree, steady and transient input are on the same row.
  Associated input is, to potentially enable transient associated data later
  on (like a building pit with changing head top boundary).
* It can be added to the Layers Panel in QGIS. This enables a user to visualize
  and edit its data.

"""

import abc
from typing import Any, Dict, List, Tuple

from PyQt5.QtCore import Qt, QVariant
from PyQt5.QtGui import QColor
from ribasim_qgis.core import geopackage

from qgis.core import (
    QgsCategorizedSymbolRenderer,
    QgsEditorWidgetSetup,
    QgsField,
    QgsLineSymbol,
    QgsMarkerLineSymbolLayer,
    QgsMarkerSymbol,
    QgsPalLayerSettings,
    QgsRendererCategory,
    QgsSimpleMarkerSymbolLayer,
    QgsSimpleMarkerSymbolLayerBase,
    QgsSingleSymbolRenderer,
    QgsVectorLayer,
    QgsVectorLayerSimpleLabeling,
)


class Input(abc.ABC):
    """
    Abstract base class for Ribasim input layers.
    """

    def __init__(self, path: str):
        self.name = self.input_type
        self.path = path
        self.layer = None

    @classmethod
    def create(cls, path: str, crs: Any, names: List[str]) -> "Input":
        instance = cls(path)
        if instance.name in names:
            raise ValueError(f"Name already exists in geopackage: {instance.name}")
        instance.layer = instance.new_layer(crs)
        return instance

    def new_layer(self, crs: Any) -> Any:
        """
        Separate creation of the instance with creating the layer, since the
        layer might also come from an existing geopackage.
        """
        layer = QgsVectorLayer(self.geometry_type, self.name, "memory")
        provider = layer.dataProvider()
        provider.addAttributes(self.attributes)
        layer.updateFields()
        layer.setCrs(crs)
        return layer

    def set_defaults(self):
        layer = self.layer
        defaults = getattr(self, "defaults", None)
        if layer is None or defaults is None:
            return
        fields = layer.fields()
        for name, definition in defaults.items():
            index = fields.indexFromName(name)
            layer.setDefaultValueDefinition(index, definition)
        return

    def set_read_only(self) -> None:
        return

    @property
    def renderer(self) -> None:
        return

    @property
    def labels(self) -> None:
        return

    def layer_from_geopackage(self) -> QgsVectorLayer:
        self.layer = QgsVectorLayer(f"{self.path}|layername={self.name}", self.name)
        return

    def from_geopackage(self) -> Tuple[Any, Any]:
        self.layer_from_geopackage()
        return (self.layer, self.renderer, self.labels)

    def write(self) -> None:
        self.layer = geopackage.write_layer(self.path, self.layer, self.name)
        self.set_defaults()
        return

    def remove_from_geopackage(self) -> None:
        geopackage.remove_layer(self.path, self.name)
        return

    def set_editor_widget(self) -> None:
        """Calling during new_layer doesn't have any effect..."""
        return


class Node(Input):
    input_type = "Node"
    geometry_type = "Point"
    attributes = (QgsField("type", QVariant.String),)

    def write(self) -> None:
        """
        Special case the Node layer write because it needs to generate a new
        file.
        """
        self.layer = geopackage.write_layer(
            self.path, self.layer, self.name, newfile=True
        )
        self.set_defaults()
        return

    def set_editor_widget(self) -> None:
        layer = self.layer
        index = layer.fields().indexFromName("type")
        setup = QgsEditorWidgetSetup(
            "ValueMap",
            {
                "map": {
                    "Basin": "Basin",
                    "FractionalFlow": "FractionalFlow",
                    "TabulatedRatingCurve": "TabulatedRatingCurve",
                    "LevelBoundary": "LevelBoundary",
<<<<<<< HEAD
                    "FlowBoundary": "FlowBoundary",
                    "LevelControl": "LevelControl",
=======
>>>>>>> d986d7c5
                    "LinearResistance": "LinearResistance",
                    "Pump": "Pump",
                    "Terminal": "Terminal",
                },
            },
        )
        layer.setEditorWidgetSetup(index, setup)

        layer_form_config = layer.editFormConfig()
        layer_form_config.setReuseLastValue(1, True)
        layer.setEditFormConfig(layer_form_config)

        return

    @property
    def renderer(self) -> QgsCategorizedSymbolRenderer:
        shape = QgsSimpleMarkerSymbolLayerBase
        MARKERS = {
            "Basin": (QColor("blue"), "Basin", shape.Circle),
            "FractionalFlow": (QColor("red"), "FractionalFlow", shape.Triangle),
            "LinearResistance": (
                QColor("green"),
                "LinearResistance",
                shape.Triangle,
            ),
            "TabulatedRatingCurve": (
                QColor("green"),
                "TabulatedRatingCurve",
                shape.Diamond,
            ),
            "LevelBoundary": (QColor("green"), "LevelBoundary", shape.Circle),
<<<<<<< HEAD
            "FlowBoundary": (QColor("purple"), "FlowBoundary", shape.Hexagon),
            "LevelControl": (QColor("blue"), "LevelControl", shape.Star),
=======
>>>>>>> d986d7c5
            "Pump": (QColor("gray"), "Pump", shape.Hexagon),
            "ManningResistance": (QColor("red"), "ManningResistance", shape.Diamond),
            "Terminal": (QColor("purple"), "Terminal", shape.Square),
            "": (
                QColor("white"),
                "",
                shape.Circle,
            ),  # All other nodes, or incomplete input
        }

        categories = []
        for value, (colour, label, shape) in MARKERS.items():
            symbol = QgsMarkerSymbol()
            symbol.symbolLayer(0).setShape(shape)
            symbol.setColor(QColor(colour))
            symbol.setSize(4)
            category = QgsRendererCategory(value, symbol, label, shape)
            categories.append(category)

        renderer = QgsCategorizedSymbolRenderer(attrName="type", categories=categories)
        return renderer

    @property
    def labels(self) -> Any:
        pal_layer = QgsPalLayerSettings()
        pal_layer.fieldName = "fid"
        pal_layer.enabled = True
        pal_layer.dist = 2.0
        labels = QgsVectorLayerSimpleLabeling(pal_layer)
        return labels


class Edge(Input):
    input_type = "Edge"
    geometry_type = "Linestring"
    attributes = [
        QgsField("from_node_id", QVariant.Int),
        QgsField("to_node_id", QVariant.Int),
    ]

    @property
    def renderer(self) -> QgsSingleSymbolRenderer:
        lightblue = "#3690c0"

        # Create a line with an arrow marker to indicate directionality
        arrow_marker = QgsSimpleMarkerSymbolLayer()
        arrow_marker.setShape(QgsSimpleMarkerSymbolLayer.ArrowHeadFilled)
        arrow_marker.setColor(QColor(lightblue))
        arrow_marker.setSize(3)
        arrow_marker.setStrokeStyle(Qt.PenStyle(Qt.NoPen))

        marker_symbol = QgsMarkerSymbol()
        marker_symbol.changeSymbolLayer(0, arrow_marker)

        marker_line_symbol_layer = QgsMarkerLineSymbolLayer.create(
            {"placements": "SegmentCenter"}
        )
        marker_line_symbol_layer.setSubSymbol(marker_symbol)

        line_symbol = QgsLineSymbol.createSimple(
            {
                "color": lightblue,
                "width": "0.5",
            }
        )
        line_symbol.appendSymbolLayer(marker_line_symbol_layer)
        return QgsSingleSymbolRenderer(line_symbol)

    def set_read_only(self) -> None:
        layer = self.layer
        config = layer.editFormConfig()
        for index in range(len(layer.fields())):
            config.setReadOnly(index, True)
        layer.setEditFormConfig(config)
        return


class BasinProfile(Input):
    input_type = "Basin / profile"
    geometry_type = "No Geometry"
    attributes = [
        QgsField("node_id", QVariant.Int),
        QgsField("storage", QVariant.Double),
        QgsField("area", QVariant.Double),
        QgsField("level", QVariant.Double),
    ]


class BasinStatic(Input):
    input_type = "Basin / static"
    geometry_type = "No geometry"
    attributes = [
        QgsField("node_id", QVariant.Int),
        QgsField("drainage", QVariant.Double),
        QgsField("potential_evaporation", QVariant.Double),
        QgsField("infiltration", QVariant.Double),
        QgsField("precipitation", QVariant.Double),
        QgsField("urban_runoff", QVariant.Double),
    ]


class BasinForcing(Input):
    input_type = "Basin / forcing"
    geometry_type = "No Geometry"
    attributes = [
        QgsField("time", QVariant.DateTime),
        QgsField("node_id", QVariant.Int),
        QgsField("drainage", QVariant.Double),
        QgsField("potential_evaporation", QVariant.Double),
        QgsField("infiltration", QVariant.Double),
        QgsField("precipitation", QVariant.Double),
        QgsField("urban_runoff", QVariant.Double),
    ]


class BasinState(Input):
    input_type = "Basin / state"
    geometry_type = "No Geometry"
    attributes = [
        QgsField("node_id", QVariant.Int),
        QgsField("storage", QVariant.Double),
        QgsField("concentration", QVariant.Double),
    ]


class TabulatedRatingCurveStatic(Input):
    input_type = "TabulatedRatingCurve / static"
    geometry_type = "No Geometry"
    attributes = [
        QgsField("node_id", QVariant.Int),
        QgsField("level", QVariant.Double),
        QgsField("discharge", QVariant.Double),
    ]


class TabulatedRatingCurveTime(Input):
    input_type = "TabulatedRatingCurve / time"
    geometry_type = "No Geometry"
    attributes = [
        QgsField("time", QVariant.DateTime),
        QgsField("node_id", QVariant.Int),
        QgsField("level", QVariant.Double),
        QgsField("discharge", QVariant.Double),
    ]


class FractionalFlowStatic(Input):
    input_type = "FractionalFlow / static"
    geometry_type = "No Geometry"
    attributes = [
        QgsField("node_id", QVariant.Int),
        QgsField("fraction", QVariant.Double),
    ]


class LinearResistanceStatic(Input):
    input_type = "LinearResistance / static"
    geometry_type = "No Geometry"
    attributes = [
        QgsField("node_id", QVariant.Int),
        QgsField("resistance", QVariant.Double),
    ]


class ManningResistanceStatic(Input):
    input_type = "ManningResistance / static"
    geometry_type = "No Geometry"
    attributes = [
        QgsField("node_id", QVariant.Int),
        QgsField("length", QVariant.Double),
        QgsField("manning_n", QVariant.Double),
        QgsField("profile_width", QVariant.Double),
        QgsField("profile_slope", QVariant.Double),
    ]


class LevelBoundaryStatic(Input):
    input_type = "LevelBoundary / static"
    geometry_type = "No Geometry"
    attributes = [QgsField("node_id", QVariant.Int), QgsField("level", QVariant.Double)]


class PumpStatic(Input):
    input_type = "Pump / static"
    geometry_type = "No Geometry"
    attributes = [
        QgsField("node_id", QVariant.Int),
        QgsField("flow_rate", QVariant.Double),
    ]


class TerminalStatic(Input):
    input_type = "Terminal / static"
    geometry_type = "No Geometry"
    attributes = [QgsField("node_id", QVariant.Int)]


class FlowBoundaryStatic(Input):
    input_type = "FlowBoundary / static"
    geometry_type = "No Geometry"
    attributes = [
        QgsField("node_id", QVariant.Int),
        QgsField("flow_rate", QVariant.Double),
    ]


NODES = {
    "Node": Node,
    "Edge": Edge,
    "Basin / static": BasinStatic,
    "Basin / state": BasinState,
    "Basin / profile": BasinProfile,
    "Basin / forcing": BasinForcing,
    "TabulatedRatingCurve / static": TabulatedRatingCurveStatic,
    "TabulatedRatingCurve / time": TabulatedRatingCurveTime,
    "FractionalFlow / static": FractionalFlowStatic,
    "LinearResistance / static": LinearResistanceStatic,
    "LevelBoundary / static": LevelBoundaryStatic,
    "ManningResistance / static": ManningResistanceStatic,
    "Pump / static": PumpStatic,
    "Terminal / static": TerminalStatic,
    "FlowBoundary /static": FlowBoundaryStatic,
}


def load_nodes_from_geopackage(path: str) -> Dict[str, Input]:
    # List the names in the geopackage
    gpkg_names = geopackage.layers(path)
    nodes = {}
    for layername in gpkg_names:
        nodes[layername] = NODES[layername](path)
    return nodes<|MERGE_RESOLUTION|>--- conflicted
+++ resolved
@@ -145,11 +145,7 @@
                     "FractionalFlow": "FractionalFlow",
                     "TabulatedRatingCurve": "TabulatedRatingCurve",
                     "LevelBoundary": "LevelBoundary",
-<<<<<<< HEAD
                     "FlowBoundary": "FlowBoundary",
-                    "LevelControl": "LevelControl",
-=======
->>>>>>> d986d7c5
                     "LinearResistance": "LinearResistance",
                     "Pump": "Pump",
                     "Terminal": "Terminal",
@@ -181,11 +177,7 @@
                 shape.Diamond,
             ),
             "LevelBoundary": (QColor("green"), "LevelBoundary", shape.Circle),
-<<<<<<< HEAD
             "FlowBoundary": (QColor("purple"), "FlowBoundary", shape.Hexagon),
-            "LevelControl": (QColor("blue"), "LevelControl", shape.Star),
-=======
->>>>>>> d986d7c5
             "Pump": (QColor("gray"), "Pump", shape.Hexagon),
             "ManningResistance": (QColor("red"), "ManningResistance", shape.Diamond),
             "Terminal": (QColor("purple"), "Terminal", shape.Square),
