@testitem "Basin Profile" begin
    using Ribasim: parse_profile
    using DataInterpolations: LinearInterpolation
    toml_path =
        normpath(@__DIR__, "../../generated_testmodels/allocation_training/ribasim.toml")
    model = Ribasim.Model(toml_path)
    (; basin) = model.integrator.p.p_independent

    # In allocation, the Basin profiles get a 'phantom storage' which is a 'tube' at the bottom
    # of each Basin with a small diameter between the physical bottom and the lowest level in the subnetwork
    # the basin is in, to make resistance nodes easier to handle.
    for lowest_level in (0.0, -5.0)
        for id in basin.node_id
            level_to_area = basin.level_to_area[id.idx]
            storage, level =
                parse_profile(basin.storage_to_level[id.idx], level_to_area, lowest_level)
            itp_allocation = LinearInterpolation(level, storage)
            itp_physical = basin.storage_to_level[id.idx]
            storage_eval = collect(range(storage[1], storage[end]; length = 100))

            # The volume of the phantom storage tube
            phantom_storage = (itp_physical.u[1] - lowest_level) * level_to_area.u[1] / 1e3

            # Construct the modified storage to level function given the phantom storage
            function itp_physical_(s)
                if s < phantom_storage
                    lowest_level + (itp_physical.t[1] - lowest_level) * s / phantom_storage
                else
                    itp_physical(s - phantom_storage)
                end
            end

            @test all(
                isapprox.(
                    itp_allocation.(storage_eval),
                    itp_physical_.(storage_eval),
                    rtol = 1e-2,
                ),
            )
        end
    end
end

@testitem "Linear Resistance" begin
    using DataFrames: DataFrame

    toml_path =
        normpath(@__DIR__, "../../generated_testmodels/linear_resistance/ribasim.toml")
    @test ispath(toml_path)

    config = Ribasim.Config(toml_path; experimental_allocation = true)
    model = Ribasim.Model(config)
    Ribasim.solve!(model)
    allocation_flow_table = DataFrame(Ribasim.allocation_flow_data(model))
    flow_table = DataFrame(Ribasim.flow_data(model))

    filter!(:link_id => ==(1), allocation_flow_table)
    filter!(:link_id => ==(1), flow_table)

    @test allocation_flow_table.flow_rate ≈ flow_table.flow_rate rtol = 1e-2
end

@testitem "Tabulated Rating Curve" begin
    using DataFrames: DataFrame

    toml_path = normpath(@__DIR__, "../../generated_testmodels/rating_curve/ribasim.toml")
    @test ispath(toml_path)

    config = Ribasim.Config(toml_path; experimental_allocation = true)
    model = Ribasim.Model(config)
    Ribasim.solve!(model)
    allocation_flow_table = DataFrame(Ribasim.allocation_flow_data(model))
    flow_table = DataFrame(Ribasim.flow_data(model))

    filter!(:link_id => ==(1), allocation_flow_table)
    filter!(:link_id => ==(1), flow_table)

    @test allocation_flow_table.flow_rate ≈ flow_table.flow_rate rtol = 1e-1
end

@testitem "Manning Resistance" begin
    using DataFrames: DataFrame
    using Dates: DateTime

    toml_path =
        normpath(@__DIR__, "../../generated_testmodels/manning_resistance/ribasim.toml")
    @test ispath(toml_path)

    config = Ribasim.Config(
        toml_path;
        experimental_allocation = true,
        endtime = DateTime("2023-01-01"),
    )
    model = Ribasim.Model(config)
    Ribasim.solve!(model)
    allocation_flow_table = DataFrame(Ribasim.allocation_flow_data(model))
    flow_table = DataFrame(Ribasim.flow_data(model))

    filter!(:link_id => ==(1), allocation_flow_table)
    filter!(:link_id => ==(1), flow_table)

    @test allocation_flow_table.flow_rate ≈ flow_table.flow_rate rtol = 1e-2
end

@testitem "Outlet" begin
    using DataFrames: DataFrame

    toml_path = normpath(@__DIR__, "../../generated_testmodels/outlet/ribasim.toml")
    @test ispath(toml_path)

    config = Ribasim.Config(toml_path; experimental_allocation = true)
    model = Ribasim.Model(config)
    Ribasim.solve!(model)
    allocation_flow_table = DataFrame(Ribasim.allocation_flow_data(model))
    flow_table = DataFrame(Ribasim.flow_data(model))

    filter!(:link_id => ==(1), allocation_flow_table)
    filter!(:link_id => ==(1), flow_table)

    @test allocation_flow_table.flow_rate ≈ flow_table.flow_rate atol = 7e-4 skip = true
end

@testitem "allocation training" begin
    using DataFrames: DataFrame

    toml_path =
        normpath(@__DIR__, "../../generated_testmodels/allocation_training/ribasim.toml")
    @test ispath(toml_path)
    config = Ribasim.Config(toml_path; experimental_concentration = false)
    model = Ribasim.Model(config)

<<<<<<< HEAD
    Ribasim.solve!(model)
=======
    config = Ribasim.Config(toml_path; experimental_concentration = false)
    model = Ribasim.run(config)
>>>>>>> b19fc9f6
    @test success(model)
    allocation_flow_table = DataFrame(Ribasim.allocation_flow_data(model))
    flow_table = DataFrame(Ribasim.flow_data(model))

    filter!(:link_id => ==(1), allocation_flow_table)
    filter!(:link_id => ==(1), flow_table)

    @test allocation_flow_table.flow_rate ≈ flow_table.flow_rate rtol = 0.1
end

@testitem "Allocation Control" begin
    using DataFrames: DataFrame

    toml_path =
        normpath(@__DIR__, "../../generated_testmodels/allocation_control/ribasim.toml")
    @test ispath(toml_path)

    config = Ribasim.Config(toml_path; experimental_allocation = true)
    model = Ribasim.run(config)
    allocation_flow_table = DataFrame(Ribasim.allocation_flow_data(model))
    flow_table = DataFrame(Ribasim.flow_data(model))

    filter!(:link_id => ==(1), allocation_flow_table)
    filter!(:link_id => ==(1), flow_table)

    @test allocation_flow_table.flow_rate ≈ flow_table.flow_rate rtol = 1e-2
end

@testitem "allocation training" begin
    using DataFrames: DataFrame
    using Test
    using Ribasim

    toml_path =
        normpath(@__DIR__, "../../generated_testmodels/allocation_training/ribasim.toml")
    @test ispath(toml_path)

    config = Ribasim.Config(toml_path; experimental_concentration = false)
    model = Ribasim.Model(config)
    Ribasim.solve!(model)
    success(model)
    allocation_flow_table = DataFrame(Ribasim.allocation_flow_data(model))
    flow_table = DataFrame(Ribasim.flow_data(model))

    filter!(:link_id => ==(1), allocation_flow_table)
    filter!(:link_id => ==(1), flow_table)

<<<<<<< HEAD
    @test allocation_flow_table.flow_rate ≈ flow_table.flow_rate rtol = 1e-2
end

@testitem "output hit bounds" begin
    using DataFrames: DataFrame
    using Test
    using Ribasim

    toml_path =
        normpath(@__DIR__, "../../generated_testmodels/allocation_control/ribasim.toml")
    @test ispath(toml_path)

    config = Ribasim.Config(toml_path; experimental_allocation = true)
    model = Ribasim.Model(config)
    Ribasim.solve!(model)

    allocation_flow_table = DataFrame(Ribasim.allocation_flow_table(model))
    filter!(:link_id => ==(1), allocation_flow_table)
    flow_is_bounded = allocation_flow_table.flow_rate .>= 9.0

    @test allocation_flow_table.bound_flow_rate == flow_is_bounded
=======
    @test allocation_flow_table.flow_rate ≈ flow_table.flow_rate rtol = 1e-1
>>>>>>> b19fc9f6
end<|MERGE_RESOLUTION|>--- conflicted
+++ resolved
@@ -129,12 +129,7 @@
     config = Ribasim.Config(toml_path; experimental_concentration = false)
     model = Ribasim.Model(config)
 
-<<<<<<< HEAD
     Ribasim.solve!(model)
-=======
-    config = Ribasim.Config(toml_path; experimental_concentration = false)
-    model = Ribasim.run(config)
->>>>>>> b19fc9f6
     @test success(model)
     allocation_flow_table = DataFrame(Ribasim.allocation_flow_data(model))
     flow_table = DataFrame(Ribasim.flow_data(model))
@@ -163,29 +158,6 @@
     @test allocation_flow_table.flow_rate ≈ flow_table.flow_rate rtol = 1e-2
 end
 
-@testitem "allocation training" begin
-    using DataFrames: DataFrame
-    using Test
-    using Ribasim
-
-    toml_path =
-        normpath(@__DIR__, "../../generated_testmodels/allocation_training/ribasim.toml")
-    @test ispath(toml_path)
-
-    config = Ribasim.Config(toml_path; experimental_concentration = false)
-    model = Ribasim.Model(config)
-    Ribasim.solve!(model)
-    success(model)
-    allocation_flow_table = DataFrame(Ribasim.allocation_flow_data(model))
-    flow_table = DataFrame(Ribasim.flow_data(model))
-
-    filter!(:link_id => ==(1), allocation_flow_table)
-    filter!(:link_id => ==(1), flow_table)
-
-<<<<<<< HEAD
-    @test allocation_flow_table.flow_rate ≈ flow_table.flow_rate rtol = 1e-2
-end
-
 @testitem "output hit bounds" begin
     using DataFrames: DataFrame
     using Test
@@ -204,7 +176,4 @@
     flow_is_bounded = allocation_flow_table.flow_rate .>= 9.0
 
     @test allocation_flow_table.bound_flow_rate == flow_is_bounded
-=======
-    @test allocation_flow_table.flow_rate ≈ flow_table.flow_rate rtol = 1e-1
->>>>>>> b19fc9f6
 end