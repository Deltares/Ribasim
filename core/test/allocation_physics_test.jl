@testitem "Linear Resistance" begin
    using DataFrames: DataFrame

    toml_path =
        normpath(@__DIR__, "../../generated_testmodels/linear_resistance/ribasim.toml")
    @test ispath(toml_path)

    config = Ribasim.Config(toml_path; experimental_allocation = true)
    model = Ribasim.Model(config)
    Ribasim.solve!(model)
    allocation_flow_table = DataFrame(Ribasim.allocation_flow_table(model))
    flow_table = DataFrame(Ribasim.flow_table(model))

    filter!(:link_id => ==(1), allocation_flow_table)
    filter!(:link_id => ==(1), flow_table)

    @test allocation_flow_table.flow_rate ≈ flow_table.flow_rate rtol = 1e-2
end

@testitem "Tabulated Rating Curve" begin
    using DataFrames: DataFrame

    toml_path = normpath(@__DIR__, "../../generated_testmodels/rating_curve/ribasim.toml")
    @test ispath(toml_path)

    config = Ribasim.Config(toml_path; experimental_allocation = true)
    model = Ribasim.Model(config)
    Ribasim.solve!(model)
    allocation_flow_table = DataFrame(Ribasim.allocation_flow_table(model))
    flow_table = DataFrame(Ribasim.flow_table(model))

    filter!(:link_id => ==(1), allocation_flow_table)
    filter!(:link_id => ==(1), flow_table)

    @test allocation_flow_table.flow_rate ≈ flow_table.flow_rate rtol = 1e-1
end

@testitem "Manning Resistance" begin
    using DataFrames: DataFrame
    using Dates: DateTime

    toml_path =
        normpath(@__DIR__, "../../generated_testmodels/manning_resistance/ribasim.toml")
    @test ispath(toml_path)

    config = Ribasim.Config(
        toml_path;
        experimental_allocation = true,
        endtime = DateTime("2023-01-01"),
    )
    model = Ribasim.Model(config)
    Ribasim.solve!(model)
    allocation_flow_table = DataFrame(Ribasim.allocation_flow_table(model))
    flow_table = DataFrame(Ribasim.flow_table(model))

    filter!(:link_id => ==(1), allocation_flow_table)
    filter!(:link_id => ==(1), flow_table)

    @test allocation_flow_table.flow_rate ≈ flow_table.flow_rate rtol = 1e-2
end

@testitem "Outlet" begin
    using DataFrames: DataFrame

    toml_path = normpath(@__DIR__, "../../generated_testmodels/outlet/ribasim.toml")
    @test ispath(toml_path)

    config = Ribasim.Config(toml_path; experimental_allocation = true)
    model = Ribasim.Model(config)
    Ribasim.solve!(model)
    allocation_flow_table = DataFrame(Ribasim.allocation_flow_table(model))
    flow_table = DataFrame(Ribasim.flow_table(model))

    filter!(:link_id => ==(1), allocation_flow_table)
    filter!(:link_id => ==(1), flow_table)

    @test allocation_flow_table.flow_rate ≈ flow_table.flow_rate atol = 7e-4
end

@testitem "allocation training" begin
    using DataFrames: DataFrame
    using Test
    using Ribasim

    toml_path =
        normpath(@__DIR__, "../../generated_testmodels/allocation_training/ribasim.toml")
    @test ispath(toml_path)

    config = Ribasim.Config(toml_path)
    model = Ribasim.Model(config)
    Ribasim.solve!(model)
    success(model)
    allocation_flow_table = DataFrame(Ribasim.allocation_flow_table(model))
    flow_table = DataFrame(Ribasim.flow_table(model))

    filter!(:link_id => ==(1), allocation_flow_table)
    filter!(:link_id => ==(1), flow_table)

    @test allocation_flow_table.flow_rate ≈ flow_table.flow_rate rtol = 1e-1
<<<<<<< HEAD
end

@testitem "Allocation Control" begin
    using DataFrames: DataFrame
    using Test
    using Ribasim

    toml_path =
        normpath(@__DIR__, "../../generated_testmodels/allocation_control/ribasim.toml")
    @test ispath(toml_path)

    config = Ribasim.Config(toml_path; experimental_allocation = true)
    model = Ribasim.Model(config)

    pop!(model.integrator.p.p_independent.allocation.allocation_models[1].objectives)

    Ribasim.solve!(model)
    allocation_flow_table = DataFrame(Ribasim.allocation_flow_table(model))
    flow_table = DataFrame(Ribasim.flow_table(model))

    filter!(:link_id => ==(1), allocation_flow_table)
    filter!(:link_id => ==(1), flow_table)

    @test allocation_flow_table.flow_rate ≈ flow_table.flow_rate rtol = 1e-2
=======
>>>>>>> 5f0368ad
end<|MERGE_RESOLUTION|>--- conflicted
+++ resolved
@@ -97,8 +97,8 @@
     filter!(:link_id => ==(1), flow_table)
 
     @test allocation_flow_table.flow_rate ≈ flow_table.flow_rate rtol = 1e-1
-<<<<<<< HEAD
 end
+
 
 @testitem "Allocation Control" begin
     using DataFrames: DataFrame
@@ -122,6 +122,5 @@
     filter!(:link_id => ==(1), flow_table)
 
     @test allocation_flow_table.flow_rate ≈ flow_table.flow_rate rtol = 1e-2
-=======
->>>>>>> 5f0368ad
-end+end
+
