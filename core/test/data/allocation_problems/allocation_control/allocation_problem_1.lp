minimize
obj: 
subject to
c1_2: 1 __1_3_ - 1 y_1_1_ <= 0
c1_1: 1 __1_2_ + 1 __1_3_ - 1 y_1_1_ >= 0
user_demand_constraint_lower_UserDemand_#4_: 1 flow_(Basin_#3,_UserDemand_#4)_ - 2 target_fraction - 1 user_demand_allocated_UserDemand_#4_ + 2 relative_user_demand_error_UserDemand_#4_ >= 0
<<<<<<< HEAD
c1: 1 __1_1_ + 1 __1_2_ + 1 __1_3_ = 1
c2: -1 basin_storage_(Basin_#3,__end)_ + 0.2 __1_2_ + 2 __1_3_ = 0
c3: -1 z_1 + 1 __1_2_ + 1 __1_3_ = 0
c4: 1 low_storage_factor_Basin_#3_ - 1 z_1 = 0
=======
c1: 1 __1_1_ + 1 __1_2_ = 1
c2: -1 basin_storage_(Basin_#3,__end)_ + 2 __1_2_ = 0
c3: -1 z_1 + 100 __1_2_ = 0
basin_profile_Basin_#3_: 1 basin_level_Basin_#3_ - 1 z_1 = 0
c5: 1 __2_1_ + 1 __2_2_ + 1 __2_3_ = 1
c6: -1 basin_storage_(Basin_#3,__end)_ + 0.002 __2_2_ + 2 __2_3_ = 0
c7: -1 z_2 + 1 __2_2_ + 1 __2_3_ = 0
c8: 1 low_storage_factor_Basin_#3_ - 1 z_2 = 0
>>>>>>> d8b2c37d
flow_conservation_outlet_Outlet_#2_: 1 flow_(LevelBoundary_#1,_Outlet_#2)_ - 1 flow_(Outlet_#2,_Basin_#3)_ = 0
volume_conservation_Basin_#3_: -1 basin_storage_(Basin_#3,__start)_ + 1 basin_storage_(Basin_#3,__end)_ - 1 flow_(Outlet_#2,_Basin_#3)_ + 1 flow_(Basin_#3,_UserDemand_#4)_ - 1 flow_(UserDemand_#4,_Basin_#3)_ - 1 basin_forcing_Basin_#3_ = 0
user_demand_return_flow_UserDemand_#4_: -0.5 flow_(Basin_#3,_UserDemand_#4)_ + 1 flow_(UserDemand_#4,_Basin_#3)_ = 0
Bounds
0 <= basin_storage_(Basin_#3,__start)_ <= 2
0 <= basin_storage_(Basin_#3,__end)_ <= 2
<<<<<<< HEAD
0 <= low_storage_factor_Basin_#3_ <= 1
0 <= z_1 <= 1
0 <= __1_1_ <= 1
0 <= __1_2_ <= 1
0 <= __1_3_ <= 1
0 <= flow_(LevelBoundary_#1,_Outlet_#2)_ <= 864000000
0 <= flow_(Outlet_#2,_Basin_#3)_ <= 864000000
0 <= flow_(Basin_#3,_UserDemand_#4)_ <= 864000000
0 <= flow_(UserDemand_#4,_Basin_#3)_ <= 864000000
=======
0 <= basin_level_Basin_#3_ <= 100
0 <= z_1 <= 100
0 <= __1_1_ <= 1
0 <= __1_2_ <= 1
0 <= low_storage_factor_Basin_#3_ <= 1
0 <= z_2 <= 1
0 <= __2_1_ <= 1
0 <= __2_2_ <= 1
0 <= __2_3_ <= 1
0 <= flow_(LevelBoundary_#1,_Outlet_#2)_ <= 155.52
0 <= flow_(Outlet_#2,_Basin_#3)_ <= 155.52
0 <= flow_(Basin_#3,_UserDemand_#4)_ <= 8640000
0 <= flow_(UserDemand_#4,_Basin_#3)_ <= 8640000
>>>>>>> d8b2c37d
basin_forcing_Basin_#3_ = 0
boundary_level_LevelBoundary_#1_ = 0
target_fraction = 1
user_demand_allocated_UserDemand_#4_ = 0
relative_user_demand_error_UserDemand_#4_ >= 0
Binary
y_1_1_
End<|MERGE_RESOLUTION|>--- conflicted
+++ resolved
@@ -4,12 +4,6 @@
 c1_2: 1 __1_3_ - 1 y_1_1_ <= 0
 c1_1: 1 __1_2_ + 1 __1_3_ - 1 y_1_1_ >= 0
 user_demand_constraint_lower_UserDemand_#4_: 1 flow_(Basin_#3,_UserDemand_#4)_ - 2 target_fraction - 1 user_demand_allocated_UserDemand_#4_ + 2 relative_user_demand_error_UserDemand_#4_ >= 0
-<<<<<<< HEAD
-c1: 1 __1_1_ + 1 __1_2_ + 1 __1_3_ = 1
-c2: -1 basin_storage_(Basin_#3,__end)_ + 0.2 __1_2_ + 2 __1_3_ = 0
-c3: -1 z_1 + 1 __1_2_ + 1 __1_3_ = 0
-c4: 1 low_storage_factor_Basin_#3_ - 1 z_1 = 0
-=======
 c1: 1 __1_1_ + 1 __1_2_ = 1
 c2: -1 basin_storage_(Basin_#3,__end)_ + 2 __1_2_ = 0
 c3: -1 z_1 + 100 __1_2_ = 0
@@ -18,24 +12,12 @@
 c6: -1 basin_storage_(Basin_#3,__end)_ + 0.002 __2_2_ + 2 __2_3_ = 0
 c7: -1 z_2 + 1 __2_2_ + 1 __2_3_ = 0
 c8: 1 low_storage_factor_Basin_#3_ - 1 z_2 = 0
->>>>>>> d8b2c37d
 flow_conservation_outlet_Outlet_#2_: 1 flow_(LevelBoundary_#1,_Outlet_#2)_ - 1 flow_(Outlet_#2,_Basin_#3)_ = 0
 volume_conservation_Basin_#3_: -1 basin_storage_(Basin_#3,__start)_ + 1 basin_storage_(Basin_#3,__end)_ - 1 flow_(Outlet_#2,_Basin_#3)_ + 1 flow_(Basin_#3,_UserDemand_#4)_ - 1 flow_(UserDemand_#4,_Basin_#3)_ - 1 basin_forcing_Basin_#3_ = 0
 user_demand_return_flow_UserDemand_#4_: -0.5 flow_(Basin_#3,_UserDemand_#4)_ + 1 flow_(UserDemand_#4,_Basin_#3)_ = 0
 Bounds
 0 <= basin_storage_(Basin_#3,__start)_ <= 2
 0 <= basin_storage_(Basin_#3,__end)_ <= 2
-<<<<<<< HEAD
-0 <= low_storage_factor_Basin_#3_ <= 1
-0 <= z_1 <= 1
-0 <= __1_1_ <= 1
-0 <= __1_2_ <= 1
-0 <= __1_3_ <= 1
-0 <= flow_(LevelBoundary_#1,_Outlet_#2)_ <= 864000000
-0 <= flow_(Outlet_#2,_Basin_#3)_ <= 864000000
-0 <= flow_(Basin_#3,_UserDemand_#4)_ <= 864000000
-0 <= flow_(UserDemand_#4,_Basin_#3)_ <= 864000000
-=======
 0 <= basin_level_Basin_#3_ <= 100
 0 <= z_1 <= 100
 0 <= __1_1_ <= 1
@@ -49,7 +31,6 @@
 0 <= flow_(Outlet_#2,_Basin_#3)_ <= 155.52
 0 <= flow_(Basin_#3,_UserDemand_#4)_ <= 8640000
 0 <= flow_(UserDemand_#4,_Basin_#3)_ <= 8640000
->>>>>>> d8b2c37d
 basin_forcing_Basin_#3_ = 0
 boundary_level_LevelBoundary_#1_ = 0
 target_fraction = 1
