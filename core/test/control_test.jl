@testitem "Pump discrete control" begin
    using Ribasim: NodeID
    using OrdinaryDiffEqCore: get_du
    using Dates: DateTime
    import Arrow
    import Tables

    toml_path =
        normpath(@__DIR__, "../../generated_testmodels/pump_discrete_control/ribasim.toml")
    @test ispath(toml_path)
    model = Ribasim.run(toml_path)
    p = model.integrator.p
    (; discrete_control, graph, state_ranges) = p

    # Control input(flow rates)
    pump_control_mapping = p.pump.control_mapping
<<<<<<< HEAD
    control_state_update = pump_control_mapping[(NodeID(:Pump, 4, p), "off")]
    i = findfirst(x -> x.name === :flow_rate, control_state_update.itp_update)
    @test unique(control_state_update.itp_update[i].value.u) == [0]
    control_state_update = pump_control_mapping[(NodeID(:Pump, 4, p), "on")]
    i = findfirst(x -> x.name === :flow_rate, control_state_update.itp_update)
    @test unique(control_state_update.itp_update[i].value.u) == [1.0e-5]
=======
    @test only(pump_control_mapping[(NodeID(:Pump, 4, p), "off")].scalar_update).value == 0
    @test only(pump_control_mapping[(NodeID(:Pump, 4, p), "on")].scalar_update).value ==
          1.0e-5
>>>>>>> ce58b408

    logic_mapping::Vector{Dict{Vector{Bool}, String}} = [
        Dict(
            [true, true] => "on",
            [true, false] => "off",
            [false, false] => "on",
            [false, true] => "off",
        ),
        Dict([true] => "inactive", [false] => "active"),
    ]

    @test discrete_control.logic_mapping == logic_mapping

    # Control result
    control_bytes = read(normpath(dirname(toml_path), "results/control.arrow"))
    control = Arrow.Table(control_bytes)
    @test Tables.schema(control) == Tables.Schema(
        (:time, :control_node_id, :truth_state, :control_state),
        (DateTime, Int32, String, String),
    )
    @test discrete_control.record.control_node_id == [5, 6, 5, 5, 6]
    @test discrete_control.record.control_node_id == control.control_node_id
    @test discrete_control.record.truth_state == ["TF", "F", "FF", "FT", "T"]
    @test discrete_control.record.truth_state == control.truth_state
    @test discrete_control.record.control_state ==
          ["off", "active", "on", "off", "inactive"]
    @test discrete_control.record.control_state == control.control_state

    level = Ribasim.get_storages_and_levels(model).level
    t = Ribasim.tsaves(model)

    # Control times
    t_1 = discrete_control.record.time[3]
    t_1_index = findfirst(>=(t_1), t)
    @test level[1, t_1_index] <=
          discrete_control.compound_variables[1][1].greater_than[1](0)

    t_2 = discrete_control.record.time[4]
    t_2_index = findfirst(>=(t_2), t)
    @test level[2, t_2_index] >=
          discrete_control.compound_variables[1][2].greater_than[1](0)

    du = get_du(model.integrator)
    du_linear_resistance = view(du, state_ranges.linear_resistance)
    du_pump = view(du, state_ranges.pump)
    @test all(iszero, du_linear_resistance)
    @test all(iszero, du_pump)
end

@testitem "Flow condition control" begin
    toml_path = normpath(@__DIR__, "../../generated_testmodels/flow_condition/ribasim.toml")
    @test ispath(toml_path)
    model = Ribasim.run(toml_path)
    p = model.integrator.p
    (; discrete_control, flow_boundary) = p

    Δt = discrete_control.compound_variables[1][1].subvariables[1].look_ahead

    t = Ribasim.tsaves(model)
    t_control = discrete_control.record.time[2]
    t_control_index = searchsortedfirst(t, t_control)

    greater_than = discrete_control.compound_variables[1][1].greater_than[1](0)
    flow_t_control = flow_boundary.flow_rate[1](t_control)
    flow_t_control_ahead = flow_boundary.flow_rate[1](t_control + Δt)

    @test !isapprox(flow_t_control, greater_than; rtol = 0.005)
    @test isapprox(flow_t_control_ahead, greater_than, rtol = 0.005)
end

@testitem "Transient level boundary condition control" begin
    toml_path = normpath(
        @__DIR__,
        "../../generated_testmodels/level_boundary_condition/ribasim.toml",
    )
    @test ispath(toml_path)
    model = Ribasim.run(toml_path)
    p = model.integrator.p
    (; discrete_control, level_boundary) = p

    Δt = discrete_control.compound_variables[1][1].subvariables[1].look_ahead

    t = Ribasim.tsaves(model)
    t_control = discrete_control.record.time[2]
    t_control_index = searchsortedfirst(t, t_control)

    greater_than = discrete_control.compound_variables[1][1].greater_than[1](0)
    level_t_control = level_boundary.level[1](t_control)
    level_t_control_ahead = level_boundary.level[1](t_control + Δt)

    @test !isapprox(level_t_control, greater_than; rtol = 0.005)
    @test isapprox(level_t_control_ahead, greater_than, rtol = 0.005)
end

@testitem "PID control" begin
    toml_path = normpath(@__DIR__, "../../generated_testmodels/pid_control/ribasim.toml")
    @test ispath(toml_path)
    model = Ribasim.run(toml_path)
    p = model.integrator.p
    (; basin, pid_control, flow_boundary) = p

    level = Ribasim.get_storages_and_levels(model).level[1, :]
    t = Ribasim.tsaves(model)

    target_itp = pid_control.target[1]
    t_target_change = target_itp.t[2]
    idx_target_change = searchsortedlast(t, t_target_change)

    K_p = pid_control.proportional[2](0)
    K_i = pid_control.integral[2](0)
    level_demand = pid_control.target[2](0)

    A = Ribasim.basin_areas(basin, 1)[1]
    initial_level = level[1]
    flow_rate = flow_boundary.flow_rate[1].u[1]
    du0 = flow_rate + K_p * (level_demand - initial_level)
    Δlevel = initial_level - level_demand
    alpha = -K_p / (2 * A)
    omega = sqrt(4 * K_i / A - (K_i / A)^2) / 2
    phi = atan(du0 / (A * Δlevel) - alpha) / omega
    a = abs(Δlevel / cos(phi))
    # This bound is the exact envelope of the analytical solution
    bound = @. a * exp(alpha * t[1:idx_target_change])
    eps = 5e-3
    # Initial convergence to target level
    @test all(@. abs(level[1:idx_target_change] - level_demand) < bound + eps)
    # Later closeness to target level
    @test all(
        @. abs(level[idx_target_change:end] - target_itp(t[idx_target_change:end])) < 5e-2
    )
end

@testitem "TabulatedRatingCurve control" begin
    using Dates: Date
    import BasicModelInterface as BMI

    toml_path = normpath(
        @__DIR__,
        "../../generated_testmodels/tabulated_rating_curve_control/ribasim.toml",
    )
    @test ispath(toml_path)
    model = Ribasim.Model(toml_path)
    (; discrete_control, tabulated_rating_curve) = model.integrator.p
    (; current_interpolation_index, interpolations) = tabulated_rating_curve

    index_high, index_low = 1, 2
    @test interpolations[index_high].t[end] == 1.0
    @test interpolations[index_low].t[end] == 1.2

    # Take a timestep to make discrete control set the rating curve to "high"
    BMI.update(model)
    @test only(current_interpolation_index)(0.0) == index_high
    # Then run to completion
    Ribasim.solve!(model)

    # it takes some months to fill the Basin above 0.5 m
    # with the initial "high" control_state
    @test discrete_control.record.control_state == ["high", "low"]
    @test discrete_control.record.time[1] == 0.0
    t = Ribasim.datetime_since(discrete_control.record.time[2], model.config.starttime)
    @test Date(t) == Date("2020-03-16")
    # then the rating curve is updated to the "low" control_state
    @test only(current_interpolation_index)(0.0) == index_low
end

@testitem "Set PID target with DiscreteControl" begin
    using Ribasim: NodeID

    toml_path = normpath(
        @__DIR__,
        "../../generated_testmodels/discrete_control_of_pid_control/ribasim.toml",
    )
    @test ispath(toml_path)
    model = Ribasim.run(toml_path)
    (; p) = model.integrator
    (; discrete_control, pid_control) = p

    t = Ribasim.tsaves(model)
    level = Ribasim.get_storages_and_levels(model).level[1, :]

    target_high = pid_control.control_mapping[(
        NodeID(:PidControl, 6, p),
        "target_high",
    )].itp_update[1].value.u[1]
    target_low = pid_control.control_mapping[(
        NodeID(:PidControl, 6, p),
        "target_low",
    )].itp_update[1].value.u[1]

    t_target_jump = discrete_control.record.time[2]
    t_idx_target_jump = searchsortedlast(t, t_target_jump)

    @test isapprox(level[t_idx_target_jump], target_high, atol = 1e-1)
    @test isapprox(level[end], target_low, atol = 1e-1)
end

@testitem "Compound condition" begin
    using Ribasim: NodeID, SubVariable

    toml_path = normpath(
        @__DIR__,
        "../../generated_testmodels/compound_variable_condition/ribasim.toml",
    )
    @test ispath(toml_path)
    model = Ribasim.run(toml_path)
    (; p) = model.integrator
    (; discrete_control) = p
    (; compound_variables, record) = discrete_control

    compound_variable = only(only(compound_variables))

    @test compound_variable.subvariables[1] == SubVariable(;
        listen_node_id = NodeID(:FlowBoundary, 2, p),
        variable_ref = compound_variable.subvariables[1].variable_ref,
        variable = "flow_rate",
        weight = 0.5,
        look_ahead = 0.0,
    )
    @test compound_variable.subvariables[2] == SubVariable(;
        listen_node_id = NodeID(:FlowBoundary, 3, p),
        variable_ref = compound_variable.subvariables[2].variable_ref,
        variable = "flow_rate",
        weight = 0.5,
        look_ahead = 0.0,
    )
    @test record.time ≈ [0.0, model.integrator.sol.t[end] / 2] rtol = 1e-2
    @test record.truth_state == ["F", "T"]
    @test record.control_state == ["Off", "On"]
end

@testitem "Flow through node control" begin
    using DataFrames: DataFrame

    toml_path = normpath(
        @__DIR__,
        "../../generated_testmodels/connector_node_flow_condition/ribasim.toml",
    )
    @test ispath(toml_path)
    model = Ribasim.run(toml_path)

    (; p) = model.integrator
    (; record) = p.discrete_control
    @test record.truth_state == ["T", "F"]
    @test record.control_state == ["On", "Off"]

    t_switch = Ribasim.datetime_since(record.time[2], p.starttime)
    flow_table = DataFrame(Ribasim.flow_table(model))
    @test all(filter(:time => time -> time <= t_switch, flow_table).flow_rate .> -1e-12)
    @test all(
        isapprox.(
            filter(:time => time -> time > t_switch, flow_table).flow_rate,
            0;
            atol = 1e-8,
        ),
    )
end

@testitem "Outlet continuous control" begin
    using DataFrames: DataFrame

    toml_path = normpath(
        @__DIR__,
        "../../generated_testmodels/outlet_continuous_control/ribasim.toml",
    )
    @test ispath(toml_path)
    model = Ribasim.run(toml_path)
    flow_data = DataFrame(Ribasim.flow_table(model))

    function get_link_flow(from_node_id, to_node_id)
        data = filter(
            [:from_node_id, :to_node_id] =>
                (a, b) -> (a == from_node_id) && (b == to_node_id),
            flow_data,
        )
        return data.flow_rate
    end

    inflow = get_link_flow(2, 3)
    @test get_link_flow(3, 4) ≈ max.(0.6 .* inflow, 0) rtol = 1e-4
    @test get_link_flow(4, 6) ≈ max.(0.6 .* inflow, 0) rtol = 1e-4
    @test get_link_flow(3, 5) ≈ max.(0.4 .* inflow, 0) rtol = 1e-4
    @test get_link_flow(5, 7) ≈ max.(0.4 .* inflow, 0) rtol = 1e-4
end

@testitem "Concentration discrete control" begin
    using DataFrames: DataFrame

    toml_path = normpath(
        @__DIR__,
        "../../generated_testmodels/concentration_condition/ribasim.toml",
    )
    @test ispath(toml_path)
    model = Ribasim.run(toml_path)
    flow_data = DataFrame(Ribasim.flow_table(model))
    flow_link_0 = filter(:link_id => id -> id == 0, flow_data)
    t = Ribasim.seconds_since.(flow_link_0.time, model.config.starttime)
    itp =
        model.integrator.p.basin.concentration_data.concentration_external[1]["concentration_external.kryptonite"]
    concentration = itp.(t)
    threshold = 0.5
    above_threshold = concentration .> threshold
    @test all(isapprox.(flow_link_0.flow_rate[above_threshold], 1e-3, rtol = 1e-2))
    @test all(isapprox.(flow_link_0.flow_rate[.!above_threshold], 0.0, atol = 1e-5))
end

@testitem "Transient discrete control condition" begin
    using DataInterpolations.ExtrapolationType: Periodic
    toml_path =
        normpath(@__DIR__, "../../generated_testmodels/transient_condition/ribasim.toml")
    @test ispath(toml_path)

    model = Ribasim.run(toml_path)
    (; record, compound_variables) = model.integrator.p.discrete_control

    itp = compound_variables[1][1].greater_than[1]
    @test itp.extrapolation_left == Periodic
    @test itp.extrapolation_right == Periodic

    t_condition_change = itp.t[2]

    @test record.control_node_id == [4, 4, 4]
    @test record.truth_state == ["T", "F", "T"]
    @test record.control_state == ["B", "A", "B"]

    # Control state changes precisely when the condition changes
    @test record.time[1:2] ≈ [0, t_condition_change]
end<|MERGE_RESOLUTION|>--- conflicted
+++ resolved
@@ -14,18 +14,12 @@
 
     # Control input(flow rates)
     pump_control_mapping = p.pump.control_mapping
-<<<<<<< HEAD
-    control_state_update = pump_control_mapping[(NodeID(:Pump, 4, p), "off")]
-    i = findfirst(x -> x.name === :flow_rate, control_state_update.itp_update)
-    @test unique(control_state_update.itp_update[i].value.u) == [0]
-    control_state_update = pump_control_mapping[(NodeID(:Pump, 4, p), "on")]
-    i = findfirst(x -> x.name === :flow_rate, control_state_update.itp_update)
-    @test unique(control_state_update.itp_update[i].value.u) == [1.0e-5]
-=======
-    @test only(pump_control_mapping[(NodeID(:Pump, 4, p), "off")].scalar_update).value == 0
-    @test only(pump_control_mapping[(NodeID(:Pump, 4, p), "on")].scalar_update).value ==
-          1.0e-5
->>>>>>> ce58b408
+    @test unique(
+        only(pump_control_mapping[(NodeID(:Pump, 4, p), "off")].itp_update).value.u,
+    ) == [0]
+    @test unique(
+        only(pump_control_mapping[(NodeID(:Pump, 4, p), "on")].itp_update).value.u,
+    ) == [1.0e-5]
 
     logic_mapping::Vector{Dict{Vector{Bool}, String}} = [
         Dict(
