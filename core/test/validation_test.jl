@testitem "Basin profile validation" begin
    using Dictionaries: Indices
    using Ribasim: NodeID, valid_profiles, qh_interpolation, ScalarInterpolation
    using Logging
    using StructArrays: StructVector

    node_id = Indices([NodeID(:Basin, 1)])
    level = [[0.0, 0.0, 1.0]]
    area = [[0.0, 100.0, 90]]

    logger = TestLogger(; min_level = Debug)
    with_logger(logger) do
        @test !valid_profiles(node_id, level, area)
    end

    @test length(logger.logs) == 3
    @test logger.logs[1].level == Error
    @test logger.logs[1].message ==
          "Basin #1 has repeated levels, this cannot be interpolated."
    @test logger.logs[2].level == Error
    @test logger.logs[2].message ==
          "Basin #1 profile cannot start with area <= 0 at the bottom for numerical reasons."
    @test logger.logs[2].kwargs[:area] == 0
    @test logger.logs[3].level == Error
    @test logger.logs[3].message ==
          "Basin #1 profile cannot have decreasing area at the top since extrapolating could lead to negative areas."

    table = StructVector(; flow_rate = [0.0, 0.1], level = [1.0, 2.0], node_id = [5, 5])
    itp = qh_interpolation(NodeID(:TabulatedRatingCurve, 5), table)
    # constant extrapolation at the bottom end, linear extrapolation at the top end
    itp(0.0) ≈ 0.0
    itp(1.0) ≈ 0.0
    itp(1.5) ≈ 0.05
    itp(2.0) ≈ 0.1
    itp(3.0) ≈ 0.2
    @test itp isa ScalarInterpolation
end

@testitem "Q(h) validation" begin
    import SQLite
    using Logging

    toml_path = normpath(@__DIR__, "../../generated_testmodels/invalid_qh/ribasim.toml")
    @test ispath(toml_path)

    config = Ribasim.Config(toml_path)
    db_path = Ribasim.input_path(config, config.database)
    db = SQLite.DB(db_path)
    graph = Ribasim.create_graph(db, config, [1])

    logger = TestLogger()
    with_logger(logger) do
        @test_throws "Errors occurred when parsing TabulatedRatingCurve data." Ribasim.TabulatedRatingCurve(
            db,
            config,
            graph,
        )
    end
    close(db)

    @test length(logger.logs) == 3
    @test logger.logs[1].level == Error
    @test logger.logs[1].message == "The `flow_rate` must start at 0."
    @test logger.logs[2].level == Error
    @test logger.logs[2].message == "The `level` cannot be repeated."
    @test logger.logs[3].level == Error
    @test logger.logs[3].message ==
          "The `flow_rate` cannot decrease with increasing `level`."
end

@testitem "Neighbor count validation" begin
    using Graphs: DiGraph
    using Logging
    using MetaGraphsNext: MetaGraph
    using Ribasim: NodeID, NodeMetadata, EdgeMetadata, EdgeType

    graph = MetaGraph(
        DiGraph();
        label_type = NodeID,
        vertex_data_type = NodeMetadata,
        edge_data_type = EdgeMetadata,
        graph_data = nothing,
    )

    graph[NodeID(:Pump, 1)] = NodeMetadata(:pump, 9)
    graph[NodeID(:Basin, 2)] = NodeMetadata(:pump, 9)
    graph[NodeID(:Basin, 3)] = NodeMetadata(:pump, 9)
    graph[NodeID(:Basin, 4)] = NodeMetadata(:pump, 9)
    graph[NodeID(:FractionalFlow, 5)] = NodeMetadata(:pump, 9)
    graph[NodeID(:Pump, 6)] = NodeMetadata(:pump, 9)

    function set_edge_metadata!(id_1, id_2, edge_type)
        graph[id_1, id_2] = EdgeMetadata(0, 0, edge_type, 0, (id_1, id_2), -1, -1)
        return nothing
    end

    set_edge_metadata!(NodeID(:Basin, 2), NodeID(:Pump, 1), EdgeType.flow)
    set_edge_metadata!(NodeID(:Basin, 3), NodeID(:Pump, 1), EdgeType.flow)
    set_edge_metadata!(NodeID(:Pump, 6), NodeID(:Basin, 2), EdgeType.flow)
    set_edge_metadata!(NodeID(:FractionalFlow, 5), NodeID(:Pump, 6), EdgeType.control)

    logger = TestLogger()
    with_logger(logger) do
        @test !Ribasim.valid_n_neighbors(:Pump, graph)
    end

    @test length(logger.logs) == 3
    @test logger.logs[1].level == Error
    @test logger.logs[1].message == "Pump #1 can have at most 1 flow inneighbor(s) (got 2)."
    @test logger.logs[2].level == Error
    @test logger.logs[2].message ==
          "Pump #1 must have at least 1 flow outneighbor(s) (got 0)."
    @test logger.logs[3].level == Error
    @test logger.logs[3].message ==
          "Pump #6 must have at least 1 flow inneighbor(s) (got 0)."

    set_edge_metadata!(NodeID(:Basin, 2), NodeID(:FractionalFlow, 5), EdgeType.flow)
    set_edge_metadata!(NodeID(:FractionalFlow, 5), NodeID(:Basin, 3), EdgeType.flow)
    set_edge_metadata!(NodeID(:FractionalFlow, 5), NodeID(:Basin, 4), EdgeType.flow)

    logger = TestLogger(; min_level = Debug)
    with_logger(logger) do
        @test !Ribasim.valid_n_neighbors(:FractionalFlow, graph)
    end

    @test length(logger.logs) == 2
    @test logger.logs[1].level == Error
    @test logger.logs[1].message ==
          "FractionalFlow #5 can have at most 1 flow outneighbor(s) (got 2)."
    @test logger.logs[2].level == Error
    @test logger.logs[2].message ==
          "FractionalFlow #5 can have at most 0 control outneighbor(s) (got 1)."

    @test_throws "'n_neighbor_bounds_flow' not defined for Val{:foo}()." Ribasim.n_neighbor_bounds_flow(
        :foo,
    )
    @test_throws "'n_neighbor_bounds_control' not defined for Val{:bar}()." Ribasim.n_neighbor_bounds_control(
        :bar,
    )
end

@testitem "PidControl connectivity validation" begin
    using Dictionaries: Indices
    using Graphs: DiGraph
    using Logging
    using MetaGraphsNext: MetaGraph
    using Ribasim: NodeID, NodeMetadata, EdgeMetadata, NodeID, EdgeType

    pid_control_node_id = NodeID.(:PidControl, [1, 6])
    pid_control_listen_node_id = [NodeID(:Terminal, 3), NodeID(:Basin, 5)]
    pump_node_id = NodeID.(:Pump, [2, 4])

    graph = MetaGraph(
        DiGraph();
        label_type = NodeID,
        vertex_data_type = NodeMetadata,
        edge_data_type = EdgeMetadata,
        graph_data = nothing,
    )

    graph[NodeID(:PidControl, 1)] = NodeMetadata(:pid_control, 0)
    graph[NodeID(:PidControl, 6)] = NodeMetadata(:pid_control, 0)
    graph[NodeID(:Pump, 2)] = NodeMetadata(:pump, 0)
    graph[NodeID(:Pump, 4)] = NodeMetadata(:pump, 0)
    graph[NodeID(:Terminal, 3)] = NodeMetadata(:something_else, 0)
    graph[NodeID(:Basin, 5)] = NodeMetadata(:basin, 0)
    graph[NodeID(:Basin, 7)] = NodeMetadata(:basin, 0)

    function set_edge_metadata!(id_1, id_2, edge_type)
        graph[id_1, id_2] = EdgeMetadata(0, 0, edge_type, 0, (id_1, id_2), -1, -1)
        return nothing
    end

    set_edge_metadata!(NodeID(:Terminal, 3), NodeID(:Pump, 4), EdgeType.flow)
    set_edge_metadata!(NodeID(:Basin, 7), NodeID(:Pump, 2), EdgeType.flow)
    set_edge_metadata!(NodeID(:Pump, 2), NodeID(:Basin, 7), EdgeType.flow)
    set_edge_metadata!(NodeID(:Pump, 4), NodeID(:Basin, 7), EdgeType.flow)

    set_edge_metadata!(NodeID(:PidControl, 1), NodeID(:Pump, 4), EdgeType.control)
    set_edge_metadata!(NodeID(:PidControl, 6), NodeID(:Pump, 2), EdgeType.control)

    basin_node_id = Indices(NodeID.(:Basin, [5, 7]))

    logger = TestLogger()
    with_logger(logger) do
        @test !Ribasim.valid_pid_connectivity(
            pid_control_node_id,
            pid_control_listen_node_id,
            graph,
            basin_node_id,
            pump_node_id,
        )
    end

    @test length(logger.logs) == 2
    @test logger.logs[1].level == Error
    @test logger.logs[1].message ==
          "Listen node Terminal #3 of PidControl #1 is not a Basin"
    @test logger.logs[2].level == Error
    @test logger.logs[2].message ==
          "PID listened Basin #5 is not on either side of controlled Pump #2."
end

@testitem "FractionalFlow validation" begin
    import SQLite
    using Logging
    using Ribasim: NodeID

    toml_path = normpath(
        @__DIR__,
        "../../generated_testmodels/invalid_fractional_flow/ribasim.toml",
    )
    @test ispath(toml_path)

    config = Ribasim.Config(toml_path)
    db_path = Ribasim.input_path(config, config.database)
    db = SQLite.DB(db_path)
    graph = Ribasim.create_graph(db, config, [1, 1])
    fractional_flow = Ribasim.FractionalFlow(db, config, graph)

    logger = TestLogger()
    with_logger(logger) do
        @test !Ribasim.valid_fractional_flow(
            graph,
            fractional_flow.node_id,
            fractional_flow.control_mapping,
        )
        @test !Ribasim.valid_edges(graph)
    end

    @test length(logger.logs) == 4
    @test logger.logs[1].level == Error
    @test logger.logs[1].message ==
          "TabulatedRatingCurve #7 has outflow to FractionalFlow and other node types."
    @test logger.logs[2].level == Error
    @test logger.logs[2].message ==
          "Fractional flow nodes must have non-negative fractions."
    @test logger.logs[2].kwargs[:node_id] == NodeID(:FractionalFlow, 3)
    @test logger.logs[2].kwargs[:fraction] ≈ -0.1
    @test logger.logs[2].kwargs[:control_state] == ""
    @test logger.logs[3].level == Error
    @test logger.logs[3].message ==
          "The sum of fractional flow fractions leaving a node must be ≈1."
    @test logger.logs[3].kwargs[:node_id] == NodeID(:TabulatedRatingCurve, 7)
    @test logger.logs[3].kwargs[:fraction_sum] ≈ 0.4
    @test logger.logs[3].kwargs[:control_state] == ""
    @test logger.logs[4].level == Error
    @test logger.logs[4].message == "Cannot connect a basin to a fractional_flow."
    @test logger.logs[4].kwargs[:id_src] == NodeID(:Basin, 2)
    @test logger.logs[4].kwargs[:id_dst] == NodeID(:FractionalFlow, 8)
end

@testitem "DiscreteControl logic validation" begin
    import SQLite
    using Logging

    toml_path = normpath(
        @__DIR__,
        "../../generated_testmodels/invalid_discrete_control/ribasim.toml",
    )
    @test ispath(toml_path)

    cfg = Ribasim.Config(toml_path)
    db_path = Ribasim.input_path(cfg, cfg.database)
    db = SQLite.DB(db_path)
    p = Ribasim.Parameters(db, cfg)

    logger = TestLogger()
    with_logger(logger) do
        @test !Ribasim.valid_discrete_control(p, cfg)
    end

    @test length(logger.logs) == 5
    @test logger.logs[1].level == Error
    @test logger.logs[1].message ==
          "DiscreteControl #5 has 3 condition(s), which is inconsistent with these truth state(s): [\"FFFF\"]."
    @test logger.logs[2].level == Error
    @test logger.logs[2].message ==
          "These control states from DiscreteControl #5 are not defined for controlled Pump #2: [\"foo\"]."
    @test logger.logs[3].level == Error
    @test logger.logs[3].message ==
          "Look ahead supplied for non-timeseries listen variable 'level' from listen node Basin #1."
    @test logger.logs[4].level == Error
    @test logger.logs[4].message ==
          "Look ahead for listen variable 'flow_rate' from listen node FlowBoundary #4 goes past timeseries end during simulation."
    @test logger.logs[5].level == Error
    @test logger.logs[5].message ==
          "Negative look ahead supplied for listen variable 'flow_rate' from listen node FlowBoundary #4."
end

@testitem "Pump/outlet flow rate sign validation" begin
    using Logging
    using Ribasim: NodeID

    logger = TestLogger()

    with_logger(logger) do
        @test_throws "Invalid Outlet flow rate(s)." Ribasim.Outlet(
            [NodeID(:Outlet, 1)],
            NodeID[],
            [NodeID[]],
            [true],
            [-1.0],
            [NaN],
            [NaN],
            [NaN],
            Dict{Tuple{NodeID, String}, NamedTuple}(),
            [false],
        )
    end

    @test length(logger.logs) == 1
    @test logger.logs[1].level == Error
    @test logger.logs[1].message == "Outlet #1 flow rates must be non-negative, found -1.0."

    logger = TestLogger()

    with_logger(logger) do
        @test_throws "Invalid Pump flow rate(s)." Ribasim.Pump(
            [NodeID(:Pump, 1)],
            NodeID[],
            [NodeID[]],
            [true],
            [-1.0],
            [NaN],
            [NaN],
            Dict{Tuple{NodeID, String}, NamedTuple}(
                (NodeID(:Pump, 1), "foo") => (; flow_rate = -1.0),
            ),
            [false],
        )
    end

    # Only the invalid control state flow_rate yields an error
    @test length(logger.logs) == 1
    @test logger.logs[1].level == Error
    @test logger.logs[1].message ==
          "Pump #1 flow rates must be non-negative, found -1.0 for control state 'foo'."
end

@testitem "Edge type validation" begin
    import SQLite
    using Logging

    toml_path =
        normpath(@__DIR__, "../../generated_testmodels/invalid_edge_types/ribasim.toml")
    @test ispath(toml_path)

    cfg = Ribasim.Config(toml_path)
    db_path = Ribasim.input_path(cfg, cfg.database)
    db = SQLite.DB(db_path)
    logger = TestLogger()
    with_logger(logger) do
        @test !Ribasim.valid_edge_types(db)
    end

    @test length(logger.logs) == 2
    @test logger.logs[1].level == Error
    @test logger.logs[1].message ==
          "Invalid edge type 'foo' for edge #0 from node #1 to node #2."
    @test logger.logs[2].level == Error
    @test logger.logs[2].message ==
          "Invalid edge type 'bar' for edge #1 from node #2 to node #3."
end

@testitem "Subgrid validation" begin
    using Ribasim: valid_subgrid, NodeID
    using Logging

    node_to_basin = Dict(NodeID(:Basin, 9) => 1)

    logger = TestLogger()
    with_logger(logger) do
        @test !valid_subgrid(
            Int32(1),
            NodeID(:Basin, 10),
            node_to_basin,
            [-1.0, 0.0],
            [-1.0, 0.0],
        )
    end

    @test length(logger.logs) == 1
    @test logger.logs[1].level == Error
    @test logger.logs[1].message == "The node_id of the Basin / subgrid does not exist."
    @test logger.logs[1].kwargs[:node_id] == NodeID(:Basin, 10)
    @test logger.logs[1].kwargs[:subgrid_id] == 1

    logger = TestLogger()
    with_logger(logger) do
        @test !valid_subgrid(
            Int32(1),
            NodeID(:Basin, 9),
            node_to_basin,
            [-1.0, 0.0, 0.0],
            [-1.0, 0.0, 0.0],
        )
    end

    @test length(logger.logs) == 2
    @test logger.logs[1].level == Error
    @test logger.logs[1].message ==
          "Basin / subgrid subgrid_id 1 has repeated basin levels, this cannot be interpolated."
    @test logger.logs[2].level == Error
    @test logger.logs[2].message ==
          "Basin / subgrid subgrid_id 1 has repeated element levels, this cannot be interpolated."
end

@testitem "negative demand" begin
    using Logging
    using DataInterpolations: LinearInterpolation
    using Ribasim: NodeID

    logger = TestLogger()

    with_logger(logger) do
        @test_throws "Invalid demand" Ribasim.UserDemand(
            [NodeID(:UserDemand, 1)],
            NodeID[],
            NodeID[],
            [true],
            [0.0],
            [0.0],
            [0.0],
            [[LinearInterpolation([-5.0, -5.0], [-1.8, 1.8])]],
            [true],
            [0.0, -0.0],
            [0.9],
            [0.9],
            Int32[1],
        )
    end

    @test length(logger.logs) == 1
    @test logger.logs[1].level == Error
    @test logger.logs[1].message ==
          "Demand of UserDemand #1 with priority 1 should be non-negative"
end

@testitem "negative storage" begin
    import BasicModelInterface as BMI
    toml_path =
        normpath(@__DIR__, "../../generated_testmodels/linear_resistance/ribasim.toml")
    @test ispath(toml_path)
    dt = 1e10

    config = Ribasim.Config(
        toml_path;
        solver_algorithm = "Euler",
        solver_dt = dt,
        solver_saveat = Inf,
    )
    model = Ribasim.Model(config)
    @test_throws "Negative storages found at 2021-01-01T00:00:00." BMI.update_until(
        model,
        dt,
    )
<<<<<<< HEAD
=======
end

@testitem "basin indices" begin
    using Ribasim: NodeType

    toml_path = normpath(@__DIR__, "../../generated_testmodels/basic/ribasim.toml")
    @test ispath(toml_path)

    model = Ribasim.Model(toml_path)
    (; graph, basin) = model.integrator.p
    for edge_metadata in values(graph.edge_data)
        (; edge, basin_idx_src, basin_idx_dst) = edge_metadata
        id_src, id_dst = edge
        if id_src.type == NodeType.Basin
            @test id_src == basin.node_id.values[basin_idx_src]
        elseif id_dst.type == NodeType.Basin
            @test id_dst == basin.node_id.values[basin_idx_dst]
        end
    end
end

@testitem "Convergence bottleneck" begin
    using IOCapture: capture
    toml_path =
        normpath(@__DIR__, "../../generated_testmodels/invalid_unstable/ribasim.toml")
    @test ispath(toml_path)
    (; output) = capture() do
        Ribasim.main(toml_path)
    end
    output = split(output, "\n")[(end - 4):end]
    @test startswith(
        output[1],
        "The following basins were identified as convergence bottlenecks",
    )
    @test startswith(output[2], "Basin #11")
    @test startswith(output[3], "Basin #31")
    @test startswith(output[4], "Basin #51")
>>>>>>> 224c4601
end<|MERGE_RESOLUTION|>--- conflicted
+++ resolved
@@ -455,8 +455,6 @@
         model,
         dt,
     )
-<<<<<<< HEAD
-=======
 end
 
 @testitem "basin indices" begin
@@ -494,5 +492,4 @@
     @test startswith(output[2], "Basin #11")
     @test startswith(output[3], "Basin #31")
     @test startswith(output[4], "Basin #51")
->>>>>>> 224c4601
 end