--- conflicted
+++ resolved
@@ -452,7 +452,6 @@
     )
 end
 
-<<<<<<< HEAD
 @testitem "component order" begin
     using PreallocationTools: get_tmp
     toml_path = normpath(
@@ -470,7 +469,8 @@
           String.(propertynames(vertical_flux)) .* "_integrated"
     @test String.(propertynames(Ribasim.forcings_bmi(u))) ==
           String.(propertynames(vertical_flux)) .* "_bmi"
-=======
+end
+
 @testitem "basin indices" begin
     using Ribasim: NodeType
 
@@ -506,5 +506,4 @@
     @test startswith(output[2], "Basin #11")
     @test startswith(output[3], "Basin #31")
     @test startswith(output[4], "Basin #51")
->>>>>>> 79f47fca
 end