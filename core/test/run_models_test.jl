@testitem "trivial model" begin
    using SciMLBase: successful_retcode
    using Tables: Tables
    using Tables.DataAPI: nrow
    using Dates: DateTime
    import Arrow
    using Ribasim: get_tstops, tsaves

    toml_path = normpath(@__DIR__, "../../generated_testmodels/trivial/ribasim.toml")
    @test ispath(toml_path)

    # There is no control. That means we don't write the control.arrow,
    # and we remove it if it exists.
    control_path = normpath(dirname(toml_path), "results/control.arrow")
    mkpath(dirname(control_path))
    touch(control_path)
    @test ispath(control_path)

    config = Ribasim.Config(toml_path)
    model = Ribasim.run(config)
    @test model isa Ribasim.Model
    @test successful_retcode(model)
    (; p) = model.integrator

    @test !ispath(control_path)

    # read all results as bytes first to avoid memory mapping
    # which can have cleanup issues due to file locking
    flow_bytes = read(normpath(dirname(toml_path), "results/flow.arrow"))
    basin_bytes = read(normpath(dirname(toml_path), "results/basin.arrow"))
    subgrid_bytes = read(normpath(dirname(toml_path), "results/subgrid_level.arrow"))
    solver_stats_bytes = read(normpath(dirname(toml_path), "results/solver_stats.arrow"))

    flow = Arrow.Table(flow_bytes)
    basin = Arrow.Table(basin_bytes)
    subgrid = Arrow.Table(subgrid_bytes)
    solver_stats = Arrow.Table(solver_stats_bytes)

    @testset "Schema" begin
        @test Tables.schema(flow) == Tables.Schema(
            (:time, :edge_id, :from_node_id, :to_node_id, :flow_rate),
            (DateTime, Union{Int32, Missing}, Int32, Int32, Float64),
        )
        @test Tables.schema(basin) == Tables.Schema(
            (
                :time,
                :node_id,
                :storage,
                :level,
                :inflow_rate,
                :outflow_rate,
                :storage_rate,
                :precipitation,
                :evaporation,
                :drainage,
                :infiltration,
                :balance_error,
                :relative_error,
            ),
            (
                DateTime,
                Int32,
                Float64,
                Float64,
                Float64,
                Float64,
                Float64,
                Float64,
                Float64,
                Float64,
                Float64,
                Float64,
                Float64,
            ),
        )
        @test Tables.schema(subgrid) == Tables.Schema(
            (:time, :subgrid_id, :subgrid_level),
            (DateTime, Int32, Float64),
        )
        @test Tables.schema(solver_stats) == Tables.Schema(
            (:time, :rhs_calls, :linear_solves, :accepted_timesteps, :rejected_timesteps),
            (DateTime, Int, Int, Int, Int),
        )
    end

    @testset "Results size" begin
        nsaved = length(tsaves(model))
        @test nsaved > 10
        # t0 has no flow, 2 flow edges
        @test nrow(flow) == (nsaved - 1) * 2
        @test nrow(basin) == nsaved - 1
        @test nrow(subgrid) == nsaved * length(p.subgrid.level)
    end

    @testset "Results values" begin
        @test flow.time[1] == DateTime(2020)
        @test coalesce.(flow.edge_id[1:2], -1) == [0, 1]
        @test flow.from_node_id[1:2] == [6, 0]
        @test flow.to_node_id[1:2] == [0, 2147483647]

        @test basin.storage[1] ≈ 1.0
        @test basin.level[1] ≈ 0.044711584
        @test basin.storage_rate[1] ≈
              (basin.storage[2] - basin.storage[1]) / config.solver.saveat
        @test all(==(0), basin.inflow_rate)
        @test all(>(0), basin.outflow_rate)
        @test flow.flow_rate[1] == basin.outflow_rate[1]
        @test all(==(0), basin.drainage)
        @test all(==(0), basin.infiltration)
        @test all(q -> abs(q) < 1e-7, basin.balance_error)
        @test all(q -> abs(q) < 0.01, basin.relative_error)

        # The exporter interpolates 1:1 for three subgrid elements, but shifted by 1.0 meter.
        basin_level = basin.level[1]
        @test length(p.subgrid.level) == 3
        @test diff(p.subgrid.level) ≈ [-1.0, 2.0]
        @test subgrid.subgrid_id[1:3] == [11, 22, 33]
        @test subgrid.subgrid_level[1:3] ≈
              [basin_level, basin_level - 1.0, basin_level + 1.0]
        @test subgrid.subgrid_level[(end - 2):end] == p.subgrid.level
    end
end

@testitem "bucket model" begin
    using SciMLBase: successful_retcode

    toml_path = normpath(@__DIR__, "../../generated_testmodels/bucket/ribasim.toml")
    @test ispath(toml_path)
    model = Ribasim.run(toml_path)
    @test model isa Ribasim.Model
    @test model.integrator.u.storage ≈ [1000]
    vertical_flux = Ribasim.wrap_forcing(model.integrator.p.basin.vertical_flux[Float64[]])
    @test vertical_flux.precipitation == [0.0]
    @test vertical_flux.evaporation == [0.0]
    @test vertical_flux.drainage == [0.0]
    @test vertical_flux.infiltration == [0.0]
    @test successful_retcode(model)
end

@testitem "leaky bucket model" begin
    using SciMLBase: successful_retcode
    import BasicModelInterface as BMI

    toml_path = normpath(@__DIR__, "../../generated_testmodels/leaky_bucket/ribasim.toml")
    @test ispath(toml_path)
    model = Ribasim.Model(toml_path)
    @test model isa Ribasim.Model

    stor = model.integrator.u.storage
    vertical_flux = Ribasim.wrap_forcing(model.integrator.p.basin.vertical_flux[Float64[]])
    prec = vertical_flux.precipitation
    evap = vertical_flux.evaporation
    drng = vertical_flux.drainage
    infl = vertical_flux.infiltration
    # The dynamic data has missings, but these are not set.
    @test prec == [0.0]
    @test evap == [0.0]
    @test drng == [0.003]
    @test infl == [0.0]
    init_stor = 1000.0
    @test stor == [init_stor]
    BMI.update_until(model, 1.5 * 86400)
    @test prec == [0.0]
    @test evap == [0.0]
    @test drng == [0.003]
    @test infl == [0.001]
    stor ≈ Float32[init_stor + 86400 * (0.003 * 1.5 - 0.001 * 0.5)]
    BMI.update_until(model, 2.5 * 86400)
    @test prec == [0.00]
    @test evap == [0.0]
    @test drng == [0.001]
    @test infl == [0.002]
    stor ≈ Float32[init_stor + 86400 * (0.003 * 2.0 + 0.001 * 0.5 - 0.001 - 0.002 * 0.5)]
    @test successful_retcode(Ribasim.solve!(model))
end

@testitem "basic model" begin
    using Logging: Debug, with_logger
    using LoggingExtras
    using SciMLBase: successful_retcode
    import Tables
    using Dates

    toml_path = normpath(@__DIR__, "../../generated_testmodels/basic/ribasim.toml")
    @test ispath(toml_path)

    logger = TestLogger(; min_level = Debug)
    filtered_logger = LoggingExtras.EarlyFilteredLogger(Ribasim.is_current_module, logger)
    model = with_logger(filtered_logger) do
        Ribasim.run(toml_path)
    end

    @test model isa Ribasim.Model
    p = model.integrator.p
    @test p isa Ribasim.Parameters
    @test isconcretetype(typeof(p))
    @test all(isconcretetype, fieldtypes(typeof(p)))

    @test successful_retcode(model)
    @test allunique(Ribasim.tsaves(model))
    @test model.integrator.u ≈ Float32[519.8817, 519.8798, 339.3959, 1418.4331] skip =
        Sys.isapple() atol = 1.5

    @test length(logger.logs) > 10
    @test logger.logs[1].level == Debug
    @test logger.logs[1].message == "Read database into memory."

    table = Ribasim.flow_table(model)

    # flows are recorded at the end of each period, and are undefined at the start
    @test unique(table.time) == Ribasim.datetimes(model)[1:(end - 1)]
end

@testitem "basic arrow model" begin
    using SciMLBase: successful_retcode

    toml_path = normpath(@__DIR__, "../../generated_testmodels/basic_arrow/ribasim.toml")
    @test ispath(toml_path)
    model = Ribasim.run(toml_path)
    @test model isa Ribasim.Model
    @test successful_retcode(model)
end

@testitem "basic transient model" begin
    using SciMLBase: successful_retcode

    toml_path =
        normpath(@__DIR__, "../../generated_testmodels/basic_transient/ribasim.toml")
    @test ispath(toml_path)
    model = Ribasim.run(toml_path)
    @test model isa Ribasim.Model
    @test successful_retcode(model)
    @test allunique(Ribasim.tsaves(model))
    precipitation =
        Ribasim.wrap_forcing(
            model.integrator.p.basin.vertical_flux[Float64[]],
        ).precipitation
    @test length(precipitation) == 4
    @test model.integrator.u ≈ Float32[472.06555, 472.06366, 367.23883, 1427.9957] atol =
        2.0 skip = Sys.isapple()
end

@testitem "Allocation example model" begin
    using SciMLBase: successful_retcode

    toml_path =
        normpath(@__DIR__, "../../generated_testmodels/allocation_example/ribasim.toml")
    @test ispath(toml_path)
    model = Ribasim.run(toml_path)
    @test model isa Ribasim.Model
    @test successful_retcode(model)
end

@testitem "sparse and AD/FDM jac solver options" begin
    using SciMLBase: successful_retcode

    toml_path =
        normpath(@__DIR__, "../../generated_testmodels/basic_transient/ribasim.toml")

    config = Ribasim.Config(toml_path; solver_sparse = true, solver_autodiff = true)
    sparse_ad = Ribasim.run(config)
    config = Ribasim.Config(toml_path; solver_sparse = false, solver_autodiff = true)
    dense_ad = Ribasim.run(config)
    config = Ribasim.Config(toml_path; solver_sparse = true, solver_autodiff = false)
    sparse_fdm = Ribasim.run(config)
    config = Ribasim.Config(toml_path; solver_sparse = false, solver_autodiff = false)
    dense_fdm = Ribasim.run(config)

    @test successful_retcode(sparse_ad)
    @test successful_retcode(dense_ad)
    @test successful_retcode(sparse_fdm)
    @test successful_retcode(dense_fdm)

    @test dense_ad.integrator.u ≈ sparse_ad.integrator.u atol = 0.1
    @test sparse_fdm.integrator.u ≈ sparse_ad.integrator.u atol = 4
    @test dense_fdm.integrator.u ≈ sparse_ad.integrator.u atol = 4

    config = Ribasim.Config(toml_path; solver_algorithm = "Rodas5", solver_autodiff = true)
    time_ad = Ribasim.run(config)
    @test successful_retcode(time_ad)
    @test time_ad.integrator.u ≈ sparse_ad.integrator.u atol = 4
end

@testitem "TabulatedRatingCurve model" begin
    using SciMLBase: successful_retcode

    toml_path =
        normpath(@__DIR__, "../../generated_testmodels/tabulated_rating_curve/ribasim.toml")
    @test ispath(toml_path)
    model = Ribasim.run(toml_path)
    @test model isa Ribasim.Model
    @test successful_retcode(model)
    @test model.integrator.u ≈ Float32[7.783636, 726.16394] skip = Sys.isapple()
    # the highest level in the dynamic table is updated to 1.2 from the callback
    @test model.integrator.p.tabulated_rating_curve.table[end].t[end] == 1.2
end

@testitem "Profile" begin
    import Tables
    using DataInterpolations: LinearInterpolation, integral, invert_integral

    "Shorthand for Ribasim.get_area_and_level"
    function lookup(profile, S)
        level_to_area = LinearInterpolation(profile.A, profile.h; extrapolate = true)
        storage_to_level = invert_integral(level_to_area)

        level = storage_to_level(max(S, 0.0))
        area = level_to_area(level)
        return area, level
    end

    n_interpolations = 100
    storage = range(0.0, 1000.0, n_interpolations)

    # Covers interpolation for constant and non-constant area, extrapolation for constant area
    A = [1e-9, 100.0, 100.0]
    h = [0.0, 10.0, 15.0]
    S = integral.(Ref(LinearInterpolation(A, h)), h)
    profile = (; S, A, h)

    # On profile points we reproduce the profile
    for (; S, A, h) in Tables.rows(profile)
        @test lookup(profile, S) == (A, h)
    end

    # Robust to negative storage
    @test lookup(profile, -1.0) == (profile.A[1], profile.h[1])

    # On the first segment
    S = 100.0
    A, h = lookup(profile, S)
    @test h ≈ sqrt(S / 5)
    @test A ≈ 10 * h

    # On the second segment and extrapolation
    for S in [500.0 + 100.0, 1000.0 + 100.0]
        S = 500.0 + 100.0
        A, h = lookup(profile, S)
        @test h ≈ 10.0 + (S - 500.0) / 100.0
        @test A == 100.0
    end

    # Covers extrapolation for non-constant area
    A = [1e-9, 100.0]
    h = [0.0, 10.0]
    S = integral.(Ref(LinearInterpolation(A, h)), h)

    profile = (; A, h, S)

    S = 500.0 + 100.0
    A, h = lookup(profile, S)
    @test h ≈ sqrt(S / 5)
    @test A ≈ 10 * h
end

@testitem "Outlet constraints" begin
    using DataFrames: DataFrame
    using SciMLBase: successful_retcode

    toml_path = normpath(@__DIR__, "../../generated_testmodels/outlet/ribasim.toml")
    @test ispath(toml_path)

    model = Ribasim.run(toml_path)
    @test successful_retcode(model)
    p = model.integrator.p
    (; level_boundary, outlet) = p
    (; level) = level_boundary
    level = level[1]

    t = model.saved.flow.t
    flow = DataFrame(Ribasim.flow_table(model))
    outlet_flow =
        filter([:from_node_id, :to_node_id] => (from, to) -> from == 2 && to == 3, flow)

    t_min_crest_level =
        level.t[2] * (outlet.min_crest_level[1] - level.u[1]) / (level.u[2] - level.u[1])

    # No outlet flow when upstream level is below minimum crest level
    @test all(@. outlet_flow.flow_rate[t <= t_min_crest_level] == 0)

    t = Ribasim.tsaves(model)
    t_maximum_level = level.t[2]
    level_basin = Ribasim.get_storages_and_levels(model).level[:]

    # Basin level converges to stable level boundary level
    all(isapprox.(level_basin[t .>= t_maximum_level], level.u[3], atol = 5e-2))
end

@testitem "UserDemand" begin
    using SciMLBase: successful_retcode

    toml_path = normpath(@__DIR__, "../../generated_testmodels/user_demand/ribasim.toml")
    @test ispath(toml_path)
    model = Ribasim.run(toml_path)
    @test successful_retcode(model)

    day = 86400.0
    @test only(model.integrator.sol(0day)) == 1000.0
    # constant UserDemand withdraws to 0.9m/900m3
    @test only(model.integrator.sol(150day)) ≈ 900 atol = 5
    # dynamic UserDemand withdraws to 0.5m/509m3
    @test only(model.integrator.sol(180day)) ≈ 509 atol = 1
end

@testitem "ManningResistance" begin
    using PreallocationTools: get_tmp
    using SciMLBase: successful_retcode
    using Ribasim: NodeID

    """
    Apply the "standard step method" finite difference method to find a
    backwater curve.

    See: https://en.wikipedia.org/wiki/Standard_step_method

    * The left boundary has a fixed flow rate `Q`.
    * The right boundary has a fixed level `h_right`.
    * Channel profile is rectangular.

    # Arguments
    - `Q`: flow rate entering in the left boundary (m3/s)
    - `w`: width (m)
    - `n`: Manning roughness
    - `h_right`: water level on the right boundary
    - `h_close`: when to stop iteration

    Returns
    -------
    S_f: friction slope
    """
    function standard_step_method(x, Q, w, n, h_right, h_close)
        """Manning's friction slope"""
        function friction_slope(Q, w, d, n)
            A = d * w
            R_h = A / (w + 2 * d)
            S_f = Q^2 * (n^2) / (A^2 * R_h^(4 / 3))
            return S_f
        end

        h = fill(h_right, length(x))
        Δx = diff(x)

        # Iterate backwards, from right to left.
        h1 = h_right
        for i in reverse(eachindex(Δx))
            h2 = h1  # Initial guess
            Δh = h_close + 1.0
            L = Δx[i]
            while Δh > h_close
                sf1 = friction_slope(Q, w, h1, n)
                sf2 = friction_slope(Q, w, h2, n)
                h2new = h1 + 0.5 * (sf1 + sf2) * L
                Δh = abs(h2new - h2)
                h2 = h2new
            end

            h[i] = h2
            h1 = h2
        end

        return h
    end

    toml_path = normpath(@__DIR__, "../../generated_testmodels/backwater/ribasim.toml")
    @test ispath(toml_path)
    model = Ribasim.run(toml_path)
    @test successful_retcode(model)

<<<<<<< HEAD
    u = model.integrator.sol.u[end]
    p = model.integrator.p
    h_actual = p.basin.current_level[parent(u)][1:50]
=======
    (; u, p) = model.integrator
    h_actual = get_tmp(p.basin.current_level, u)[1:50]
>>>>>>> 2cb681a4
    x = collect(10.0:20.0:990.0)
    h_expected = standard_step_method(x, 5.0, 1.0, 0.04, h_actual[end], 1.0e-6)

    # We test with a somewhat arbitrary difference of 0.01 m. There are some
    # numerical choices to make in terms of what the representative friction
    # slope is. See e.g.:
    # https://www.hec.usace.army.mil/confluence/rasdocs/ras1dtechref/latest/theoretical-basis-for-one-dimensional-and-two-dimensional-hydrodynamic-calculations/1d-steady-flow-water-surface-profiles/friction-loss-evaluation
    @test all(isapprox.(h_expected, h_actual; atol = 0.02))
    # Test for conservation of mass, flow at the beginning == flow at the end
    n_self_loops = length(p.graph[].flow_dict)
    @test Ribasim.get_flow(
        p.graph,
        NodeID(:FlowBoundary, 1, p),
        NodeID(:Basin, 2, p),
        parent(u),
    ) ≈ 5.0 atol = 0.001 skip = Sys.isapple()
    @test Ribasim.get_flow(
        p.graph,
        NodeID(:ManningResistance, 101, p),
        NodeID(:Basin, 102, p),
        parent(u),
    ) ≈ 5.0 atol = 0.001 skip = Sys.isapple()
end

@testitem "mean_flow" begin
    using DataFrames: DataFrame

    toml_path =
        normpath(@__DIR__, "../../generated_testmodels/flow_boundary_time/ribasim.toml")
    @test ispath(toml_path)
    function get_flow(solver_dt::Union{Float64, Nothing}, solver_saveat::Float64)
        config = Ribasim.Config(toml_path; solver_dt, solver_saveat)
        model = Ribasim.run(config)
        df = DataFrame(Ribasim.flow_table(model))
        flow =
            filter(
                [:from_node_id, :to_node_id] => (from, to) -> from == 3 && to == 2,
                df,
            ).flow_rate
        flow, Ribasim.tsaves(model)
    end

    Δt = 24 * 24 * 60.0
    t_end = 3.16224e7 # 366 days

    # t_end % saveat = 0
    saveat = 86400.0
    flow, tstops = get_flow(nothing, saveat)
    @test all(flow .≈ 1.0)
    @test length(flow) == t_end / saveat
    @test length(tstops) == t_end / saveat + 1

    flow, tstops = get_flow(Δt, saveat)
    @test all(flow .≈ 1.0)
    @test length(flow) == t_end / saveat
    @test length(tstops) == t_end / saveat + 1

    # t_end % saveat != 0
    saveat = round(10000 * π)
    flow, tstops = get_flow(nothing, saveat)
    @test all(flow .≈ 1.0)
    @test length(flow) == ceil(t_end / saveat)
    @test length(tstops) == ceil(t_end / saveat) + 1

    flow, tstops = get_flow(Δt, saveat)
    @test all(flow .≈ 1.0)
    @test length(flow) == ceil(t_end / saveat)
    @test length(tstops) == ceil(t_end / saveat) + 1

    # Only save average over all flows in tspan
    saveat = Inf
    flow, tstops = get_flow(nothing, saveat)
    @test all(flow .≈ 1.0)
    @test length(flow) == 1
    @test length(tstops) == 2

    flow, tstops = get_flow(Δt, saveat)
    @test all(flow .≈ 1.0)
    @test length(flow) == 1
    @test length(tstops) == 2

    # Save all flows
    saveat = 0.0
    flow, tstops = get_flow(nothing, saveat)
    @test all(flow .≈ 1.0)
    @test length(flow) == length(tstops) - 1

    flow, tstops = get_flow(Δt, saveat)
    @test all(flow .≈ 1.0)
    @test length(flow) == length(tstops) - 1
end<|MERGE_RESOLUTION|>--- conflicted
+++ resolved
@@ -466,14 +466,9 @@
     model = Ribasim.run(toml_path)
     @test successful_retcode(model)
 
-<<<<<<< HEAD
     u = model.integrator.sol.u[end]
     p = model.integrator.p
     h_actual = p.basin.current_level[parent(u)][1:50]
-=======
-    (; u, p) = model.integrator
-    h_actual = get_tmp(p.basin.current_level, u)[1:50]
->>>>>>> 2cb681a4
     x = collect(10.0:20.0:990.0)
     h_expected = standard_step_method(x, 5.0, 1.0, 0.04, h_actual[end], 1.0e-6)
 
