@testitem "trivial model" begin
    using Tables: Tables
    using Tables.DataAPI: nrow
    using Dates: DateTime
    import Arrow
    using Ribasim: get_tstops, tsaves
    using Ribasim.CArrays: CVector, getaxes

    toml_path = normpath(@__DIR__, "../../generated_testmodels/trivial/ribasim.toml")
    @test ispath(toml_path)

    # There is no control. That means we don't write the control.arrow,
    # and we remove it if it exists.
    control_path = normpath(dirname(toml_path), "results/control.arrow")
    mkpath(dirname(control_path))
    touch(control_path)
    @test ispath(control_path)

    config = Ribasim.Config(toml_path)
    model = Ribasim.run(config)
    @test model isa Ribasim.Model
    @test success(model)
    (; u, du) = model.integrator
    (; p_non_diff) = model.integrator.p

    @test p_non_diff.node_id == [0, 6, 6]
    @test u isa CVector
    @test filter(!isempty, getaxes(u)) ==
          (; tabulated_rating_curve = 1:1, evaporation = 2:2, infiltration = 3:3)

    @test !ispath(control_path)

    # read all results as bytes first to avoid memory mapping
    # which can have cleanup issues due to file locking
    flow_bytes = read(normpath(dirname(toml_path), "results/flow.arrow"))
    basin_bytes = read(normpath(dirname(toml_path), "results/basin.arrow"))
    subgrid_bytes = read(normpath(dirname(toml_path), "results/subgrid_level.arrow"))
    solver_stats_bytes = read(normpath(dirname(toml_path), "results/solver_stats.arrow"))

    flow = Arrow.Table(flow_bytes)
    basin = Arrow.Table(basin_bytes)
    subgrid = Arrow.Table(subgrid_bytes)
    solver_stats = Arrow.Table(solver_stats_bytes)

    @testset "Schema" begin
        @test Tables.schema(flow) == Tables.Schema(
            (:time, :link_id, :from_node_id, :to_node_id, :flow_rate),
            (DateTime, Union{Int32, Missing}, Int32, Int32, Float64),
        )
        @test Tables.schema(basin) == Tables.Schema(
            (
                :time,
                :node_id,
                :level,
                :storage,
                :inflow_rate,
                :outflow_rate,
                :storage_rate,
                :precipitation,
                :evaporation,
                :drainage,
                :infiltration,
                :balance_error,
                :relative_error,
            ),
            (
                DateTime,
                Int32,
                Float64,
                Float64,
                Float64,
                Float64,
                Float64,
                Float64,
                Float64,
                Float64,
                Float64,
                Float64,
                Float64,
            ),
        )
        @test Tables.schema(subgrid) == Tables.Schema(
            (:time, :subgrid_id, :subgrid_level),
            (DateTime, Int32, Float64),
        )
        @test Tables.schema(solver_stats) == Tables.Schema(
            (
                :time,
                :computation_time,
                :rhs_calls,
                :linear_solves,
                :accepted_timesteps,
                :rejected_timesteps,
            ),
            (DateTime, Float64, Int, Int, Int, Int),
        )
    end

    @testset "Results size" begin
        nsaved = length(tsaves(model))
        @test nsaved > 10
        # t0 has no flow, 2 flow links
        @test nrow(flow) == (nsaved - 1) * 2
        @test nrow(basin) == nsaved - 1
        @test nrow(subgrid) == nsaved * length(p_non_diff.subgrid.level)
    end

    @testset "Results values" begin
        @test flow.time[1] == DateTime(2020)
        @test coalesce.(flow.link_id[1:2], -1) == [100, 101]
        @test flow.from_node_id[1:2] == [6, 0]
        @test flow.to_node_id[1:2] == [0, 2147483647]

        @test basin.storage[1] ≈ 1.0
        @test basin.level[1] ≈ 0.044711584
        @test basin.storage_rate[1] ≈
              (basin.storage[2] - basin.storage[1]) / config.solver.saveat
        @test all(==(0), basin.inflow_rate)
        @test all(>(0), basin.outflow_rate)
        @test flow.flow_rate[1] == basin.outflow_rate[1]
        @test all(==(0), basin.drainage)
        @test all(==(0), basin.infiltration)
        @test all(q -> abs(q) < 1e-7, basin.balance_error)
        @test all(q -> abs(q) < 0.01, basin.relative_error)

        # The exporter interpolates 1:1 for three subgrid elements, but shifted by 1.0 meter.
        basin_level = basin.level[1]
        @test length(p_non_diff.subgrid.level) == 3
        @test diff(p_non_diff.subgrid.level) ≈ [-1.0, 2.0]
        @test subgrid.subgrid_id[1:3] == [11, 22, 33]
        @test subgrid.subgrid_level[1:3] ≈
              [basin_level, basin_level - 1.0, basin_level + 1.0]
        @test subgrid.subgrid_level[(end - 2):end] == p_non_diff.subgrid.level
    end
end

@testitem "bucket model" begin
    using OrdinaryDiffEqCore: get_du

    toml_path = normpath(@__DIR__, "../../generated_testmodels/bucket/ribasim.toml")
    @test ispath(toml_path)
    model = Ribasim.run(toml_path)
    @test model isa Ribasim.Model
    (; p_non_diff, diff_cache) = model.integrator.p
    (; basin) = p_non_diff
    @test diff_cache.current_storage ≈ [1000]
    @test basin.vertical_flux.precipitation == [0.0]
    @test basin.vertical_flux.drainage == [0.0]
    du = get_du(model.integrator)
    @test du.evaporation == [0.0]
    @test du.infiltration == [0.0]
    @test success(model)
end

@testitem "leaky bucket model" begin
    using OrdinaryDiffEqCore: get_du
    import BasicModelInterface as BMI

    toml_path = normpath(@__DIR__, "../../generated_testmodels/leaky_bucket/ribasim.toml")
    @test ispath(toml_path)
    model = Ribasim.Model(toml_path)
    @test model isa Ribasim.Model

    (; integrator) = model
    du = get_du(integrator)
    (; u, p, t) = integrator
    (; p_non_diff, diff_cache) = p
    (; basin) = p_non_diff

    Ribasim.water_balance!(du, u, p, t)
    stor = diff_cache.current_storage
    prec = basin.vertical_flux.precipitation
    evap = du.evaporation
    drng = basin.vertical_flux.drainage
    infl = du.infiltration
    # The dynamic data has missings, but these are not set.
    @test prec == [0.0]
    @test evap == [0.0]
    @test drng == [0.003]
    @test infl == [0.0]
    init_stor = 1000.0
    @test stor == [init_stor]
    BMI.update_until(model, 1.5 * 86400)
    @test prec == [0.0]
    @test evap == [0.0]
    @test drng == [0.003]
    @test infl == [0.001]
    stor ≈ Float32[init_stor + 86400 * (0.003 * 1.5 - 0.001 * 0.5)]
    BMI.update_until(model, 2.5 * 86400)
    @test prec == [0.00]
    @test evap == [0.0]
    @test drng == [0.001]
    @test infl == [0.002]
    stor ≈ Float32[init_stor + 86400 * (0.003 * 2.0 + 0.001 * 0.5 - 0.001 - 0.002 * 0.5)]
    @test success(Ribasim.solve!(model))
end

@testitem "basic model" begin
    using Logging: Debug, with_logger
    using LoggingExtras
    using OrdinaryDiffEqBDF: QNDF
    import Tables
    using Dates

    toml_path = normpath(@__DIR__, "../../generated_testmodels/basic/ribasim.toml")
    @test ispath(toml_path)

    logger = TestLogger(; min_level = Debug)
    filtered_logger = LoggingExtras.EarlyFilteredLogger(Ribasim.is_current_module, logger)
    model = with_logger(filtered_logger) do
        Ribasim.run(toml_path)
    end

    @test model isa Ribasim.Model

    (; integrator) = model
    (; p, alg) = integrator
    (; p_non_diff, diff_cache) = p

    @test p isa Ribasim.Parameters
    @test isconcretetype(typeof(p_non_diff))
    @test all(isconcretetype, fieldtypes(typeof(p_non_diff)))
    @test p_non_diff.node_id == [4, 5, 8, 7, 10, 12, 2, 1, 3, 6, 9, 1, 3, 6, 9]

    @test alg isa QNDF
    @test alg.step_limiter! == Ribasim.limit_flow!

    @test success(model)
    @test length(model.integrator.sol) == 2 # start and end
    @test diff_cache.current_storage ≈ Float32[797.561, 797.112, 510.737, 1130.005] skip =
        Sys.isapple() atol = 1.5

    @test length(logger.logs) > 10
    @test logger.logs[1].level == Debug
    @test logger.logs[1].message == "Read database into memory."

    table = Ribasim.flow_table(model)

    # flows are recorded at the end of each period, and are undefined at the start
    @test unique(table.time) == Ribasim.datetimes(model)[1:(end - 1)]

    @test isfile(joinpath(dirname(toml_path), "results/concentration.arrow"))
    table = Ribasim.concentration_table(model)
    @test "Continuity" in table.substance
    @test all(isapprox.(table.concentration[table.substance .== "Continuity"], 1.0))
end

@testitem "basic arrow model" begin
    toml_path = normpath(@__DIR__, "../../generated_testmodels/basic_arrow/ribasim.toml")
    @test ispath(toml_path)
    model = Ribasim.run(toml_path)
    @test model isa Ribasim.Model
    @test success(model)
end

@testitem "basic transient model" begin
    using OrdinaryDiffEqCore: get_du

    toml_path =
        normpath(@__DIR__, "../../generated_testmodels/basic_transient/ribasim.toml")
    @test ispath(toml_path)
    model = Ribasim.run(toml_path)
    @test model isa Ribasim.Model
    @test success(model)
    @test allunique(Ribasim.tsaves(model))
    (; p_non_diff, diff_cache) = model.integrator.p
    precipitation = p_non_diff.basin.vertical_flux.precipitation
    @test length(precipitation) == 4
    @test diff_cache.current_storage ≈ Float32[702.262, 701.802, 439.235, 1136.969] atol =
        2.0 skip = Sys.isapple()
end

@testitem "Allocation example model" begin
    toml_path =
        normpath(@__DIR__, "../../generated_testmodels/allocation_example/ribasim.toml")
    @test ispath(toml_path)
    model = Ribasim.run(toml_path)
    @test model isa Ribasim.Model
    @test success(model)
end

@testitem "sparse and AD/FDM jac solver options" begin
    toml_path =
        normpath(@__DIR__, "../../generated_testmodels/basic_transient/ribasim.toml")

    config = Ribasim.Config(toml_path; solver_sparse = true, solver_autodiff = true)
    sparse_ad = Ribasim.run(config)
    config = Ribasim.Config(toml_path; solver_sparse = false, solver_autodiff = true)
    dense_ad = Ribasim.run(config)
    config = Ribasim.Config(toml_path; solver_sparse = true, solver_autodiff = false)
    sparse_fdm = Ribasim.run(config)
    config = Ribasim.Config(toml_path; solver_sparse = false, solver_autodiff = false)
    dense_fdm = Ribasim.run(config)

    @test success(sparse_ad)
    @test success(dense_ad)
    @test success(sparse_fdm)
    @test success(dense_fdm)

    @test dense_ad.integrator.u ≈ sparse_ad.integrator.u atol = 0.4
    @test sparse_fdm.integrator.u ≈ sparse_ad.integrator.u atol = 4
    @test dense_fdm.integrator.u ≈ sparse_ad.integrator.u atol = 4

    config = Ribasim.Config(toml_path; solver_algorithm = "Rodas5P", solver_autodiff = true)
    time_ad = Ribasim.run(config)
    @test success(time_ad)
    @test time_ad.integrator.u ≈ sparse_ad.integrator.u atol = 10
end

@testitem "TabulatedRatingCurve model" begin
    using DataInterpolations.ExtrapolationType: Constant, Periodic

    toml_path =
        normpath(@__DIR__, "../../generated_testmodels/tabulated_rating_curve/ribasim.toml")
    @test ispath(toml_path)
    model = Ribasim.run(toml_path)
    @test model isa Ribasim.Model
    @test success(model)
    (; p_non_diff, diff_cache) = model.integrator.p
    @test diff_cache.current_storage ≈ Float32[368.31558, 365.68442] skip = Sys.isapple()
    (; tabulated_rating_curve) = p_non_diff
    # The first node is static, the first interpolation object always applies
    index_itp1 = tabulated_rating_curve.current_interpolation_index[1]
    @test only(index_itp1.u) == 1
    @test index_itp1.extrapolation_left == Constant
    @test index_itp1.extrapolation_right == Constant
    # The second node is dynamic, switching from interpolation 2 to 3 to 4
    index_itp2 = tabulated_rating_curve.current_interpolation_index[2]
    @test index_itp2.u == [2, 3, 4, 2]
    @test index_itp2.t ≈ [0.0f0, 2.6784f6, 5.184f6, 7.8624e6]
    @test index_itp2.extrapolation_left == Periodic
    @test index_itp2.extrapolation_right == Periodic
    @test length(tabulated_rating_curve.interpolations) == 5
    # the highest level in the dynamic table is updated to 1.2 from the callback
    @test tabulated_rating_curve.interpolations[4].t[end] == 1.2
end

@testitem "Outlet constraints" begin
    using DataFrames: DataFrame

    toml_path = normpath(@__DIR__, "../../generated_testmodels/outlet/ribasim.toml")
    @test ispath(toml_path)

    model = Ribasim.run(toml_path)
    @test success(model)
    (; level_boundary, outlet) = model.integrator.p.p_non_diff
    (; level) = level_boundary
    level = level[1]

    t = model.saved.flow.t
    flow = DataFrame(Ribasim.flow_table(model))
    outlet_flow =
        filter([:from_node_id, :to_node_id] => (from, to) -> from == 2 && to == 3, flow)

    t_min_upstream_level =
        level.t[2] * (outlet.min_upstream_level[1](0.0) - level.u[1]) /
        (level.u[2] - level.u[1])

    # No outlet flow when upstream level is below minimum upstream level
    @test all(@. outlet_flow.flow_rate[t <= t_min_upstream_level] == 0)

    t = Ribasim.tsaves(model)
    t_maximum_level = level.t[2]
    level_basin = Ribasim.get_storages_and_levels(model).level[:]

    # Basin level converges to stable level boundary level
    @test all(isapprox.(level_basin[t .>= t_maximum_level], level.u[3], atol = 5e-2))
end

@testitem "UserDemand" begin
    using Dates
    using DataFrames: DataFrame
    using Ribasim: formulate_storages!
    import BasicModelInterface as BMI

    toml_path = normpath(@__DIR__, "../../generated_testmodels/user_demand/ribasim.toml")
    @test ispath(toml_path)
    model = Ribasim.Model(toml_path)

    (; integrator) = model
    (; u, p, t, sol) = integrator
    (; p_non_diff, diff_cache) = p
    (; p_non_diff, diff_cache) = model.integrator.p

    day = 86400.0

    @test only(diff_cache.current_storage) ≈ 1000.0
    # constant UserDemand withdraws to 0.9m or 900m3 due to min level = 0.9
    BMI.update_until(model, 150day)
    formulate_storages!(u, p, t)
    @test only(diff_cache.current_storage) ≈ 900 atol = 5
    # dynamic UserDemand withdraws to 0.5m or 500m3 due to min level = 0.5
    BMI.update_until(model, 220day)
    formulate_storages!(u, p, t)
    @test only(diff_cache.current_storage) ≈ 500 atol = 1

    # Trasient return factor
    flow = DataFrame(Ribasim.flow_table(model))
    return_factor_itp = p_non_diff.user_demand.return_factor[3]
    flow_in =
        filter([:from_node_id, :to_node_id] => (from, to) -> (from, to) == (1, 4), flow)
    flow_out =
        filter([:from_node_id, :to_node_id] => (from, to) -> (from, to) == (4, 5), flow)
    time_seconds = Ribasim.seconds_since.(flow_in.time, model.config.starttime)
    @test isapprox(
        flow_out.flow_rate,
        return_factor_itp.(time_seconds) .* flow_in.flow_rate,
        rtol = 1e-1,
    )
end

@testitem "ManningResistance" begin
    using OrdinaryDiffEqCore: get_du
    using Ribasim: NodeID

    """
    Apply the "standard step method" finite difference method to find a
    backwater curve.

    See: https://en.wikipedia.org/wiki/Standard_step_method

    * The left boundary has a fixed flow rate `Q`.
    * The right boundary has a fixed level `h_right`.
    * Channel profile is rectangular.

    # Arguments
    - `Q`: flow rate entering in the left boundary (m3/s)
    - `w`: width (m)
    - `n`: Manning roughness
    - `h_right`: water level on the right boundary
    - `h_close`: when to stop iteration

    Returns
    -------
    S_f: friction slope
    """
    function standard_step_method(x, Q, w, n, h_right, h_close)
        """Manning's friction slope"""
        function friction_slope(Q, w, d, n)
            A = d * w
            R_h = A / (w + 2 * d)
            S_f = Q^2 * (n^2) / (A^2 * R_h^(4 / 3))
            return S_f
        end

        h = fill(h_right, length(x))
        Δx = diff(x)

        # Iterate backwards, from right to left.
        h1 = h_right
        for i in reverse(eachindex(Δx))
            h2 = h1  # Initial guess
            Δh = h_close + 1.0
            L = Δx[i]
            while Δh > h_close
                sf1 = friction_slope(Q, w, h1, n)
                sf2 = friction_slope(Q, w, h2, n)
                h2new = h1 + 0.5 * (sf1 + sf2) * L
                Δh = abs(h2new - h2)
                h2 = h2new
            end

            h[i] = h2
            h1 = h2
        end

        return h
    end

    toml_path = normpath(@__DIR__, "../../generated_testmodels/backwater/ribasim.toml")
    @test ispath(toml_path)
    model = Ribasim.run(toml_path)
    @test success(model)

    du = get_du(model.integrator)
    (; p, t) = model.integrator
    (; p_non_diff, diff_cache) = p
    (; current_level) = diff_cache
    h_actual = current_level[1:50]
    x = collect(10.0:20.0:990.0)
    h_expected = standard_step_method(x, 5.0, 1.0, 0.04, h_actual[end], 1.0e-6)

    # We test with a somewhat arbitrary difference of 0.01 m. There are some
    # numerical choices to make in terms of what the representative friction
    # slope is. See e.g.:
    # https://www.hec.usace.army.mil/confluence/rasdocs/ras1dtechref/latest/theoretical-basis-for-one-dimensional-and-two-dimensional-hydrodynamic-calculations/1d-steady-flow-water-surface-profiles/friction-loss-evaluation
    @test all(isapprox.(h_expected, h_actual; atol = 0.02))
    # Test for conservation of mass, flow at the beginning == flow at the end
    @test Ribasim.get_flow(
        du,
        p_non_diff,
        t,
        (NodeID(:FlowBoundary, 1, p_non_diff), NodeID(:Basin, 2, p_non_diff)),
    ) ≈ 5.0 atol = 0.001 skip = Sys.isapple()
    @test Ribasim.get_flow(
        du,
        p_non_diff,
        t,
        (NodeID(:ManningResistance, 101, p_non_diff), NodeID(:Basin, 102, p_non_diff)),
    ) ≈ 5.0 atol = 0.001 skip = Sys.isapple()
end

@testitem "mean_flow" begin
    using DataFrames: DataFrame

    toml_path =
        normpath(@__DIR__, "../../generated_testmodels/flow_boundary_time/ribasim.toml")
    @test ispath(toml_path)
    function get_flow(solver_dt::Union{Float64, Nothing}, solver_saveat::Float64)
        config = Ribasim.Config(toml_path; solver_dt, solver_saveat)
        model = Ribasim.run(config)
        df = DataFrame(Ribasim.flow_table(model))
        flow =
            filter(
                [:from_node_id, :to_node_id] => (from, to) -> from == 3 && to == 2,
                df,
            ).flow_rate
        flow, Ribasim.tsaves(model)
    end

    Δt = 24 * 24 * 60.0
    t_end = 3.16224e7 # 366 days

    # t_end % saveat = 0
    saveat = 86400.0
    flow, tstops = get_flow(nothing, saveat)
    @test all(flow .≈ 1.0)
    @test length(flow) == t_end / saveat
    @test length(tstops) == t_end / saveat + 1

    flow, tstops = get_flow(Δt, saveat)
    @test all(flow .≈ 1.0)
    @test length(flow) == t_end / saveat
    @test length(tstops) == t_end / saveat + 1

    # t_end % saveat != 0
    saveat = round(10000 * π)
    flow, tstops = get_flow(nothing, saveat)
    @test all(flow .≈ 1.0)
    @test length(flow) == ceil(t_end / saveat)
    @test length(tstops) == ceil(t_end / saveat) + 1

    flow, tstops = get_flow(Δt, saveat)
    @test all(flow .≈ 1.0)
    @test length(flow) == ceil(t_end / saveat)
    @test length(tstops) == ceil(t_end / saveat) + 1

    # Only save average over all flows in tspan
    saveat = Inf
    flow, tstops = get_flow(nothing, saveat)
    @test all(flow .≈ 1.0)
    @test length(flow) == 1
    @test length(tstops) == 2

    flow, tstops = get_flow(Δt, saveat)
    @test all(flow .≈ 1.0)
    @test length(flow) == 1
    @test length(tstops) == 2

    # Save all flows
    saveat = 0.0
    flow, tstops = get_flow(nothing, saveat)
    @test all(flow .≈ 1.0)
    @test length(flow) == length(tstops) - 1

    flow, tstops = get_flow(Δt, saveat)
    @test all(flow .≈ 1.0)
    @test length(flow) == length(tstops) - 1
end

@testitem "stroboscopic_forcing" begin
    using SciMLBase: successful_retcode
    using Ribasim: is_finished
    import BasicModelInterface as BMI

    toml_path = normpath(@__DIR__, "../../generated_testmodels/bucket/ribasim.toml")
    model = BMI.initialize(Ribasim.Model, toml_path)

    drn = BMI.get_value_ptr(model, "basin.drainage")
    drn_sum = BMI.get_value_ptr(model, "basin.cumulative_drainage")
    inf = BMI.get_value_ptr(model, "basin.infiltration")
    inf_sum = BMI.get_value_ptr(model, "basin.cumulative_infiltration")

    nday = 300
    inf_out = fill(NaN, nday)
    drn_out = fill(NaN, nday)

    Δt::Float64 = 86400.0

    for day in 0:(nday - 1)
        if iseven(day)
            drn .= 25.0 / Δt
            inf .= 0.0
        else
            drn .= 0.0
            inf .= 25.0 / Δt
        end
        BMI.update_until(model, day * Δt)

        inf_out[day + 1] = only(inf_sum)
        drn_out[day + 1] = only(drn_sum)
    end

    @test successful_retcode(model.integrator.sol)
    @test !is_finished(model)

    Δdrn = diff(drn_out)
    Δinf = diff(inf_out)

    @test all(Δdrn[1:2:end] .== 0.0)
    @test all(isapprox.(Δdrn[2:2:end], 25.0; atol = 1e-10))
    @test all(isapprox.(Δinf[1:2:end], 25.0; atol = 1e-10))
    @test all(Δinf[2:2:end] .== 0.0)
end

@testitem "two_basin" begin
    using DataFrames: DataFrame, nrow
    using Dates: DateTime
    import BasicModelInterface as BMI

    toml_path = normpath(@__DIR__, "../../generated_testmodels/two_basin/ribasim.toml")
    model = Ribasim.run(toml_path)
    df = DataFrame(Ribasim.subgrid_level_table(model))

    ntime = 367
    @test nrow(df) == ntime * 2
    @test df.subgrid_id == repeat(1:2; outer = ntime)
    @test extrema(df.time) == (DateTime(2020), DateTime(2021))
    @test allunique(df.time[1:2:(end - 1)])
    @test all(df.subgrid_level[1:2] .== 0.01)

    # After a month the h(h) of subgrid_id 2 increases by a meter
    i_change = searchsortedfirst(df.time, DateTime(2020, 2))
    @test df.subgrid_level[i_change + 1] - df.subgrid_level[i_change - 1] ≈ 1.0f0

    # Besides the 1 meter shift the h(h) relations are 1:1
    basin_level = copy(BMI.get_value_ptr(model, "basin.level"))
    basin_level[2] += 1
    @test basin_level ≈ df.subgrid_level[(end - 1):end]
    @test basin_level ≈ model.integrator.p.p_non_diff.subgrid.level
end

@testitem "junction" begin
    import SQLite
    import MetaGraphsNext: labels

    # Combined (confluence and bifurcation) model
    toml_path =
        normpath(@__DIR__, "../../generated_testmodels/junction_combined/ribasim.toml")

    config = Ribasim.Config(toml_path)
    db_path = Ribasim.database_path(config)
    db = SQLite.DB(db_path)
    graph = Ribasim.create_graph(db, config)

    (; internal_flow_links, external_flow_links, flow_link_map) = graph.graph_data
    @test length(internal_flow_links) == 8
    @test length(external_flow_links) == 10
    @test all(node.type != Ribasim.NodeType.Junction for node in labels(graph))

    # Chained model
    model = Ribasim.run(toml_path)

    toml_path =
        normpath(@__DIR__, "../../generated_testmodels/junction_chained/ribasim.toml")

    config = Ribasim.Config(toml_path)
    db_path = Ribasim.database_path(config)
    db = SQLite.DB(db_path)
    graph = Ribasim.create_graph(db, config)

    (; internal_flow_links, external_flow_links, flow_link_map) = graph.graph_data
    @test length(internal_flow_links) == 6
    @test length(external_flow_links) == 8
    @test all(node.type != Ribasim.NodeType.Junction for node in labels(graph))

    model = Ribasim.run(toml_path)
end

<<<<<<< HEAD
@testitem "FlowBoundary interpolation type" begin
    using DataInterpolations: LinearInterpolation, SmoothedConstantInterpolation
    using DataFrames

    toml_path = normpath(
        @__DIR__,
        "../../generated_testmodels/flow_boundary_interpolation/ribasim.toml",
    )
    @test ispath(toml_path)

    model = Ribasim.Model(toml_path)
    (; flow_rate) = model.integrator.p.p_non_diff.flow_boundary
    (; interpolation) = model.config

    @test interpolation.flow_boundary == "block"
    @test flow_rate isa Vector{<:SmoothedConstantInterpolation}
    itp = only(flow_rate)
    @test itp.d_max == interpolation.block_transition_period == 0.0
    Ribasim.solve!(model)

    flow_rates_input = itp.u
    flow_rates_output =
        filter(row -> row.from_node_id == 1, DataFrame(Ribasim.flow_table(model))).flow_rate
    @test flow_rates_output[1:4] ≈ flow_rates_input
    @test flow_rates_output[4:7] ≈ flow_rates_input

    config = Ribasim.Config(toml_path; interpolation_flow_boundary = "linear")
    model = Ribasim.Model(config)
    (; flow_rate) = model.integrator.p.p_non_diff.flow_boundary
    (; interpolation) = model.config

    @test interpolation.flow_boundary == "linear"
    @test flow_rate isa Vector{<:LinearInterpolation}
=======
@testitem "init_basin_only_storage" begin
    toml_path = normpath(
        @__DIR__,
        "../../generated_testmodels/basic_basin_only_storage/ribasim.toml",
    )
    @test ispath(toml_path)
    model = Ribasim.run(toml_path)
    @test model isa Ribasim.Model
    @test success(model)
end

@testitem "init_basin_only_area" begin
    toml_path =
        normpath(@__DIR__, "../../generated_testmodels/basic_basin_only_area/ribasim.toml")
    @test ispath(toml_path)
    model = Ribasim.run(toml_path)
    @test model isa Ribasim.Model
    @test success(model)
end

@testitem "init_basin_both_area_and_storage" begin
    toml_path = normpath(
        @__DIR__,
        "../../generated_testmodels/basic_basin_both_area_and_storage/ribasim.toml",
    )
    @test ispath(toml_path)
    model = Ribasim.run(toml_path)
    @test model isa Ribasim.Model
    @test success(model)
>>>>>>> dcdc46ba
end<|MERGE_RESOLUTION|>--- conflicted
+++ resolved
@@ -677,7 +677,6 @@
     model = Ribasim.run(toml_path)
 end
 
-<<<<<<< HEAD
 @testitem "FlowBoundary interpolation type" begin
     using DataInterpolations: LinearInterpolation, SmoothedConstantInterpolation
     using DataFrames
@@ -711,7 +710,8 @@
 
     @test interpolation.flow_boundary == "linear"
     @test flow_rate isa Vector{<:LinearInterpolation}
-=======
+end
+
 @testitem "init_basin_only_storage" begin
     toml_path = normpath(
         @__DIR__,
@@ -741,5 +741,4 @@
     model = Ribasim.run(toml_path)
     @test model isa Ribasim.Model
     @test success(model)
->>>>>>> dcdc46ba
 end