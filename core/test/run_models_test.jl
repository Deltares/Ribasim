--- conflicted
+++ resolved
@@ -677,7 +677,6 @@
     model = Ribasim.run(toml_path)
 end
 
-<<<<<<< HEAD
 @testitem "Drought" begin
     using DataFrames
     toml_path = normpath(@__DIR__, "../../generated_testmodels/drought/ribasim.toml")
@@ -693,7 +692,8 @@
     @test all(x -> abs(x) < 1e-10, basin_table.storage[3:end])
     @test all(x -> abs(x) < 1e-10, basin_table.storage_rate[3:end])
     @test all(x -> abs(x) < 1e-10, basin_table.infiltration[3:end])
-=======
+end
+
 @testitem "FlowBoundary interpolation type" begin
     using DataInterpolations: LinearInterpolation, SmoothedConstantInterpolation
     using DataFrames
@@ -758,5 +758,4 @@
     model = Ribasim.run(toml_path)
     @test model isa Ribasim.Model
     @test success(model)
->>>>>>> 204b0164
 end