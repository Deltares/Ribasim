@testitem "trivial model" begin
    using SciMLBase: successful_retcode
    using Tables: Tables
    using Tables.DataAPI: nrow
    using Dates: DateTime
    import Arrow
    using Ribasim: get_tstops, tsaves

    toml_path = normpath(@__DIR__, "../../generated_testmodels/trivial/ribasim.toml")
    @test ispath(toml_path)

    # There is no control. That means we don't write the control.arrow,
    # and we remove it if it exists.
    control_path = normpath(dirname(toml_path), "results/control.arrow")
    mkpath(dirname(control_path))
    touch(control_path)
    @test ispath(control_path)

    config = Ribasim.Config(toml_path)
    model = Ribasim.run(config)
    @test model isa Ribasim.Model
    @test successful_retcode(model)
    (; p) = model.integrator

    @test !ispath(control_path)

    # read all results as bytes first to avoid memory mapping
    # which can have cleanup issues due to file locking
    flow_bytes = read(normpath(dirname(toml_path), "results/flow.arrow"))
    basin_bytes = read(normpath(dirname(toml_path), "results/basin.arrow"))
<<<<<<< HEAD
    subgrid_bytes = read(normpath(dirname(toml_path), "results/subgrid_levels.arrow"))
=======
    control_bytes = read(normpath(dirname(toml_path), "results/control.arrow"))
    allocation_bytes = read(normpath(dirname(toml_path), "results/allocation.arrow"))
    allocation_flow_bytes =
        read(normpath(dirname(toml_path), "results/allocation_flow.arrow"))
    subgrid_bytes = read(normpath(dirname(toml_path), "results/subgrid_level.arrow"))
>>>>>>> 049888b3

    flow = Arrow.Table(flow_bytes)
    basin = Arrow.Table(basin_bytes)
    subgrid = Arrow.Table(subgrid_bytes)

    @testset "Schema" begin
        @test Tables.schema(flow) == Tables.Schema(
            (
                :time,
                :edge_id,
                :from_node_type,
                :from_node_id,
                :to_node_type,
                :to_node_id,
                :flow_rate,
            ),
            (DateTime, Union{Int32, Missing}, String, Int32, String, Int32, Float64),
        )
        @test Tables.schema(basin) == Tables.Schema(
            (
                :time,
                :node_id,
                :storage,
                :level,
                :inflow_rate,
                :outflow_rate,
                :storage_rate,
                :precipitation,
                :evaporation,
                :drainage,
                :infiltration,
                :balance_error,
                :relative_error,
            ),
            (
                DateTime,
                Int32,
                Float64,
                Float64,
                Float64,
                Float64,
                Float64,
                Float64,
                Float64,
                Float64,
                Float64,
                Float64,
                Float64,
            ),
        )
        @test Tables.schema(subgrid) == Tables.Schema(
            (:time, :subgrid_id, :subgrid_level),
            (DateTime, Int32, Float64),
        )
    end

    @testset "Results size" begin
        nsaved = length(tsaves(model))
        @test nsaved > 10
        # t0 has no flow, 2 flow edges
        @test nrow(flow) == (nsaved - 1) * 2
        @test nrow(basin) == nsaved - 1
        @test nrow(subgrid) == nsaved * length(p.subgrid.level)
    end

    @testset "Results values" begin
        @test flow.time[1] == DateTime(2020)
        @test coalesce.(flow.edge_id[1:2], -1) == [0, 1]
        @test flow.from_node_id[1:2] == [6, 6]
        @test flow.to_node_id[1:2] == [6, 2147483647]

        @test basin.storage[1] ≈ 1.0
        @test basin.level[1] ≈ 0.044711584
        @test basin.storage_rate[1] ≈
              (basin.storage[2] - basin.storage[1]) / config.solver.saveat
        @test all(==(0), basin.inflow_rate)
        @test all(>(0), basin.outflow_rate)
        @test flow.flow_rate[1] == basin.outflow_rate[1]
        @test all(==(0), basin.drainage)
        @test all(==(0), basin.infiltration)
        @test all(q -> abs(q) < 1e-7, basin.balance_error)
        @test all(q -> abs(q) < 0.01, basin.relative_error)

        # The exporter interpolates 1:1 for three subgrid elements, but shifted by 1.0 meter.
        basin_level = basin.level[1]
        @test length(p.subgrid.level) == 3
        @test diff(p.subgrid.level) ≈ [-1.0, 2.0]
        @test subgrid.subgrid_id[1:3] == [11, 22, 33]
        @test subgrid.subgrid_level[1:3] ≈
              [basin_level, basin_level - 1.0, basin_level + 1.0]
        @test subgrid.subgrid_level[(end - 2):end] == p.subgrid.level
    end
end

@testitem "bucket model" begin
    using SciMLBase: successful_retcode

    toml_path = normpath(@__DIR__, "../../generated_testmodels/bucket/ribasim.toml")
    @test ispath(toml_path)
    model = Ribasim.run(toml_path)
    @test model isa Ribasim.Model
    @test model.integrator.u.storage ≈ [1000]
    vertical_flux = Ribasim.get_tmp(model.integrator.p.basin.vertical_flux, 0)
    @test vertical_flux.precipitation == [0.0]
    @test vertical_flux.evaporation == [0.0]
    @test vertical_flux.drainage == [0.0]
    @test vertical_flux.infiltration == [0.0]
    @test successful_retcode(model)
end

@testitem "leaky bucket model" begin
    using SciMLBase: successful_retcode
    import BasicModelInterface as BMI

    toml_path = normpath(@__DIR__, "../../generated_testmodels/leaky_bucket/ribasim.toml")
    @test ispath(toml_path)
    model = Ribasim.Model(toml_path)
    @test model isa Ribasim.Model

    stor = model.integrator.u.storage
    vertical_flux = Ribasim.get_tmp(model.integrator.p.basin.vertical_flux, 0)
    prec = vertical_flux.precipitation
    evap = vertical_flux.evaporation
    drng = vertical_flux.drainage
    infl = vertical_flux.infiltration
    # The dynamic data has missings, but these are not set.
    @test prec == [0.0]
    @test evap == [0.0]
    @test drng == [0.003]
    @test infl == [0.0]
    init_stor = 1000.0
    @test stor == [init_stor]
    BMI.update_until(model, 1.5 * 86400)
    @test prec == [0.0]
    @test evap == [0.0]
    @test drng == [0.003]
    @test infl == [0.001]
    stor ≈ Float32[init_stor + 86400 * (0.003 * 1.5 - 0.001 * 0.5)]
    BMI.update_until(model, 2.5 * 86400)
    @test prec == [0.00]
    @test evap == [0.0]
    @test drng == [0.001]
    @test infl == [0.002]
    stor ≈ Float32[init_stor + 86400 * (0.003 * 2.0 + 0.001 * 0.5 - 0.001 - 0.002 * 0.5)]
    @test successful_retcode(Ribasim.solve!(model))
end

@testitem "basic model" begin
    using Logging: Debug, with_logger
    using LoggingExtras
    using SciMLBase: successful_retcode
    import Tables
    using Dates

    toml_path = normpath(@__DIR__, "../../generated_testmodels/basic/ribasim.toml")
    @test ispath(toml_path)

    logger = TestLogger(; min_level = Debug)
    filtered_logger = LoggingExtras.EarlyFilteredLogger(Ribasim.is_current_module, logger)
    model = with_logger(filtered_logger) do
        Ribasim.run(toml_path)
    end

    @test model isa Ribasim.Model
    p = model.integrator.p
    @test p isa Ribasim.Parameters
    @test isconcretetype(typeof(p))
    @test all(isconcretetype, fieldtypes(typeof(p)))

    @test successful_retcode(model)
    @test allunique(Ribasim.tsaves(model))
    @test model.integrator.sol.u[end] ≈ Float32[519.8817, 519.8798, 339.3959, 1418.4331] skip =
        Sys.isapple() atol = 1.5

    @test length(logger.logs) == 11
    @test logger.logs[1].level == Debug
    @test logger.logs[1].message == "Read database into memory."

    table = Ribasim.flow_table(model)

    # flows are recorded at the end of each period, and are undefined at the start
    @test unique(table.time) == Ribasim.datetimes(model)[1:(end - 1)]

    # inflow = outflow over FractionalFlow
    t = table.time[1]
    @test length(p.fractional_flow.node_id) == 3
    for id in p.fractional_flow.node_id
        inflow = only(table.flow_rate[table.to_node_id .== id.value .&& table.time .== t])
        outflow =
            only(table.flow_rate[table.from_node_id .== id.value .&& table.time .== t])
        @test inflow == outflow
    end
end

@testitem "basic arrow model" begin
    using SciMLBase: successful_retcode

    toml_path = normpath(@__DIR__, "../../generated_testmodels/basic_arrow/ribasim.toml")
    @test ispath(toml_path)
    model = Ribasim.run(toml_path)
    @test model isa Ribasim.Model
    @test successful_retcode(model)
end

@testitem "basic transient model" begin
    using SciMLBase: successful_retcode

    toml_path =
        normpath(@__DIR__, "../../generated_testmodels/basic_transient/ribasim.toml")
    @test ispath(toml_path)
    model = Ribasim.run(toml_path)
    @test model isa Ribasim.Model
    @test successful_retcode(model)
    @test allunique(Ribasim.tsaves(model))
    precipitation = Ribasim.get_tmp(model.integrator.p.basin.vertical_flux, 0).precipitation
    @test length(precipitation) == 4
    @test model.integrator.sol.u[end] ≈ Float32[472.02444, 472.02252, 367.6387, 1427.981] skip =
        Sys.isapple()
end

@testitem "allocation example model" begin
    using SciMLBase: successful_retcode

    toml_path =
        normpath(@__DIR__, "../../generated_testmodels/allocation_example/ribasim.toml")
    @test ispath(toml_path)
    model = Ribasim.run(toml_path)
    @test model isa Ribasim.Model
    @test successful_retcode(model)
end

@testitem "sparse and AD/FDM jac solver options" begin
    using SciMLBase: successful_retcode

    toml_path =
        normpath(@__DIR__, "../../generated_testmodels/basic_transient/ribasim.toml")

    config = Ribasim.Config(toml_path; solver_sparse = true, solver_autodiff = true)
    sparse_ad = Ribasim.run(config)
    config = Ribasim.Config(toml_path; solver_sparse = false, solver_autodiff = true)
    dense_ad = Ribasim.run(config)
    config = Ribasim.Config(toml_path; solver_sparse = true, solver_autodiff = false)
    sparse_fdm = Ribasim.run(config)
    config = Ribasim.Config(toml_path; solver_sparse = false, solver_autodiff = false)
    dense_fdm = Ribasim.run(config)

    @test successful_retcode(sparse_ad)
    @test successful_retcode(dense_ad)
    @test successful_retcode(sparse_fdm)
    @test successful_retcode(dense_fdm)

    @test dense_ad.integrator.sol.u[end] ≈ sparse_ad.integrator.sol.u[end] atol = 1e-3
    @test sparse_fdm.integrator.sol.u[end] ≈ sparse_ad.integrator.sol.u[end]
    @test dense_fdm.integrator.sol.u[end] ≈ sparse_ad.integrator.sol.u[end] atol = 1e-3

    config = Ribasim.Config(toml_path; solver_algorithm = "Rodas5", solver_autodiff = true)
    time_ad = Ribasim.run(config)
    @test successful_retcode(time_ad)
    @test time_ad.integrator.sol.u[end] ≈ sparse_ad.integrator.sol.u[end] atol = 1
end

@testitem "TabulatedRatingCurve model" begin
    using SciMLBase: successful_retcode

    toml_path =
        normpath(@__DIR__, "../../generated_testmodels/tabulated_rating_curve/ribasim.toml")
    @test ispath(toml_path)
    model = Ribasim.run(toml_path)
    @test model isa Ribasim.Model
    @test successful_retcode(model)
    @test model.integrator.sol.u[end] ≈ Float32[7.783636, 726.16394] skip = Sys.isapple()
    # the highest level in the dynamic table is updated to 1.2 from the callback
    @test model.integrator.p.tabulated_rating_curve.tables[end].t[end] == 1.2
end

@testitem "Profile" begin
    import Tables

    "Shorthand for Ribasim.get_area_and_level"
    function lookup(profile, S)
        Ribasim.get_area_and_level(profile.S, profile.A, profile.h, S)[1:2]
    end

    n_interpolations = 100
    storage = range(0.0, 1000.0, n_interpolations)

    # Covers interpolation for constant and non-constant area, extrapolation for constant area
    A = [0.0, 100.0, 100.0]
    h = [0.0, 10.0, 15.0]
    profile = (; A, h, S = Ribasim.profile_storage(h, A))

    # On profile points we reproduce the profile
    for (; S, A, h) in Tables.rows(profile)
        @test lookup(profile, S) == (A, h)
    end

    # Robust to negative storage
    @test lookup(profile, -1.0) == (profile.A[1], profile.h[1])

    # On the first segment
    S = 100.0
    A, h = lookup(profile, S)
    @test h ≈ sqrt(S / 5)
    @test A ≈ 10 * h

    # On the second segment and extrapolation
    for S in [500.0 + 100.0, 1000.0 + 100.0]
        S = 500.0 + 100.0
        A, h = lookup(profile, S)
        @test h ≈ 10.0 + (S - 500.0) / 100.0
        @test A == 100.0
    end

    # Covers extrapolation for non-constant area
    A = [0.0, 100.0]
    h = [0.0, 10.0]
    profile = (; A, h, S = Ribasim.profile_storage(h, A))

    S = 500.0 + 100.0
    A, h = lookup(profile, S)
    @test h ≈ sqrt(S / 5)
    @test A ≈ 10 * h
end

@testitem "Outlet constraints" begin
    using DataFrames: DataFrame
    using SciMLBase: successful_retcode

    toml_path = normpath(@__DIR__, "../../generated_testmodels/outlet/ribasim.toml")
    @test ispath(toml_path)

    model = Ribasim.run(toml_path)
    @test successful_retcode(model)
    p = model.integrator.p
    (; level_boundary, outlet) = p
    (; level) = level_boundary
    level = level[1]

    t = model.saved.flow.t
    flow = DataFrame(Ribasim.flow_table(model))
    outlet_flow =
        filter([:from_node_id, :to_node_id] => (from, to) -> from == 2 && to == 3, flow)

    t_min_crest_level =
        level.t[2] * (outlet.min_crest_level[1] - level.u[1]) / (level.u[2] - level.u[1])

    # No outlet flow when upstream level is below minimum crest level
    @test all(@. outlet_flow.flow_rate[t <= t_min_crest_level] == 0)

    t = Ribasim.tsaves(model)
    t_maximum_level = level.t[2]
    level_basin = Ribasim.get_storages_and_levels(model).level[:]

    # Basin level converges to stable level boundary level
    all(isapprox.(level_basin[t .>= t_maximum_level], level.u[3], atol = 5e-2))
end

@testitem "UserDemand" begin
    using SciMLBase: successful_retcode

    toml_path = normpath(@__DIR__, "../../generated_testmodels/user_demand/ribasim.toml")
    @test ispath(toml_path)
    model = Ribasim.run(toml_path)
    @test successful_retcode(model)

    day = 86400.0
    @test only(model.integrator.sol(0day)) == 1000.0
    # constant UserDemand withdraws to 0.9m/900m3
    @test only(model.integrator.sol(150day)) ≈ 900 atol = 5
    # dynamic UserDemand withdraws to 0.5m/509m3
    @test only(model.integrator.sol(180day)) ≈ 509 atol = 1
end

@testitem "ManningResistance" begin
    using PreallocationTools: get_tmp
    using SciMLBase: successful_retcode
    using Ribasim: NodeID

    """
    Apply the "standard step method" finite difference method to find a
    backwater curve.

    See: https://en.wikipedia.org/wiki/Standard_step_method

    * The left boundary has a fixed flow rate `Q`.
    * The right boundary has a fixed level `h_right`.
    * Channel profile is rectangular.

    # Arguments
    - `Q`: flow rate entering in the left boundary (m3/s)
    - `w`: width (m)
    - `n`: Manning roughness
    - `h_right`: water level on the right boundary
    - `h_close`: when to stop iteration

    Returns
    -------
    S_f: friction slope
    """
    function standard_step_method(x, Q, w, n, h_right, h_close)
        """Manning's friction slope"""
        function friction_slope(Q, w, d, n)
            A = d * w
            R_h = A / (w + 2 * d)
            S_f = Q^2 * (n^2) / (A^2 * R_h^(4 / 3))
            return S_f
        end

        h = fill(h_right, length(x))
        Δx = diff(x)

        # Iterate backwards, from right to left.
        h1 = h_right
        for i in reverse(eachindex(Δx))
            h2 = h1  # Initial guess
            Δh = h_close + 1.0
            L = Δx[i]
            while Δh > h_close
                sf1 = friction_slope(Q, w, h1, n)
                sf2 = friction_slope(Q, w, h2, n)
                h2new = h1 + 0.5 * (sf1 + sf2) * L
                Δh = abs(h2new - h2)
                h2 = h2new
            end

            h[i] = h2
            h1 = h2
        end

        return h
    end

    toml_path = normpath(@__DIR__, "../../generated_testmodels/backwater/ribasim.toml")
    @test ispath(toml_path)
    model = Ribasim.run(toml_path)
    @test successful_retcode(model)

    u = model.integrator.sol.u[end]
    p = model.integrator.p
    h_actual = get_tmp(p.basin.current_level, u)[1:50]
    x = collect(10.0:20.0:990.0)
    h_expected = standard_step_method(x, 5.0, 1.0, 0.04, h_actual[end], 1.0e-6)

    # We test with a somewhat arbitrary difference of 0.01 m. There are some
    # numerical choices to make in terms of what the representative friction
    # slope is. See e.g.:
    # https://www.hec.usace.army.mil/confluence/rasdocs/ras1dtechref/latest/theoretical-basis-for-one-dimensional-and-two-dimensional-hydrodynamic-calculations/1d-steady-flow-water-surface-profiles/friction-loss-evaluation
    @test all(isapprox.(h_expected, h_actual; atol = 0.02))
    # Test for conservation of mass, flow at the beginning == flow at the end
    n_self_loops = length(p.graph[].flow_dict)
    @test Ribasim.get_flow(p.graph, NodeID(:FlowBoundary, 1), NodeID(:Basin, 2), 0) ≈ 5.0 atol =
        0.001 skip = Sys.isapple()
    @test Ribasim.get_flow(
        p.graph,
        NodeID(:ManningResistance, 101),
        NodeID(:Basin, 102),
        0,
    ) ≈ 5.0 atol = 0.001 skip = Sys.isapple()
end

@testitem "mean_flow" begin
    using DataFrames: DataFrame

    toml_path =
        normpath(@__DIR__, "../../generated_testmodels/flow_boundary_time/ribasim.toml")
    @test ispath(toml_path)
    function get_flow(solver_dt::Union{Float64, Nothing}, solver_saveat::Float64)
        config = Ribasim.Config(toml_path; solver_dt, solver_saveat)
        model = Ribasim.run(config)
        df = DataFrame(Ribasim.flow_table(model))
        flow =
            filter(
                [:from_node_id, :to_node_id] => (from, to) -> from == 3 && to == 2,
                df,
            ).flow_rate
        flow, Ribasim.tsaves(model)
    end

    Δt = 24 * 24 * 60.0
    t_end = 3.16224e7 # 366 days

    # t_end % saveat = 0
    saveat = 86400.0
    flow, tstops = get_flow(nothing, saveat)
    @test all(flow .≈ 1.0)
    @test length(flow) == t_end / saveat
    @test length(tstops) == t_end / saveat + 1

    flow, tstops = get_flow(Δt, saveat)
    @test all(flow .≈ 1.0)
    @test length(flow) == t_end / saveat
    @test length(tstops) == t_end / saveat + 1

    # t_end % saveat != 0
    saveat = round(10000 * π)
    flow, tstops = get_flow(nothing, saveat)
    @test all(flow .≈ 1.0)
    @test length(flow) == ceil(t_end / saveat)
    @test length(tstops) == ceil(t_end / saveat) + 1

    flow, tstops = get_flow(Δt, saveat)
    @test all(flow .≈ 1.0)
    @test length(flow) == ceil(t_end / saveat)
    @test length(tstops) == ceil(t_end / saveat) + 1

    # Only save average over all flows in tspan
    saveat = Inf
    flow, tstops = get_flow(nothing, saveat)
    @test all(flow .≈ 1.0)
    @test length(flow) == 1
    @test length(tstops) == 2

    flow, tstops = get_flow(Δt, saveat)
    @test all(flow .≈ 1.0)
    @test length(flow) == 1
    @test length(tstops) == 2

    # Save all flows
    saveat = 0.0
    flow, tstops = get_flow(nothing, saveat)
    @test all(flow .≈ 1.0)
    @test length(flow) == length(tstops) - 1

    flow, tstops = get_flow(Δt, saveat)
    @test all(flow .≈ 1.0)
    @test length(flow) == length(tstops) - 1
end<|MERGE_RESOLUTION|>--- conflicted
+++ resolved
@@ -28,15 +28,7 @@
     # which can have cleanup issues due to file locking
     flow_bytes = read(normpath(dirname(toml_path), "results/flow.arrow"))
     basin_bytes = read(normpath(dirname(toml_path), "results/basin.arrow"))
-<<<<<<< HEAD
-    subgrid_bytes = read(normpath(dirname(toml_path), "results/subgrid_levels.arrow"))
-=======
-    control_bytes = read(normpath(dirname(toml_path), "results/control.arrow"))
-    allocation_bytes = read(normpath(dirname(toml_path), "results/allocation.arrow"))
-    allocation_flow_bytes =
-        read(normpath(dirname(toml_path), "results/allocation_flow.arrow"))
     subgrid_bytes = read(normpath(dirname(toml_path), "results/subgrid_level.arrow"))
->>>>>>> 049888b3
 
     flow = Arrow.Table(flow_bytes)
     basin = Arrow.Table(basin_bytes)
