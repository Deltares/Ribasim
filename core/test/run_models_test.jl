--- conflicted
+++ resolved
@@ -457,13 +457,8 @@
     formulate_storages!(u_reduced, p, t)
     @test only(state_time_dependent_cache.current_storage) ≈ 900 atol = 5
     # dynamic UserDemand withdraws to 0.5m or 500m3 due to min level = 0.5
-<<<<<<< HEAD
-    BMI.update_until(model, 220day)
+    BMI.update_until(model, 200day)
     formulate_storages!(u_reduced, p, t)
-=======
-    BMI.update_until(model, 200day)
-    formulate_storages!(u, p, t)
->>>>>>> 5d1465be
     @test only(state_time_dependent_cache.current_storage) ≈ 500 atol = 2
 
     # Transient return factor
