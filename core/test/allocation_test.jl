@testitem "Allocation solve" begin
    using Ribasim: NodeID
    import SQLite
    import JuMP

    toml_path = normpath(@__DIR__, "../../generated_testmodels/subnetwork/ribasim.toml")
    @test ispath(toml_path)
    cfg = Ribasim.Config(toml_path)
    db_path = Ribasim.input_path(cfg, cfg.database)
    db = SQLite.DB(db_path)

    p = Ribasim.Parameters(db, cfg)
    graph = p.graph
    close(db)

    # Test compound allocation edge data
    for edge_metadata in values(graph.edge_data)
        if edge_metadata.allocation_flow
            @test first(edge_metadata.node_ids) == edge_metadata.from_id
            @test last(edge_metadata.node_ids) == edge_metadata.to_id
        else
            @test isempty(edge_metadata.node_ids)
        end
    end

    Ribasim.set_flow!(graph, NodeID(:FlowBoundary, 1), NodeID(:Basin, 2), 4.5) # Source flow
    allocation_model = p.allocation.allocation_models[1]
    Ribasim.allocate!(p, allocation_model, 0.0)

    F = allocation_model.problem[:F]
    @test JuMP.value(F[(NodeID(:Basin, 2), NodeID(:Basin, 6))]) ≈ 0.0
    @test JuMP.value(F[(NodeID(:Basin, 2), NodeID(:User, 10))]) ≈ 0.5
    @test JuMP.value(F[(NodeID(:Basin, 8), NodeID(:User, 12))]) ≈ 0.0
    @test JuMP.value(F[(NodeID(:Basin, 6), NodeID(:Basin, 8))]) ≈ 0.0
    @test JuMP.value(F[(NodeID(:FlowBoundary, 1), NodeID(:Basin, 2))]) ≈ 0.5
    @test JuMP.value(F[(NodeID(:Basin, 6), NodeID(:User, 11))]) ≈ 0.0

    allocated = p.user.allocated
    @test allocated[1] ≈ [0.0, 0.5]
    @test allocated[2] ≈ [4.0, 0.0]
    @test allocated[3] ≈ [0.0, 0.0]

    # Test getting and setting user demands
    (; user) = p
    Ribasim.set_user_demand!(user, NodeID(:User, 11), 2, Float64(π))
    @test user.demand[4] ≈ π
    @test Ribasim.get_user_demand(user, NodeID(:User, 11), 2) ≈ π
end

@testitem "Allocation quadratic absolute" broken = true begin
    using DataFrames: DataFrame
    using SciMLBase: successful_retcode
    using Ribasim: NodeID
    import JuMP

    toml_path =
        normpath(@__DIR__, "../../generated_testmodels/minimal_subnetwork/ribasim.toml")
    @test ispath(toml_path)

    config = Ribasim.Config(toml_path; allocation_objective_type = "quadratic_absolute")
    model = Ribasim.run(config)
    @test successful_retcode(model) skip = true
    problem = model.integrator.p.allocation.allocation_models[1].problem
    objective = JuMP.objective_function(problem)
    @test objective isa JuMP.QuadExpr skip = true # Quadratic expression
    F = problem[:F]
    @test JuMP.UnorderedPair{JuMP.VariableRef}(
<<<<<<< HEAD
        F[(NodeID(4), NodeID(5))],
        F[(NodeID(4), NodeID(5))],
    ) in keys(objective.terms) skip = true # F[4,5]^2 term
    @test JuMP.UnorderedPair{JuMP.VariableRef}(
        F[(NodeID(4), NodeID(6))],
        F[(NodeID(4), NodeID(6))],
    ) in keys(objective.terms) skip = true # F[4,6]^2 term
end

@testitem "Allocation quadratic relative" begin
    using DataFrames: DataFrame
    using SciMLBase: successful_retcode
    using Ribasim: NodeID
    import JuMP

    toml_path =
        normpath(@__DIR__, "../../generated_testmodels/minimal_subnetwork/ribasim.toml")
    @test ispath(toml_path)
=======
        F[(NodeID(:Basin, 4), NodeID(:User, 5))],
        F[(NodeID(:Basin, 4), NodeID(:User, 5))],
    ) in keys(objective.terms) # F[4,5]^2 term
    @test JuMP.UnorderedPair{JuMP.VariableRef}(
        F[(NodeID(:Basin, 4), NodeID(:User, 6))],
        F[(NodeID(:Basin, 4), NodeID(:User, 6))],
    ) in keys(objective.terms) # F[4,6]^2 term
>>>>>>> 49648b87

    config = Ribasim.Config(toml_path; allocation_objective_type = "quadratic_relative")
    model = Ribasim.run(config)
    @test successful_retcode(model)
    problem = model.integrator.p.allocation.allocation_models[1].problem
    objective = JuMP.objective_function(problem)
    @test objective isa JuMP.QuadExpr # Quadratic expression
    @test objective.aff.constant == 2.0
    F = problem[:F]
    @test JuMP.UnorderedPair{JuMP.VariableRef}(
        F[(NodeID(:Basin, 4), NodeID(:User, 5))],
        F[(NodeID(:Basin, 4), NodeID(:User, 5))],
    ) in keys(objective.terms) # F[4,5]^2 term
    @test JuMP.UnorderedPair{JuMP.VariableRef}(
        F[(NodeID(:Basin, 4), NodeID(:User, 6))],
        F[(NodeID(:Basin, 4), NodeID(:User, 6))],
    ) in keys(objective.terms) # F[4,6]^2 term
end

@testitem "Allocation linear absolute" begin
    using DataFrames: DataFrame
    using SciMLBase: successful_retcode
    using Ribasim: NodeID
    import JuMP

    toml_path =
        normpath(@__DIR__, "../../generated_testmodels/minimal_subnetwork/ribasim.toml")
    @test ispath(toml_path)

    config = Ribasim.Config(toml_path; allocation_objective_type = "linear_absolute")
    model = Ribasim.run(config)
    @test successful_retcode(model)
    problem = model.integrator.p.allocation.allocation_models[1].problem
    objective = JuMP.objective_function(problem)
    @test objective isa JuMP.AffExpr # Affine expression
    @test :F_abs in keys(problem.obj_dict)
    F = problem[:F]
    F_abs = problem[:F_abs]

<<<<<<< HEAD
    @test objective.terms[F_abs[NodeID(5)]] == 1.0
    @test objective.terms[F_abs[NodeID(6)]] == 1.0
end

@testitem "Allocation linear relative" begin
    using DataFrames: DataFrame
    using SciMLBase: successful_retcode
    using Ribasim: NodeID
    import JuMP

    toml_path =
        normpath(@__DIR__, "../../generated_testmodels/minimal_subnetwork/ribasim.toml")
    @test ispath(toml_path)
=======
    @test objective.terms[F_abs[NodeID(:User, 5)]] == 1.0
    @test objective.terms[F_abs[NodeID(:User, 6)]] == 1.0
    @test objective.terms[F[(NodeID(:Basin, 4), NodeID(:User, 6))]] ≈ 0.125
    @test objective.terms[F[(NodeID(:FlowBoundary, 1), NodeID(:Basin, 2))]] ≈ 0.125
    @test objective.terms[F[(NodeID(:Basin, 4), NodeID(:User, 5))]] ≈ 0.125
    @test objective.terms[F[(NodeID(:Basin, 2), NodeID(:Basin, 4))]] ≈ 0.125
>>>>>>> 49648b87

    config = Ribasim.Config(toml_path; allocation_objective_type = "linear_relative")
    model = Ribasim.run(config)
    @test successful_retcode(model)
    problem = model.integrator.p.allocation.allocation_models[1].problem
    objective = JuMP.objective_function(problem)
    @test objective isa JuMP.AffExpr # Affine expression
    @test :F_abs in keys(problem.obj_dict)
    F = problem[:F]
    F_abs = problem[:F_abs]

<<<<<<< HEAD
    @test objective.terms[F_abs[NodeID(5)]] == 1.0
    @test objective.terms[F_abs[NodeID(6)]] == 1.0
=======
    @test objective.terms[F_abs[NodeID(:User, 5)]] == 1.0
    @test objective.terms[F_abs[NodeID(:User, 6)]] == 1.0
    @test objective.terms[F[(NodeID(:Basin, 4), NodeID(:User, 6))]] ≈ 62.585499316005475
    @test objective.terms[F[(NodeID(:FlowBoundary, 1), NodeID(:Basin, 2))]] ≈
          62.585499316005475
    @test objective.terms[F[(NodeID(:Basin, 4), NodeID(:User, 5))]] ≈ 62.585499316005475
    @test objective.terms[F[(NodeID(:Basin, 2), NodeID(:Basin, 4))]] ≈ 62.585499316005475
>>>>>>> 49648b87
end

@testitem "Allocation with controlled fractional flow" begin
    using DataFrames
    using Ribasim: NodeID
    using OrdinaryDiffEq: solve!
    using JuMP

    toml_path = normpath(
        @__DIR__,
        "../../generated_testmodels/fractional_flow_subnetwork/ribasim.toml",
    )
    model = Ribasim.BMI.initialize(Ribasim.Model, toml_path)
    problem = model.integrator.p.allocation.allocation_models[1].problem
    F = problem[:F]
    @test JuMP.normalized_coefficient(
        problem[:fractional_flow][(NodeID(:TabulatedRatingCurve, 3), NodeID(:Basin, 5))],
        F[(NodeID(:Basin, 2), NodeID(:TabulatedRatingCurve, 3))],
    ) ≈ -0.75
    @test JuMP.normalized_coefficient(
        problem[:fractional_flow][(NodeID(:TabulatedRatingCurve, 3), NodeID(:Basin, 8))],
        F[(NodeID(:Basin, 2), NodeID(:TabulatedRatingCurve, 3))],
    ) ≈ -0.25

    solve!(model)
    record_allocation = DataFrame(model.integrator.p.user.record)
    record_control = model.integrator.p.discrete_control.record
    groups = groupby(record_allocation, [:user_node_id, :priority])
    fractional_flow = model.integrator.p.fractional_flow
    (; control_mapping) = fractional_flow
    t_control = record_control.time[2]

    allocated_6_before = groups[(6, 1)][groups[(6, 1)].time .< t_control, :].allocated
    allocated_9_before = groups[(9, 1)][groups[(9, 1)].time .< t_control, :].allocated
    allocated_6_after = groups[(6, 1)][groups[(6, 1)].time .> t_control, :].allocated
    allocated_9_after = groups[(9, 1)][groups[(9, 1)].time .> t_control, :].allocated
    @test all(
        allocated_9_before ./ allocated_6_before .<=
        control_mapping[(NodeID(:FractionalFlow, 7), "A")].fraction /
        control_mapping[(NodeID(:FractionalFlow, 4), "A")].fraction,
    )
    @test all(allocated_9_after ./ allocated_6_after .<= 1.0)

    @test record_control.truth_state == ["F", "T"]
    @test record_control.control_state == ["A", "B"]

    fractional_flow_constraints =
        model.integrator.p.allocation.allocation_models[1].problem[:fractional_flow]
    @test JuMP.normalized_coefficient(
        problem[:fractional_flow][(NodeID(:TabulatedRatingCurve, 3), NodeID(:Basin, 5))],
        F[(NodeID(:Basin, 2), NodeID(:TabulatedRatingCurve, 3))],
    ) ≈ -0.75
    @test JuMP.normalized_coefficient(
        problem[:fractional_flow][(NodeID(:TabulatedRatingCurve, 3), NodeID(:Basin, 8))],
        F[(NodeID(:Basin, 2), NodeID(:TabulatedRatingCurve, 3))],
    ) ≈ -0.25
end

@testitem "main allocation network initialization" begin
    using SQLite
    using Ribasim: NodeID

    toml_path = normpath(
        @__DIR__,
        "../../generated_testmodels/main_network_with_subnetworks/ribasim.toml",
    )
    @test ispath(toml_path)
    cfg = Ribasim.Config(toml_path)
    db_path = Ribasim.input_path(cfg, cfg.database)
    db = SQLite.DB(db_path)
    p = Ribasim.Parameters(db, cfg)
    close(db)
    (; allocation, graph) = p
    (; main_network_connections, allocation_network_ids) = allocation
    @test Ribasim.has_main_network(allocation)
    @test Ribasim.is_main_network(first(allocation_network_ids))

    # Connections from main network to subnetworks
    @test isempty(main_network_connections[1])
    @test only(main_network_connections[2]) == (NodeID(:Basin, 2), NodeID(:Pump, 11))
    @test only(main_network_connections[3]) == (NodeID(:Basin, 6), NodeID(:Pump, 24))
    @test only(main_network_connections[4]) == (NodeID(:Basin, 10), NodeID(:Pump, 38))

    # main-sub connections are part of main network allocation graph
    allocation_edges_main_network = graph[].edge_ids[1]
    @test [
        (NodeID(:Basin, 2), NodeID(:Pump, 11)),
        (NodeID(:Basin, 6), NodeID(:Pump, 24)),
        (NodeID(:Basin, 10), NodeID(:Pump, 38)),
    ] ⊆ allocation_edges_main_network

    # Subnetworks interpreted as users require variables and constraints to
    # support absolute value expressions in the objective function
    allocation_model_main_network = Ribasim.get_allocation_model(p, 1)
    problem = allocation_model_main_network.problem
    @test problem[:F_abs].axes[1] == NodeID.(:Pump, [11, 24, 38])
    @test problem[:abs_positive].axes[1] == NodeID.(:Pump, [11, 24, 38])
    @test problem[:abs_negative].axes[1] == NodeID.(:Pump, [11, 24, 38])

    # In each subnetwork, the connection from the main network to the subnetwork is
    # interpreted as a source
    @test Ribasim.get_allocation_model(p, 3).problem[:source].axes[1] ==
          [(NodeID(:Basin, 2), NodeID(:Pump, 11))]
    @test Ribasim.get_allocation_model(p, 5).problem[:source].axes[1] ==
          [(NodeID(:Basin, 6), NodeID(:Pump, 24))]
    @test Ribasim.get_allocation_model(p, 7).problem[:source].axes[1] ==
          [(NodeID(:Basin, 10), NodeID(:Pump, 38))]
end

@testitem "allocation with main network optimization problem" begin
    using SQLite
    using Ribasim: NodeID
    using JuMP

    toml_path = normpath(
        @__DIR__,
        "../../generated_testmodels/main_network_with_subnetworks/ribasim.toml",
    )
    @test ispath(toml_path)
    cfg = Ribasim.Config(toml_path)
    db_path = Ribasim.input_path(cfg, cfg.database)
    db = SQLite.DB(db_path)
    p = Ribasim.Parameters(db, cfg)
    close(db)

    (; allocation, user, graph) = p
    (; allocation_models, subnetwork_demands, subnetwork_allocateds) = allocation
    t = 0.0

    # Collecting demands
    for allocation_model in allocation_models[2:end]
        Ribasim.allocate!(p, allocation_model, t; collect_demands = true)
    end

<<<<<<< HEAD
    @test subnetwork_demands[(NodeID(2), NodeID(11))] ≈ [4.0, 4.0, 0.0]
    @test subnetwork_demands[(NodeID(6), NodeID(24))] ≈ [0.001333333333, 0.0, 0.0] broken =
        true
    @test subnetwork_demands[(NodeID(10), NodeID(38))] ≈ [0.001, 0.002, 0.002]
=======
    @test subnetwork_demands[(NodeID(:Basin, 2), NodeID(:Pump, 11))] ≈ [4.0, 4.0, 0.0]
    @test subnetwork_demands[(NodeID(:Basin, 6), NodeID(:Pump, 24))] ≈
          [0.001333333333, 0.0, 0.0]
    @test subnetwork_demands[(NodeID(:Basin, 10), NodeID(:Pump, 38))] ≈
          [0.001, 0.002, 0.002]
>>>>>>> 49648b87

    # Solving for the main network,
    # containing subnetworks as users
    allocation_model = allocation_models[1]
    (; problem) = allocation_model
    Ribasim.allocate!(p, allocation_model, t)

    # Main network objective function
    objective = JuMP.objective_function(problem)
    objective_variables = keys(objective.terms)
    F_abs = problem[:F_abs]
    @test F_abs[NodeID(:Pump, 11)] ∈ objective_variables
    @test F_abs[NodeID(:Pump, 24)] ∈ objective_variables
    @test F_abs[NodeID(:Pump, 38)] ∈ objective_variables

    # Running full allocation algorithm
    Ribasim.set_flow!(graph, NodeID(:FlowBoundary, 1), NodeID(:Basin, 2), 4.5)
    Ribasim.update_allocation!((; p, t))

<<<<<<< HEAD
    @test subnetwork_allocateds[NodeID(2), NodeID(11)] ≈ [4.0, 0.49766666, 0.0] broken =
        true
    @test subnetwork_allocateds[NodeID(6), NodeID(24)] ≈ [0.00133333333, 0.0, 0.0] broken =
        true
    @test subnetwork_allocateds[NodeID(10), NodeID(38)] ≈ [0.001, 0.0, 0.0]
=======
    @test subnetwork_allocateds[NodeID(:Basin, 2), NodeID(:Pump, 11)] ≈
          [4.0, 0.49766666, 0.0]
    @test subnetwork_allocateds[NodeID(:Basin, 6), NodeID(:Pump, 24)] ≈
          [0.00133333333, 0.0, 0.0]
    @test subnetwork_allocateds[NodeID(:Basin, 10), NodeID(:Pump, 38)] ≈ [0.001, 0.0, 0.0]
>>>>>>> 49648b87

    @test user.allocated[2] ≈ [4.0, 0.0, 0.0]
    @test user.allocated[7] ≈ [0.001, 0.0, 0.0]
end<|MERGE_RESOLUTION|>--- conflicted
+++ resolved
@@ -65,26 +65,6 @@
     @test objective isa JuMP.QuadExpr skip = true # Quadratic expression
     F = problem[:F]
     @test JuMP.UnorderedPair{JuMP.VariableRef}(
-<<<<<<< HEAD
-        F[(NodeID(4), NodeID(5))],
-        F[(NodeID(4), NodeID(5))],
-    ) in keys(objective.terms) skip = true # F[4,5]^2 term
-    @test JuMP.UnorderedPair{JuMP.VariableRef}(
-        F[(NodeID(4), NodeID(6))],
-        F[(NodeID(4), NodeID(6))],
-    ) in keys(objective.terms) skip = true # F[4,6]^2 term
-end
-
-@testitem "Allocation quadratic relative" begin
-    using DataFrames: DataFrame
-    using SciMLBase: successful_retcode
-    using Ribasim: NodeID
-    import JuMP
-
-    toml_path =
-        normpath(@__DIR__, "../../generated_testmodels/minimal_subnetwork/ribasim.toml")
-    @test ispath(toml_path)
-=======
         F[(NodeID(:Basin, 4), NodeID(:User, 5))],
         F[(NodeID(:Basin, 4), NodeID(:User, 5))],
     ) in keys(objective.terms) # F[4,5]^2 term
@@ -92,7 +72,17 @@
         F[(NodeID(:Basin, 4), NodeID(:User, 6))],
         F[(NodeID(:Basin, 4), NodeID(:User, 6))],
     ) in keys(objective.terms) # F[4,6]^2 term
->>>>>>> 49648b87
+end
+
+@testitem "Allocation quadratic relative" begin
+    using DataFrames: DataFrame
+    using SciMLBase: successful_retcode
+    using Ribasim: NodeID
+    import JuMP
+
+    toml_path =
+        normpath(@__DIR__, "../../generated_testmodels/minimal_subnetwork/ribasim.toml")
+    @test ispath(toml_path)
 
     config = Ribasim.Config(toml_path; allocation_objective_type = "quadratic_relative")
     model = Ribasim.run(config)
@@ -132,28 +122,23 @@
     F = problem[:F]
     F_abs = problem[:F_abs]
 
-<<<<<<< HEAD
-    @test objective.terms[F_abs[NodeID(5)]] == 1.0
-    @test objective.terms[F_abs[NodeID(6)]] == 1.0
-end
-
-@testitem "Allocation linear relative" begin
-    using DataFrames: DataFrame
-    using SciMLBase: successful_retcode
-    using Ribasim: NodeID
-    import JuMP
-
-    toml_path =
-        normpath(@__DIR__, "../../generated_testmodels/minimal_subnetwork/ribasim.toml")
-    @test ispath(toml_path)
-=======
     @test objective.terms[F_abs[NodeID(:User, 5)]] == 1.0
     @test objective.terms[F_abs[NodeID(:User, 6)]] == 1.0
     @test objective.terms[F[(NodeID(:Basin, 4), NodeID(:User, 6))]] ≈ 0.125
     @test objective.terms[F[(NodeID(:FlowBoundary, 1), NodeID(:Basin, 2))]] ≈ 0.125
     @test objective.terms[F[(NodeID(:Basin, 4), NodeID(:User, 5))]] ≈ 0.125
     @test objective.terms[F[(NodeID(:Basin, 2), NodeID(:Basin, 4))]] ≈ 0.125
->>>>>>> 49648b87
+end
+
+@testitem "Allocation linear relative" begin
+    using DataFrames: DataFrame
+    using SciMLBase: successful_retcode
+    using Ribasim: NodeID
+    import JuMP
+
+    toml_path =
+        normpath(@__DIR__, "../../generated_testmodels/minimal_subnetwork/ribasim.toml")
+    @test ispath(toml_path)
 
     config = Ribasim.Config(toml_path; allocation_objective_type = "linear_relative")
     model = Ribasim.run(config)
@@ -165,10 +150,6 @@
     F = problem[:F]
     F_abs = problem[:F_abs]
 
-<<<<<<< HEAD
-    @test objective.terms[F_abs[NodeID(5)]] == 1.0
-    @test objective.terms[F_abs[NodeID(6)]] == 1.0
-=======
     @test objective.terms[F_abs[NodeID(:User, 5)]] == 1.0
     @test objective.terms[F_abs[NodeID(:User, 6)]] == 1.0
     @test objective.terms[F[(NodeID(:Basin, 4), NodeID(:User, 6))]] ≈ 62.585499316005475
@@ -176,7 +157,6 @@
           62.585499316005475
     @test objective.terms[F[(NodeID(:Basin, 4), NodeID(:User, 5))]] ≈ 62.585499316005475
     @test objective.terms[F[(NodeID(:Basin, 2), NodeID(:Basin, 4))]] ≈ 62.585499316005475
->>>>>>> 49648b87
 end
 
 @testitem "Allocation with controlled fractional flow" begin
@@ -311,18 +291,11 @@
         Ribasim.allocate!(p, allocation_model, t; collect_demands = true)
     end
 
-<<<<<<< HEAD
-    @test subnetwork_demands[(NodeID(2), NodeID(11))] ≈ [4.0, 4.0, 0.0]
-    @test subnetwork_demands[(NodeID(6), NodeID(24))] ≈ [0.001333333333, 0.0, 0.0] broken =
-        true
-    @test subnetwork_demands[(NodeID(10), NodeID(38))] ≈ [0.001, 0.002, 0.002]
-=======
     @test subnetwork_demands[(NodeID(:Basin, 2), NodeID(:Pump, 11))] ≈ [4.0, 4.0, 0.0]
     @test subnetwork_demands[(NodeID(:Basin, 6), NodeID(:Pump, 24))] ≈
           [0.001333333333, 0.0, 0.0]
     @test subnetwork_demands[(NodeID(:Basin, 10), NodeID(:Pump, 38))] ≈
           [0.001, 0.002, 0.002]
->>>>>>> 49648b87
 
     # Solving for the main network,
     # containing subnetworks as users
@@ -342,19 +315,12 @@
     Ribasim.set_flow!(graph, NodeID(:FlowBoundary, 1), NodeID(:Basin, 2), 4.5)
     Ribasim.update_allocation!((; p, t))
 
-<<<<<<< HEAD
-    @test subnetwork_allocateds[NodeID(2), NodeID(11)] ≈ [4.0, 0.49766666, 0.0] broken =
+    @test subnetwork_allocateds[NodeID(:Basin, 2), NodeID(:Pump, 11)] ≈
+          [4.0, 0.49766666, 0.0] broken = true
+    @test subnetwork_allocateds[NodeID(:Basin, 6), NodeID(:Pump, 24)] ≈
+          [0.00133333333, 0.0, 0.0] broken = true
+    @test subnetwork_allocateds[NodeID(:Basin, 10), NodeID(:Pump, 38)] ≈ [0.001, 0.0, 0.0] broken =
         true
-    @test subnetwork_allocateds[NodeID(6), NodeID(24)] ≈ [0.00133333333, 0.0, 0.0] broken =
-        true
-    @test subnetwork_allocateds[NodeID(10), NodeID(38)] ≈ [0.001, 0.0, 0.0]
-=======
-    @test subnetwork_allocateds[NodeID(:Basin, 2), NodeID(:Pump, 11)] ≈
-          [4.0, 0.49766666, 0.0]
-    @test subnetwork_allocateds[NodeID(:Basin, 6), NodeID(:Pump, 24)] ≈
-          [0.00133333333, 0.0, 0.0]
-    @test subnetwork_allocateds[NodeID(:Basin, 10), NodeID(:Pump, 38)] ≈ [0.001, 0.0, 0.0]
->>>>>>> 49648b87
 
     @test user.allocated[2] ≈ [4.0, 0.0, 0.0]
     @test user.allocated[7] ≈ [0.001, 0.0, 0.0]
