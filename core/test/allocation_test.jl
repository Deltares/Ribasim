@testitem "Allocation solve" begin
    using Ribasim: NodeID, AllocationOptimizationType
    import SQLite
    import JuMP

    toml_path = normpath(@__DIR__, "../../generated_testmodels/subnetwork/ribasim.toml")
    @test ispath(toml_path)
    model = Ribasim.Model(toml_path)

<<<<<<< HEAD
    (; p, t) = model.integrator
    (; p_non_diff) = p
    (; graph, allocation, user_demand, pump, outlet) = p_non_diff
    allocation_model = allocation.allocation_models[1]

    flow_boundary_flow = 4.5
    allocation_model.cumulative_boundary_volume[(
        NodeID(:FlowBoundary, 1, p_non_diff),
        NodeID(:Basin, 2, p_non_diff),
    )] = flow_boundary_flow * model.config.allocation.timestep

    Ribasim.update_allocation!(model.integrator)

    flow = allocation_model.problem[:flow]

    flow_value(id_1, id_2) = JuMP.value(flow[(id_1, id_2)])

    @test flow_value(NodeID(:Basin, 2, p_non_diff), NodeID(:Pump, 5, p_non_diff)) ≈
          pump.flow_rate[1](t)
    @test flow_value(NodeID(:Basin, 2, p_non_diff), NodeID(:UserDemand, 10, p_non_diff)) ≈
          sum(user_demand.demand[1, :])
    @test flow_value(NodeID(:Basin, 8, p_non_diff), NodeID(:UserDemand, 12, p_non_diff)) ≈
          sum(user_demand.demand[3, :])
    @test flow_value(NodeID(:UserDemand, 12, p_non_diff), NodeID(:Basin, 8, p_non_diff)) ≈
          sum(user_demand.demand[3, :]) * user_demand.return_factor[3](t)
    @test flow_value(NodeID(:Basin, 6, p_non_diff), NodeID(:Outlet, 7, p_non_diff)) ≈ 0.0 # Equal upstream and downstream level
    @test flow_value(NodeID(:FlowBoundary, 1, p_non_diff), NodeID(:Basin, 2, p_non_diff)) ≈
          flow_boundary_flow
    @test flow_value(NodeID(:Basin, 6, p_non_diff), NodeID(:UserDemand, 11, p_non_diff)) ≈
          sum(user_demand.demand[2, :])

    # All demands could be allocated
    @test user_demand.demand ≈ user_demand.allocated
=======
    (; p) = model.integrator
    (; p_independent) = p
    (; graph, allocation, user_demand) = p_independent

    allocation.mean_input_flows[1][(
        NodeID(:FlowBoundary, 1, p_independent),
        NodeID(:Basin, 2, p_independent),
    )] = 4.5
    allocation_model = allocation.allocation_models[1]
    (; flow) = allocation_model
    t = 0.0
    Ribasim.allocate_demands!(p, allocation_model, t)

    # Last demand priority (= 2) flows
    @test flow[(NodeID(:Basin, 2, p_independent), NodeID(:Pump, 5, p_independent))] ≈ 0.0
    @test flow[(NodeID(:Basin, 2, p_independent), NodeID(:UserDemand, 10, p_independent))] ≈
          0.5
    @test flow[(NodeID(:Basin, 8, p_independent), NodeID(:UserDemand, 12, p_independent))] ≈
          3.0 rtol = 1e-5
    @test flow[(NodeID(:UserDemand, 12, p_independent), NodeID(:Basin, 8, p_independent))] ≈
          1.0 rtol = 1e-5
    @test flow[(NodeID(:Basin, 6, p_independent), NodeID(:Outlet, 7, p_independent))] ≈ 2.0 rtol =
        1e-5
    @test flow[(
        NodeID(:FlowBoundary, 1, p_independent),
        NodeID(:Basin, 2, p_independent),
    )] ≈ 0.5
    @test flow[(NodeID(:Basin, 6, p_independent), NodeID(:UserDemand, 11, p_independent))] ≈
          0.0

    (; allocated) = user_demand
    @test allocated[1, :] ≈ [0.0, 0.5]
    @test allocated[2, :] ≈ [4.0, 0.0] rtol = 1e-5
    @test allocated[3, :] ≈ [0.0, 3.0] atol = 1e-5
>>>>>>> d23b5b27
end

@testitem "Allocation objectives" begin
    using DataFrames: DataFrame
    using Ribasim: NodeID, AllocationObjectiveType
    import JuMP

    toml_path =
        normpath(@__DIR__, "../../generated_testmodels/minimal_subnetwork/ribasim.toml")
    @test ispath(toml_path)

    model = Ribasim.run(toml_path)
    @test success(model)
    (; p, t) = model.integrator
<<<<<<< HEAD
    (; p_non_diff) = p
    (; user_demand, flow_boundary, allocation) = p_non_diff
    allocation_model = allocation.allocation_models[1]
    (; objectives, problem) = allocation_model
    demand_objective, source_objective = objectives

    flow = problem[:flow]

    # Demand objective
    @test demand_objective.type == AllocationObjectiveType.demand
    @test demand_objective.has_flow_demand
    @test !demand_objective.has_level_demand
    @test demand_objective.expression ==
          sum(problem[:relative_user_demand_error_lower]) +
          sum(problem[:relative_user_demand_error_upper])

    # Source objective
    @test source_objective.type == AllocationObjectiveType.source_priorities
    @test !source_objective.has_flow_demand
    @test !source_objective.has_level_demand

    ## UserDemand return flow source
    user_demand_source_priority = model.config.allocation.source_priority.user_demand
    user_demand_id = NodeID(:UserDemand, 5, p_non_diff)
    return_flow = flow[user_demand.outflow_link[user_demand_id.idx].link]
    @test source_objective.expression.terms[return_flow] == inv(user_demand_source_priority)

    ## FlowBoundary source
    flow_boundary_source_priority = model.config.allocation.source_priority.flow_boundary
    flow_boundary_id = NodeID(:FlowBoundary, 1, p_non_diff)
    outflow = flow[flow_boundary.outflow_link[flow_boundary_id.idx].link]
    @test source_objective.expression.terms[outflow] == inv(flow_boundary_source_priority)
=======
    (; p_independent) = p
    (; user_demand, allocation) = p_independent
    allocation_model = allocation.allocation_models[1]
    Ribasim.set_initial_values!(allocation_model, p, t)
    Ribasim.set_objective_demand_priority!(allocation_model, p, t, 1)
    objective = JuMP.objective_function(allocation_model.problem)
    @test objective isa JuMP.QuadExpr # Quadratic expression
    F = allocation_model.problem[:F]

    to_user_5 = F[(NodeID(:Basin, 4, p_independent), NodeID(:UserDemand, 5, p_independent))]
    to_user_6 = F[(NodeID(:Basin, 4, p_independent), NodeID(:UserDemand, 6, p_independent))]

    @test objective.aff.constant ≈ sum(user_demand.demand)
    @test objective.aff.terms[to_user_5] ≈ -2.0
    @test objective.aff.terms[to_user_6] ≈ -2.0
    @test objective.terms[JuMP.UnorderedPair(to_user_5, to_user_5)] ≈
          1 / user_demand.demand[1]
    @test objective.terms[JuMP.UnorderedPair(to_user_6, to_user_6)] ≈
          1 / user_demand.demand[2]
>>>>>>> d23b5b27
end

@testitem "Primary allocation network initialization" begin
    using SQLite
    using Ribasim: NodeID

    toml_path = normpath(
        @__DIR__,
        "../../generated_testmodels/main_network_with_subnetworks/ribasim.toml",
    )
    @test ispath(toml_path)
    model = Ribasim.Model(toml_path)
<<<<<<< HEAD
    (; p_non_diff) = model.integrator.p
    (; allocation, graph) = p_non_diff
    (; primary_network_connections, subnetwork_ids, allocation_models) = allocation
    @test Ribasim.has_primary_network(allocation)
    @test Ribasim.is_primary_network(first(subnetwork_ids))

    # Connections from primary network to secondary networks
    connection_subnetwork_3 =
        (NodeID(:Pump, 11, p_non_diff), NodeID(:Basin, 12, p_non_diff))
    connection_subnetwork_5 =
        (NodeID(:Pump, 24, p_non_diff), NodeID(:Basin, 25, p_non_diff))
    connection_subnetwork_7 =
        (NodeID(:Pump, 38, p_non_diff), NodeID(:Basin, 35, p_non_diff))

    @test only(primary_network_connections[3]) == connection_subnetwork_3
    @test only(primary_network_connections[5]) == connection_subnetwork_5
    @test only(primary_network_connections[7]) == connection_subnetwork_7

    # primary network to secondary network connections are part of primary network
    allocation_model_main_network = allocation.allocation_models[1]
    @test [connection_subnetwork_3, connection_subnetwork_5, connection_subnetwork_7] ⊆
          only(allocation_model_main_network.problem[:flow].axes)
=======
    (; p_independent) = model.integrator.p
    (; allocation, graph) = p_independent
    (; main_network_connections, subnetwork_ids, allocation_models) = allocation
    @test Ribasim.has_main_network(allocation)
    @test Ribasim.is_main_network(first(subnetwork_ids))

    # Connections from main network to subnetworks
    @test isempty(main_network_connections[1])
    @test only(main_network_connections[3]) ==
          (NodeID(:Basin, 2, p_independent), NodeID(:Pump, 11, p_independent))
    @test only(main_network_connections[5]) ==
          (NodeID(:Basin, 6, p_independent), NodeID(:Pump, 24, p_independent))
    @test only(main_network_connections[7]) ==
          (NodeID(:Basin, 10, p_independent), NodeID(:Pump, 38, p_independent))

    # main-sub connections are part of main network allocation network
    allocation_model_main_network = Ribasim.get_allocation_model(p_independent, Int32(1))
    @test [
        (NodeID(:Basin, 2, p_independent), NodeID(:Pump, 11, p_independent)),
        (NodeID(:Basin, 6, p_independent), NodeID(:Pump, 24, p_independent)),
        (NodeID(:Basin, 10, p_independent), NodeID(:Pump, 38, p_independent)),
    ] ⊆ keys(allocation_model_main_network.capacity.data)

    # In each subnetwork, the connection from the main network to the subnetwork is
    # interpreted as a source
    @test Ribasim.get_allocation_model(p_independent, Int32(3)).problem[:source_main_network].axes[1] ==
          [(NodeID(:Basin, 2, p_independent), NodeID(:Pump, 11, p_independent))]
    @test Ribasim.get_allocation_model(p_independent, Int32(5)).problem[:source_main_network].axes[1] ==
          [(NodeID(:Basin, 6, p_independent), NodeID(:Pump, 24, p_independent))]
    @test Ribasim.get_allocation_model(p_independent, Int32(7)).problem[:source_main_network].axes[1] ==
          [(NodeID(:Basin, 10, p_independent), NodeID(:Pump, 38, p_independent))]
>>>>>>> d23b5b27
end

@testitem "Allocation with primary network optimization problem" begin
    using SQLite
    using Ribasim: NodeID, NodeType, AllocationOptimizationType
    using JuMP
    using DataFrames: DataFrame, ByRow, transform!

    toml_path = normpath(
        @__DIR__,
        "../../generated_testmodels/main_network_with_subnetworks/ribasim.toml",
    )
    @test ispath(toml_path)
    model = Ribasim.Model(toml_path)

<<<<<<< HEAD
    (; integrator) = model
    (; p) = integrator
    (; p_non_diff) = p
    (; allocation, user_demand, graph, basin) = p_non_diff
    (; allocation_models, record_flow) = allocation
=======
    (; p) = model.integrator
    (; p_independent) = p
    (; allocation, user_demand, graph, basin) = p_independent
    (;
        allocation_models,
        subnetwork_demands,
        subnetwork_allocateds,
        record_flow,
        mean_input_flows,
    ) = allocation
>>>>>>> d23b5b27
    t = 0.0

    # Collecting demands
    for allocation_model in Iterators.drop(allocation_models, 1)
        Ribasim.reset_goal_programming!(allocation_model)
        Ribasim.prepare_demand_collection!(allocation_model, p_non_diff)
        for objective in allocation_model.objectives
            Ribasim.optimize_for_objective!(
                allocation_model,
                integrator,
                objective,
                AllocationOptimizationType.collect_demands,
            )
        end
    end

    # See the difference between these values here and in
    # "subnetworks_with_sources"
    @test subnetwork_demands[(
        NodeID(:Basin, 2, p_independent),
        NodeID(:Pump, 11, p_independent),
    )] ≈ [4.0, 4.0, 0.0] atol = 1e-4
    @test subnetwork_demands[(
        NodeID(:Basin, 6, p_independent),
        NodeID(:Pump, 24, p_independent),
    )] ≈ [0.001, 0.0, 0.0] atol = 1e-4
    @test subnetwork_demands[(
        NodeID(:Basin, 10, p_independent),
        NodeID(:Pump, 38, p_independent),
    )][1:2] ≈ [0.001, 0.002] atol = 1e-4

    # Solving for the primary network, containing subnetworks as UserDemands
    allocation_model = allocation_models[1]
    (; problem) = allocation_model
    main_source = allocation_model.sources[(
        NodeID(:FlowBoundary, 1, p_independent),
        NodeID(:Basin, 2, p_independent),
    )]
    main_source.capacity_reduced = 4.5
    Ribasim.optimize_demand_priority!(allocation_model, p, t, 1, OptimizationType.allocate)

    # Main network objective function
    F = problem[:F]
    objective = JuMP.objective_function(problem)
    objective_links = keys(objective.terms)
    F_1 = F[(NodeID(:Basin, 2, p_independent), NodeID(:Pump, 11, p_independent))]
    F_2 = F[(NodeID(:Basin, 6, p_independent), NodeID(:Pump, 24, p_independent))]
    F_3 = F[(NodeID(:Basin, 10, p_independent), NodeID(:Pump, 38, p_independent))]
    @test JuMP.UnorderedPair(F_1, F_1) ∈ objective_links
    @test JuMP.UnorderedPair(F_2, F_2) ∈ objective_links
    @test JuMP.UnorderedPair(F_3, F_3) ∈ objective_links

    # Running full allocation algorithm
    (; Δt_allocation) = allocation_models[1]
    mean_input_flows[1][(
        NodeID(:FlowBoundary, 1, p_independent),
        NodeID(:Basin, 2, p_independent),
    )] = 4.5 * Δt_allocation
    Ribasim.update_allocation!(model.integrator)

    @test subnetwork_allocateds[
        NodeID(:Basin, 2, p_independent),
        NodeID(:Pump, 11, p_independent),
    ] ≈ [4.0, 0.49775, 0.0] atol = 1e-4
    @test subnetwork_allocateds[
        NodeID(:Basin, 6, p_independent),
        NodeID(:Pump, 24, p_independent),
    ] ≈ [0.001, 0.0, 0.0] rtol = 1e-3
    @test subnetwork_allocateds[
        NodeID(:Basin, 10, p_independent),
        NodeID(:Pump, 38, p_independent),
    ] ≈ [0.001, 0.00024888, 0.0] rtol = 1e-3

    # Test for existence of links in allocation flow record
    allocation_flow = DataFrame(record_flow)
    transform!(
        allocation_flow,
        [:from_node_type, :from_node_id, :to_node_type, :to_node_id] =>
            ByRow(
                (a, b, c, d) -> haskey(
                    graph,
                    NodeID(Symbol(a), b, p_independent),
                    NodeID(Symbol(c), d, p_independent),
                ),
            ) => :link_exists,
    )
    @test all(allocation_flow.link_exists)

    @test user_demand.allocated[2, :] ≈ [4.0, 0.0, 0.0] atol = 1e-3
    @test user_demand.allocated[7, :] ≈ [0.0, 0.0, 0.0] atol = 1e-3
end

@testitem "Subnetworks with sources" begin
    using SQLite
    using Ribasim: NodeID, OptimizationType
    using OrdinaryDiffEqCore: get_du
    using JuMP
    using DataFrames: DataFrame

    toml_path = normpath(
        @__DIR__,
        "../../generated_testmodels/subnetworks_with_sources/ribasim.toml",
    )
    @test ispath(toml_path)
    model = Ribasim.Model(toml_path)
    (; p) = model.integrator
    (; p_independent) = p
    (; allocation, user_demand, graph, basin) = p_independent
    (;
        allocation_models,
        subnetwork_demands,
        subnetwork_allocateds,
        mean_input_flows,
        record_demand,
    ) = allocation
    t = 0.0

    # Set flows of sources in subnetworks
    mean_input_flows[2][(
        NodeID(:FlowBoundary, 58, p_independent),
        NodeID(:Basin, 16, p_independent),
    )] = 1.0
    mean_input_flows[4][(
        NodeID(:FlowBoundary, 59, p_independent),
        NodeID(:Basin, 44, p_independent),
    )] = 1e-3

    # Collecting demands
    for allocation_model in allocation_models[2:end]
        Ribasim.collect_demands!(p, allocation_model, t)
    end

    # See the difference between these values here and in
    # "allocation with primary network optimization problem", internal sources
    # lower the subnetwork demands
    @test subnetwork_demands[(
        NodeID(:Basin, 2, p_independent),
        NodeID(:Pump, 11, p_independent),
    )] ≈ [4.0, 4.0, 0.0] rtol = 1e-4
    @test subnetwork_demands[(
        NodeID(:Basin, 6, p_independent),
        NodeID(:Pump, 24, p_independent),
    )] ≈ [0.001, 0.0, 0.0] rtol = 1e-4
    @test subnetwork_demands[(
        NodeID(:Basin, 10, p_independent),
        NodeID(:Pump, 38, p_independent),
    )][1:2] ≈ [0.001, 0.001] rtol = 1e-4

    model = Ribasim.run(toml_path)
    (; u, p, t) = model.integrator
    Ribasim.formulate_storages!(u, p, t)
    (; current_storage) = p.state_time_dependent_cache

    @test current_storage ≈ Float32[
        1.0346908f6,
        1.03469f6,
        1.0346894f6,
        1.034689f6,
        1.0346888f6,
        13.833241,
        40.109993,
        187761.73,
        4641.365,
        2402.6687,
        6.039952,
        928.84283,
        8.0175905,
        10419.247,
        5.619053,
        10419.156,
        4.057502,
    ] rtol = 1e-3 skip = true

    # The output should only contain data for the demand_priority for which
    # a node has a demand
    @test isempty(
        filter(
            row -> (row.node_id == 53) && (row.demand_priority != 3),
            DataFrame(record_demand),
        ),
    )
end

@testitem "Allocation level control" begin
    import JuMP
    using Ribasim: NodeID
    using DataFrames: DataFrame
    using OrdinaryDiffEqCore: get_du
    using DataInterpolations: LinearInterpolation, integral

    toml_path = normpath(@__DIR__, "../../generated_testmodels/level_demand/ribasim.toml")
    @test ispath(toml_path)
    model = Ribasim.Model(toml_path)
    (; p_independent) = model.integrator.p
    (; user_demand, graph, allocation, basin, level_demand) = p_independent

    # Initial "integrated" vertical flux
    @test allocation.mean_input_flows[1][(
        NodeID(:Basin, 2, p_independent),
        NodeID(:Basin, 2, p_independent),
    )] ≈ 1e2

    Ribasim.solve!(model)

    storage = Ribasim.get_storages_and_levels(model).storage[1, :]
    t = Ribasim.tsaves(model)
    du = get_du(model.integrator)

    d = user_demand.demand_itp[1][2](0)
    ϕ = 1e-3 # precipitation
    q = Ribasim.get_flow(
        du,
        p_independent,
        0.0,
        (
            Ribasim.NodeID(:FlowBoundary, 1, p_independent),
            Ribasim.NodeID(:Basin, 2, p_independent),
        ),
    )
    A = Ribasim.basin_areas(basin, 1)[1]
    l_max = level_demand.max_level[1](0)
    Δt_allocation = allocation.allocation_models[1].Δt_allocation

    # In this section the Basin leaves no supply for the UserDemand
    stage_1 = t .<= 2 * Δt_allocation
    u_stage_1(τ) = storage[1] + (q + ϕ) * τ
    @test storage[stage_1] ≈ u_stage_1.(t[stage_1]) rtol = 1e-4

    # In this section (and following sections) the basin has no longer a (positive) demand,
    # since precipitation provides enough water to get the basin to its target level
    # The FlowBoundary flow gets fully allocated to the UserDemand
    stage_2 = 2 * Δt_allocation .<= t .<= 8 * Δt_allocation
    stage_2_start_idx = findfirst(stage_2)
    u_stage_2(τ) = storage[stage_2_start_idx] + ϕ * (τ - t[stage_2_start_idx])
    @test storage[stage_2] ≈ u_stage_2.(t[stage_2]) rtol = 1e-4

    # In this section the basin enters its surplus stage,
    # even though initially the level is below the maximum level. This is because the simulation
    # anticipates that the current precipitation is going to bring the basin level over
    # its maximum level
    stage_3 = 8 * Δt_allocation .<= t .<= 13 * Δt_allocation
    stage_3_start_idx = findfirst(stage_3)
    u_stage_3(τ) = storage[stage_3_start_idx] + (q + ϕ - d) * (τ - t[stage_3_start_idx])
    @test storage[stage_3] ≈ u_stage_3.(t[stage_3]) rtol = 1e-4
    @test all(
        filter(
            row ->
                (8 * Δt_allocation <= row.time <= 13 * Δt_allocation) && (row.node_id == 2),
            DataFrame(allocation.record_demand),
        ).demand .< 0,
    )

    # At the start of this section precipitation stops, and so the UserDemand
    # partly uses surplus water from the basin to fulfill its demand
    stage_4 = 13 * Δt_allocation .<= t .<= 17 * Δt_allocation
    stage_4_start_idx = findfirst(stage_4)
    u_stage_4(τ) = storage[stage_4_start_idx] + (q - d) * (τ - t[stage_4_start_idx])
    @test storage[stage_4] ≈ u_stage_4.(t[stage_4]) rtol = 1e-4

    # From this point the basin is in a dynamical equilibrium,
    # since the basin has no supply so the UserDemand abstracts precisely
    # the flow from the level boundary
    stage_5 = 18 * Δt_allocation .<= t
    stage_5_start_idx = findfirst(stage_5)
    u_stage_5(τ) = storage[stage_5_start_idx]
    @test storage[stage_5] ≈ u_stage_5.(t[stage_5]) rtol = 1e-4

    # Isolated LevelDemand + Basin pair to test optional min_level
    problem = allocation.allocation_models[2].problem
    @test JuMP.value(only(problem[:F_basin_in])) == 0.0
    @test JuMP.value(only(problem[:F_basin_out])) == 0.0
    q = JuMP.normalized_rhs(only(problem[:basin_outflow]))
    storage_surplus = 1000.0  # Basin #7 is 1000 m2 and 1 m above LevelDemand max_level
    @test q ≈ storage_surplus / Δt_allocation

    # Realized level demand
    record_demand = DataFrame(allocation.record_demand)
    df_basin_2 = record_demand[record_demand.node_id .== 2, :]
    itp_basin_2 = LinearInterpolation(storage, t)
    realized_numeric = diff(itp_basin_2.(df_basin_2.time)) / Δt_allocation
    @test all(isapprox.(realized_numeric, df_basin_2.realized[2:end], atol = 2e-4))

    # Realized user demand
    flow_table = DataFrame(Ribasim.flow_table(model))
    flow_table_user_3 = flow_table[flow_table.link_id .== 2, :]
    itp_user_3 = LinearInterpolation(
        flow_table_user_3.flow_rate,
        Ribasim.seconds_since.(flow_table_user_3.time, model.config.starttime),
    )
    df_user_3 = record_demand[
        (record_demand.node_id .== 3) .&& (record_demand.demand_priority .== 1),
        :,
    ]
    realized_numeric = diff(integral.(Ref(itp_user_3), df_user_3.time)) ./ Δt_allocation
    @test all(isapprox.(realized_numeric[3:end], df_user_3.realized[4:end], atol = 5e-4))
end

@testitem "Flow demand" begin
    using JuMP
    using Ribasim: NodeID, OptimizationType
    using DataFrames: DataFrame
    using Tables.DataAPI: nrow
    import Arrow
    import Tables
    using Dates: DateTime

    toml_path = normpath(@__DIR__, "../../generated_testmodels/flow_demand/ribasim.toml")
    @test ispath(toml_path)
    model = Ribasim.Model(toml_path)
    (; p) = model.integrator
    (; p_independent) = p
    (; graph, allocation, flow_demand, user_demand, level_boundary) = p_independent

    # Test has_external_flow_demand
    @test !any(
        Ribasim.has_external_flow_demand(graph, node_id, :flow_demand)[1] for
        node_id in graph[].node_ids[2] if node_id.value != 2
    )
    @test Ribasim.has_external_flow_demand(
        graph,
        NodeID(:TabulatedRatingCurve, 2, p_independent),
        :flow_demand,
    )[1]

    (; allocation_models, record_flow) = allocation
    allocation_model = allocation_models[1]
    (; problem, flow, sources) = allocation_model

    F = problem[:F]
    F_flow_buffer_in = problem[:F_flow_buffer_in]
    F_flow_buffer_out = problem[:F_flow_buffer_out]

    node_id_with_flow_demand = NodeID(:TabulatedRatingCurve, 2, p_independent)

    # Test flow conservation constraint containing flow buffer
    constraint_with_flow_buffer =
        JuMP.constraint_object(problem[:flow_conservation][node_id_with_flow_demand])
    @test constraint_with_flow_buffer.func ==
          F[(NodeID(:LevelBoundary, 1, p_independent), node_id_with_flow_demand)] -
          F[(node_id_with_flow_demand, NodeID(:Basin, 3, p_independent))] -
          F_flow_buffer_in[node_id_with_flow_demand] +
          F_flow_buffer_out[node_id_with_flow_demand]

    t = 0.0
    optimization_type = OptimizationType.internal_sources
    Ribasim.set_initial_values!(allocation_model, p, t)
    sources[(
        NodeID(:LevelBoundary, 1, p_independent),
        node_id_with_flow_demand,
    )].capacity_reduced = 2e-3

    # Priority 1
    Ribasim.optimize_demand_priority!(allocation_model, p, t, 1, optimization_type)
    objective = JuMP.objective_function(problem)
    @test JuMP.UnorderedPair(
        F_flow_buffer_in[node_id_with_flow_demand],
        F_flow_buffer_in[node_id_with_flow_demand],
    ) in keys(objective.terms)

    # Reduced demand
    @test flow_demand.demand[1] ≈ flow_demand.demand_itp[1](t) - 0.001 rtol = 1e-3

    ## Priority 2
    Ribasim.optimize_demand_priority!(allocation_model, p, t, 2, optimization_type)
    # No demand left
    @test flow_demand.demand[1] < 1e-10
    # Allocated
    @test JuMP.value(only(F_flow_buffer_in)) ≈ only(flow_demand.demand) atol = 1e-10

    ## Priority 3
    Ribasim.optimize_demand_priority!(allocation_model, p, t, 3, optimization_type)
    # The flow from the source is used up in previous demand priorities
    @test flow[(NodeID(:LevelBoundary, 1, p_independent), node_id_with_flow_demand)] ≈ 0 atol =
        1e-10
    # So flow from the flow buffer is used for UserDemand #4
    @test flow[(node_id_with_flow_demand, NodeID(:Basin, 3, p_independent))] ≈ 0.001
    @test flow[(NodeID(:Basin, 3, p_independent), NodeID(:UserDemand, 4, p_independent))] ≈
          0.001
    # No flow coming from level boundary
    @test JuMP.value(F[(only(level_boundary.node_id), node_id_with_flow_demand)]) ≈ 0 atol =
        1e-10

    ## Priority 4
    Ribasim.optimize_demand_priority!(allocation_model, p, t, 4, optimization_type)

    # Realized flow demand
    model = Ribasim.run(toml_path)
    record_demand = DataFrame(model.integrator.p.p_independent.allocation.record_demand)
    df_rating_curve_2 = record_demand[record_demand.node_id .== 2, :]
    @test all(df_rating_curve_2.realized .≈ 0.002)

    @testset "Results" begin
        allocation_bytes = read(normpath(dirname(toml_path), "results/allocation.arrow"))
        allocation_flow_bytes =
            read(normpath(dirname(toml_path), "results/allocation_flow.arrow"))
        allocation = Arrow.Table(allocation_bytes)
        allocation_flow = Arrow.Table(allocation_flow_bytes)
        @test Tables.schema(allocation) == Tables.Schema(
            (
                :time,
                :subnetwork_id,
                :node_type,
                :node_id,
                :demand_priority,
                :demand,
                :allocated,
                :realized,
            ),
            (DateTime, Int32, String, Int32, Int32, Float64, Float64, Float64),
        )
        @test Tables.schema(allocation_flow) == Tables.Schema(
            (
                :time,
                :link_id,
                :from_node_type,
                :from_node_id,
                :to_node_type,
                :to_node_id,
                :subnetwork_id,
                :demand_priority,
                :flow_rate,
                :optimization_type,
            ),
            (DateTime, Int32, String, Int32, String, Int32, Int32, Int32, Float64, String),
        )
        @test nrow(allocation) > 0
        @test nrow(allocation_flow) > 0
    end
end

@testitem "flow_demand_with_max_flow_rate" begin
    using Ribasim: NodeID
    using JuMP

    toml_path = normpath(
        @__DIR__,
        "../../generated_testmodels/linear_resistance_demand/ribasim.toml",
    )
    @test ispath(toml_path)
    model = Ribasim.Model(toml_path)
    (; p_independent) = model.integrator.p
    (; allocation) = p_independent

    # Test for pump max flow capacity constraint
    (; problem) = allocation.allocation_models[1]
    constraint = JuMP.constraint_object(
        problem[:capacity][(
            NodeID(:Basin, 1, p_independent),
            NodeID(:LinearResistance, 2, p_independent),
        )],
    )
    @test constraint.set.upper == 2.0
end

@testitem "equal_fraction_allocation" begin
    using Ribasim: NodeID, NodeType
    using StructArrays: StructVector
    using DataFrames: DataFrame

    toml_path =
        normpath(@__DIR__, "../../generated_testmodels/fair_distribution/ribasim.toml")
    @test ispath(toml_path)
    model = Ribasim.run(toml_path)
    (; user_demand, graph) = model.integrator.p.p_independent

    data_allocation = DataFrame(Ribasim.allocation_table(model))
    fractions = Vector{Float64}[]

    for id in user_demand.node_id
        data_allocation_id = filter(:node_id => ==(id.value), data_allocation)
        frac = data_allocation_id.allocated ./ data_allocation_id.demand
        push!(fractions, frac)
    end

    @test all(isapprox.(fractions[1], fractions[2], atol = 1e-4))
    @test all(isapprox.(fractions[1], fractions[3], atol = 1e-4))
    @test all(isapprox.(fractions[1], fractions[4], atol = 1e-4))
end

@testitem "direct_basin_allocation" begin
    using Ribasim: NodeID
    import SQLite
    import JuMP

    toml_path = normpath(@__DIR__, "../../generated_testmodels/level_demand/ribasim.toml")
    model = Ribasim.Model(toml_path)
    (; p) = model.integrator
    (; p_independent) = p
    t = 0.0
    demand_priority_idx = 2

    allocation_model = first(p_independent.allocation.allocation_models)
    Ribasim.set_initial_values!(allocation_model, p, t)
    Ribasim.set_objective_demand_priority!(allocation_model, p, t, demand_priority_idx)
    Ribasim.allocate_to_users_from_connected_basin!(
        allocation_model,
        p_independent,
        demand_priority_idx,
    )
    flow_data = allocation_model.flow.data
    @test flow_data[(
        NodeID(:FlowBoundary, 1, p_independent),
        NodeID(:Basin, 2, p_independent),
    )] == 0.0
    @test flow_data[(
        NodeID(:Basin, 2, p_independent),
        NodeID(:UserDemand, 3, p_independent),
    )] == 0.0015
    @test flow_data[(
        NodeID(:UserDemand, 3, p_independent),
        NodeID(:Basin, 5, p_independent),
    )] == 0.0
end

@testitem "level_demand_without_max_level" begin
    using Ribasim: NodeID, get_basin_capacity, outflow_id
    using JuMP

    toml_path = normpath(@__DIR__, "../../generated_testmodels/level_demand/ribasim.toml")
    @test ispath(toml_path)
    model = Ribasim.Model(toml_path)
    (; p, u, t) = model.integrator
    (; basin, level_demand, graph, allocation) = p.p_independent
    (; allocation_models) = allocation

    level_demand.max_level[1].u .= Inf
    level_demand.max_level[2].u .= Inf

    # Given a max_level of Inf, the basin capacity is 0.0 because it is not possible for the basin level to be > Inf
    @test Ribasim.get_basin_capacity(allocation_models[1], p, t, basin.node_id[1]) == 0.0
    @test Ribasim.get_basin_capacity(allocation_models[1], p, t, basin.node_id[2]) == 0.0
    @test Ribasim.get_basin_capacity(allocation_models[2], p, t, basin.node_id[3]) == 0.0
end

@testitem "cyclic_demand" begin
    using DataInterpolations.ExtrapolationType: Periodic

    toml_path = normpath(@__DIR__, "../../generated_testmodels/cyclic_demand/ribasim.toml")
    @test ispath(toml_path)
    model = Ribasim.run(toml_path)
    (; level_demand, user_demand, flow_demand) = model.integrator.p.p_independent

    function test_extrapolation(itp)
        @test itp.extrapolation_left == Periodic
        @test itp.extrapolation_right == Periodic
    end

    test_extrapolation(only(level_demand.min_level))
    test_extrapolation(only(level_demand.max_level))
    test_extrapolation(only(flow_demand.demand_itp))
    test_extrapolation.(only(user_demand.demand_itp))
end<|MERGE_RESOLUTION|>--- conflicted
+++ resolved
@@ -7,16 +7,15 @@
     @test ispath(toml_path)
     model = Ribasim.Model(toml_path)
 
-<<<<<<< HEAD
     (; p, t) = model.integrator
-    (; p_non_diff) = p
-    (; graph, allocation, user_demand, pump, outlet) = p_non_diff
+    (; p_independent) = p
+    (; graph, allocation, user_demand, pump, outlet) = p_independent
     allocation_model = allocation.allocation_models[1]
 
     flow_boundary_flow = 4.5
     allocation_model.cumulative_boundary_volume[(
-        NodeID(:FlowBoundary, 1, p_non_diff),
-        NodeID(:Basin, 2, p_non_diff),
+        NodeID(:FlowBoundary, 1, p_independent),
+        NodeID(:Basin, 2, p_independent),
     )] = flow_boundary_flow * model.config.allocation.timestep
 
     Ribasim.update_allocation!(model.integrator)
@@ -25,58 +24,33 @@
 
     flow_value(id_1, id_2) = JuMP.value(flow[(id_1, id_2)])
 
-    @test flow_value(NodeID(:Basin, 2, p_non_diff), NodeID(:Pump, 5, p_non_diff)) ≈
+    @test flow_value(NodeID(:Basin, 2, p_independent), NodeID(:Pump, 5, p_independent)) ≈
           pump.flow_rate[1](t)
-    @test flow_value(NodeID(:Basin, 2, p_non_diff), NodeID(:UserDemand, 10, p_non_diff)) ≈
-          sum(user_demand.demand[1, :])
-    @test flow_value(NodeID(:Basin, 8, p_non_diff), NodeID(:UserDemand, 12, p_non_diff)) ≈
-          sum(user_demand.demand[3, :])
-    @test flow_value(NodeID(:UserDemand, 12, p_non_diff), NodeID(:Basin, 8, p_non_diff)) ≈
-          sum(user_demand.demand[3, :]) * user_demand.return_factor[3](t)
-    @test flow_value(NodeID(:Basin, 6, p_non_diff), NodeID(:Outlet, 7, p_non_diff)) ≈ 0.0 # Equal upstream and downstream level
-    @test flow_value(NodeID(:FlowBoundary, 1, p_non_diff), NodeID(:Basin, 2, p_non_diff)) ≈
-          flow_boundary_flow
-    @test flow_value(NodeID(:Basin, 6, p_non_diff), NodeID(:UserDemand, 11, p_non_diff)) ≈
-          sum(user_demand.demand[2, :])
+    @test flow_value(
+        NodeID(:Basin, 2, p_independent),
+        NodeID(:UserDemand, 10, p_independent),
+    ) ≈ sum(user_demand.demand[1, :])
+    @test flow_value(
+        NodeID(:Basin, 8, p_independent),
+        NodeID(:UserDemand, 12, p_independent),
+    ) ≈ sum(user_demand.demand[3, :])
+    @test flow_value(
+        NodeID(:UserDemand, 12, p_independent),
+        NodeID(:Basin, 8, p_independent),
+    ) ≈ sum(user_demand.demand[3, :]) * user_demand.return_factor[3](t)
+    @test flow_value(NodeID(:Basin, 6, p_independent), NodeID(:Outlet, 7, p_independent)) ≈
+          0.0 # Equal upstream and downstream level
+    @test flow_value(
+        NodeID(:FlowBoundary, 1, p_independent),
+        NodeID(:Basin, 2, p_independent),
+    ) ≈ flow_boundary_flow
+    @test flow_value(
+        NodeID(:Basin, 6, p_independent),
+        NodeID(:UserDemand, 11, p_independent),
+    ) ≈ sum(user_demand.demand[2, :])
 
     # All demands could be allocated
     @test user_demand.demand ≈ user_demand.allocated
-=======
-    (; p) = model.integrator
-    (; p_independent) = p
-    (; graph, allocation, user_demand) = p_independent
-
-    allocation.mean_input_flows[1][(
-        NodeID(:FlowBoundary, 1, p_independent),
-        NodeID(:Basin, 2, p_independent),
-    )] = 4.5
-    allocation_model = allocation.allocation_models[1]
-    (; flow) = allocation_model
-    t = 0.0
-    Ribasim.allocate_demands!(p, allocation_model, t)
-
-    # Last demand priority (= 2) flows
-    @test flow[(NodeID(:Basin, 2, p_independent), NodeID(:Pump, 5, p_independent))] ≈ 0.0
-    @test flow[(NodeID(:Basin, 2, p_independent), NodeID(:UserDemand, 10, p_independent))] ≈
-          0.5
-    @test flow[(NodeID(:Basin, 8, p_independent), NodeID(:UserDemand, 12, p_independent))] ≈
-          3.0 rtol = 1e-5
-    @test flow[(NodeID(:UserDemand, 12, p_independent), NodeID(:Basin, 8, p_independent))] ≈
-          1.0 rtol = 1e-5
-    @test flow[(NodeID(:Basin, 6, p_independent), NodeID(:Outlet, 7, p_independent))] ≈ 2.0 rtol =
-        1e-5
-    @test flow[(
-        NodeID(:FlowBoundary, 1, p_independent),
-        NodeID(:Basin, 2, p_independent),
-    )] ≈ 0.5
-    @test flow[(NodeID(:Basin, 6, p_independent), NodeID(:UserDemand, 11, p_independent))] ≈
-          0.0
-
-    (; allocated) = user_demand
-    @test allocated[1, :] ≈ [0.0, 0.5]
-    @test allocated[2, :] ≈ [4.0, 0.0] rtol = 1e-5
-    @test allocated[3, :] ≈ [0.0, 3.0] atol = 1e-5
->>>>>>> d23b5b27
 end
 
 @testitem "Allocation objectives" begin
@@ -91,9 +65,8 @@
     model = Ribasim.run(toml_path)
     @test success(model)
     (; p, t) = model.integrator
-<<<<<<< HEAD
-    (; p_non_diff) = p
-    (; user_demand, flow_boundary, allocation) = p_non_diff
+    (; p_independent) = p
+    (; user_demand, flow_boundary, allocation) = p_independent
     allocation_model = allocation.allocation_models[1]
     (; objectives, problem) = allocation_model
     demand_objective, source_objective = objectives
@@ -115,36 +88,15 @@
 
     ## UserDemand return flow source
     user_demand_source_priority = model.config.allocation.source_priority.user_demand
-    user_demand_id = NodeID(:UserDemand, 5, p_non_diff)
+    user_demand_id = NodeID(:UserDemand, 5, p_independent)
     return_flow = flow[user_demand.outflow_link[user_demand_id.idx].link]
     @test source_objective.expression.terms[return_flow] == inv(user_demand_source_priority)
 
     ## FlowBoundary source
     flow_boundary_source_priority = model.config.allocation.source_priority.flow_boundary
-    flow_boundary_id = NodeID(:FlowBoundary, 1, p_non_diff)
+    flow_boundary_id = NodeID(:FlowBoundary, 1, p_independent)
     outflow = flow[flow_boundary.outflow_link[flow_boundary_id.idx].link]
     @test source_objective.expression.terms[outflow] == inv(flow_boundary_source_priority)
-=======
-    (; p_independent) = p
-    (; user_demand, allocation) = p_independent
-    allocation_model = allocation.allocation_models[1]
-    Ribasim.set_initial_values!(allocation_model, p, t)
-    Ribasim.set_objective_demand_priority!(allocation_model, p, t, 1)
-    objective = JuMP.objective_function(allocation_model.problem)
-    @test objective isa JuMP.QuadExpr # Quadratic expression
-    F = allocation_model.problem[:F]
-
-    to_user_5 = F[(NodeID(:Basin, 4, p_independent), NodeID(:UserDemand, 5, p_independent))]
-    to_user_6 = F[(NodeID(:Basin, 4, p_independent), NodeID(:UserDemand, 6, p_independent))]
-
-    @test objective.aff.constant ≈ sum(user_demand.demand)
-    @test objective.aff.terms[to_user_5] ≈ -2.0
-    @test objective.aff.terms[to_user_6] ≈ -2.0
-    @test objective.terms[JuMP.UnorderedPair(to_user_5, to_user_5)] ≈
-          1 / user_demand.demand[1]
-    @test objective.terms[JuMP.UnorderedPair(to_user_6, to_user_6)] ≈
-          1 / user_demand.demand[2]
->>>>>>> d23b5b27
 end
 
 @testitem "Primary allocation network initialization" begin
@@ -157,20 +109,19 @@
     )
     @test ispath(toml_path)
     model = Ribasim.Model(toml_path)
-<<<<<<< HEAD
-    (; p_non_diff) = model.integrator.p
-    (; allocation, graph) = p_non_diff
+    (; p_independent) = model.integrator.p
+    (; allocation, graph) = p_independent
     (; primary_network_connections, subnetwork_ids, allocation_models) = allocation
     @test Ribasim.has_primary_network(allocation)
     @test Ribasim.is_primary_network(first(subnetwork_ids))
 
     # Connections from primary network to secondary networks
     connection_subnetwork_3 =
-        (NodeID(:Pump, 11, p_non_diff), NodeID(:Basin, 12, p_non_diff))
+        (NodeID(:Pump, 11, p_independent), NodeID(:Basin, 12, p_independent))
     connection_subnetwork_5 =
-        (NodeID(:Pump, 24, p_non_diff), NodeID(:Basin, 25, p_non_diff))
+        (NodeID(:Pump, 24, p_independent), NodeID(:Basin, 25, p_independent))
     connection_subnetwork_7 =
-        (NodeID(:Pump, 38, p_non_diff), NodeID(:Basin, 35, p_non_diff))
+        (NodeID(:Pump, 38, p_independent), NodeID(:Basin, 35, p_independent))
 
     @test only(primary_network_connections[3]) == connection_subnetwork_3
     @test only(primary_network_connections[5]) == connection_subnetwork_5
@@ -180,39 +131,6 @@
     allocation_model_main_network = allocation.allocation_models[1]
     @test [connection_subnetwork_3, connection_subnetwork_5, connection_subnetwork_7] ⊆
           only(allocation_model_main_network.problem[:flow].axes)
-=======
-    (; p_independent) = model.integrator.p
-    (; allocation, graph) = p_independent
-    (; main_network_connections, subnetwork_ids, allocation_models) = allocation
-    @test Ribasim.has_main_network(allocation)
-    @test Ribasim.is_main_network(first(subnetwork_ids))
-
-    # Connections from main network to subnetworks
-    @test isempty(main_network_connections[1])
-    @test only(main_network_connections[3]) ==
-          (NodeID(:Basin, 2, p_independent), NodeID(:Pump, 11, p_independent))
-    @test only(main_network_connections[5]) ==
-          (NodeID(:Basin, 6, p_independent), NodeID(:Pump, 24, p_independent))
-    @test only(main_network_connections[7]) ==
-          (NodeID(:Basin, 10, p_independent), NodeID(:Pump, 38, p_independent))
-
-    # main-sub connections are part of main network allocation network
-    allocation_model_main_network = Ribasim.get_allocation_model(p_independent, Int32(1))
-    @test [
-        (NodeID(:Basin, 2, p_independent), NodeID(:Pump, 11, p_independent)),
-        (NodeID(:Basin, 6, p_independent), NodeID(:Pump, 24, p_independent)),
-        (NodeID(:Basin, 10, p_independent), NodeID(:Pump, 38, p_independent)),
-    ] ⊆ keys(allocation_model_main_network.capacity.data)
-
-    # In each subnetwork, the connection from the main network to the subnetwork is
-    # interpreted as a source
-    @test Ribasim.get_allocation_model(p_independent, Int32(3)).problem[:source_main_network].axes[1] ==
-          [(NodeID(:Basin, 2, p_independent), NodeID(:Pump, 11, p_independent))]
-    @test Ribasim.get_allocation_model(p_independent, Int32(5)).problem[:source_main_network].axes[1] ==
-          [(NodeID(:Basin, 6, p_independent), NodeID(:Pump, 24, p_independent))]
-    @test Ribasim.get_allocation_model(p_independent, Int32(7)).problem[:source_main_network].axes[1] ==
-          [(NodeID(:Basin, 10, p_independent), NodeID(:Pump, 38, p_independent))]
->>>>>>> d23b5b27
 end
 
 @testitem "Allocation with primary network optimization problem" begin
@@ -228,30 +146,17 @@
     @test ispath(toml_path)
     model = Ribasim.Model(toml_path)
 
-<<<<<<< HEAD
     (; integrator) = model
     (; p) = integrator
-    (; p_non_diff) = p
-    (; allocation, user_demand, graph, basin) = p_non_diff
-    (; allocation_models, record_flow) = allocation
-=======
-    (; p) = model.integrator
     (; p_independent) = p
     (; allocation, user_demand, graph, basin) = p_independent
-    (;
-        allocation_models,
-        subnetwork_demands,
-        subnetwork_allocateds,
-        record_flow,
-        mean_input_flows,
-    ) = allocation
->>>>>>> d23b5b27
+    (; allocation_models, record_flow) = allocation
     t = 0.0
 
     # Collecting demands
     for allocation_model in Iterators.drop(allocation_models, 1)
         Ribasim.reset_goal_programming!(allocation_model)
-        Ribasim.prepare_demand_collection!(allocation_model, p_non_diff)
+        Ribasim.prepare_demand_collection!(allocation_model, p_independent)
         for objective in allocation_model.objectives
             Ribasim.optimize_for_objective!(
                 allocation_model,
