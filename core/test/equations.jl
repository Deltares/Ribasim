--- conflicted
+++ resolved
@@ -45,7 +45,6 @@
 
 # end
 
-<<<<<<< HEAD
 ### Node equation tests
 #
 # The tests below are for the equations of flow associated with particular node types.
@@ -63,8 +62,6 @@
 # Equation: storage' = -(2*level(storage)-C)/resistance, storage(t0) = storage0
 # Solution: storage(t) = limit_storage + (storage0 - limit_storage)*exp(-t/(basin_area*resistance))
 # Here limit_storage is the storage at which the level of the basin is equal to the level of the level boundary
-=======
->>>>>>> fe2539b2
 @testset "LinearResistance" begin
     toml_path = normpath(@__DIR__, "../../data/linear_resistance/linear_resistance.toml")
     @test ispath(toml_path)
@@ -83,14 +80,11 @@
     @test all(isapprox.(storage, storage_analytic; rtol = 0.005)) # Fails with '≈'
 end
 
-<<<<<<< HEAD
 # Equation: storage' = -Q(level(storage)), storage(t0) = storage0, 
 # where Q(level) = α*(level-level_min)^2, hence
 # Equation: w' = -α/basin_area * w^2, w = (level(storage) - level_min)/basin_area
 # Solution: w = 1/(α(t-t0)/basin_area + 1/w(t0)), 
 # storage = storage_min + 1/(α(t-t0)/basin_area^2 + 1/(storage(t0)-storage_min)) 
-=======
->>>>>>> fe2539b2
 @testset "TabulatedRatingCurve" begin
     toml_path = normpath(@__DIR__, "../../data/rating_curve/rating_curve.toml")
     @test ispath(toml_path)
@@ -99,7 +93,6 @@
 
     t = Ribasim.timesteps(model)
     storage = Ribasim.get_storages_and_levels(model).storage[1, :]
-<<<<<<< HEAD
     basin_area = p.basin.area[1][2]
     storage_min = 50.0
     α = 24 * 60 * 60
@@ -151,14 +144,4 @@
     LHS = RHS[1] .+ t .* K
 
     @test all(isapprox.(LHS, RHS; rtol = 0.005)) # Fails with '≈'
-=======
-    basin_area = p.basin.area[1][2] # Considered constant
-    storage_min = 50.0
-    time_factor = 24 * 60 * 60
-    storage_analytic =
-        storage_min .+
-        1 ./ (t ./ (time_factor * basin_area^2) .+ 1 / (storage[1] - storage_min))
-
-    @test all(isapprox.(storage, storage_analytic; rtol = 0.005)) # Fails with '≈'
->>>>>>> fe2539b2
 end