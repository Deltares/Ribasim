--- conflicted
+++ resolved
@@ -8,11 +8,7 @@
 """
 module config
 
-<<<<<<< HEAD
-using ADTypes: AutoFiniteDiff, AutoForwardDiff
-=======
 using ADTypes: AutoForwardDiff, AutoFiniteDiff
->>>>>>> 34218fd9
 using Configurations: Configurations, @option, from_toml, @type_alias
 using DataStructures: DefaultDict
 using Dates: DateTime
@@ -313,11 +309,7 @@
 
     if algotype <: OrdinaryDiffEqNewtonAdaptiveAlgorithm
         kwargs[:nlsolve] = NonlinearSolveAlg(
-<<<<<<< HEAD
-            NewtonRaphson(; linesearch = BackTracking(), autodiff = AutoFiniteDiff()),
-=======
             NewtonRaphson(; linesearch = BackTracking(; maxiters = 10), autodiff),
->>>>>>> 34218fd9
         )
     end
 
