"""
    module config

Ribasim.config is a submodule of [`Ribasim`](@ref) to handle the configuration of a Ribasim model.
It is implemented using the [Configurations](https://configurations.rogerluo.dev/stable/) package.
A full configuration is represented by [`Config`](@ref), which is the main API.
Ribasim.config is a submodule mainly to avoid name clashes between the configuration sections and the rest of Ribasim.
"""
module config

using ADTypes: AutoForwardDiff, AutoFiniteDiff
using Configurations: Configurations, @option, from_toml, @type_alias
using DataStructures: OrderedDict
using Dates: DateTime
using Logging: LogLevel, Debug, Info, Warn, Error
using ..Ribasim: Ribasim, Table, Schema
using OrdinaryDiffEqCore: OrdinaryDiffEqAlgorithm, OrdinaryDiffEqNewtonAdaptiveAlgorithm
using OrdinaryDiffEqNonlinearSolve: NLNewton
using OrdinaryDiffEqLowOrderRK: Euler, RK4
using OrdinaryDiffEqTsit5: Tsit5
using OrdinaryDiffEqSDIRK: ImplicitEuler, KenCarp4, TRBDF2
using OrdinaryDiffEqBDF: FBDF, QNDF
using OrdinaryDiffEqRosenbrock: Rosenbrock23, Rodas4P, Rodas5P
using LinearSolve: KLUFactorization

export Config, Solver, Results, Logging, Toml
export algorithm,
    camel_case,
    get_ad_type,
    snake_case,
    input_path,
    database_path,
    results_path,
    convert_saveat,
    convert_dt,
    node_types,
    node_type,
    node_kinds,
    table_name,
    sql_table_name,
    table_types

"Schema.Basin.State -> :Basin"
node_type(table_type::Type{<:Table})::Symbol = fullname(parentmodule(table_type))[end]
"Schema.Basin.State -> :state"
table_name(table_type::Type{<:Table})::Symbol = snake_case(nameof(table_type))

"Schema.Basin.State -> 'Basin / state'"
function sql_table_name(table_type::Type{<:Table})::String
    string(node_type(table_type), " / ", table_name(table_type))
end

"[:Basin, Terminal, ...]"
const node_types::Vector{Symbol} = filter(
    name -> getfield(Schema, name) isa Module && name !== :Schema,
    names(Schema; all = true),
)

"{:Basin => [:State, :Static, ...], :Terminal => [], ...}"
const node_kinds = OrderedDict{Symbol, Vector{Symbol}}()

"[Schema.Basin.State, Schema.Basin.Static, ...]"
const table_types = Type{<:Table}[]

for node_type in node_types
    node_module = getfield(Schema, node_type)
    node_tables = Symbol[]
    all_names = names(node_module; all = true)
    for name in all_names
        x = getfield(node_module, name)
        if isconcretetype(x) && supertype(x) === Table
            push!(node_tables, name)
            push!(table_types, x)
        end
    end
    node_kinds[node_type] = node_tables
end

"Convert a string from CamelCase to snake_case."
function snake_case(str::AbstractString)::String
    under_scored = replace(str, r"(?<!^)(?=[A-Z])" => "_")
    return lowercase(under_scored)
end

snake_case(sym::Symbol)::Symbol = Symbol(snake_case(String(sym)))

"Convert a string from snake_case to CamelCase."
function camel_case(snake_case::AbstractString)::String
    camel_case = replace(snake_case, r"_([a-z])" => s -> uppercase(s[2]))
    camel_case = uppercase(first(camel_case)) * camel_case[2:end]
    return camel_case
end

camel_case(sym::Symbol)::Symbol = Symbol(camel_case(String(sym)))

"""
Add fieldnames with Union{String, Nothing} type to struct expression. Requires @option use before it.
"""
macro addfields(typ::Expr, fieldnames)
    for fieldname in fieldnames
        push!(typ.args[3].args, :($(fieldname)::Union{String, Nothing} = nothing))
    end
    return esc(typ)
end

"""
Add all TableOption subtypes as fields to struct expression. Requires @option use before it.
"""
macro addnodetypes(typ::Expr)
    for node_type in node_types
        node_type = snake_case(node_type)
        push!(typ.args[3].args, :($(node_type)::$(node_type) = $(node_type)()))
    end
    return esc(typ)
end

# Generate structs for each nodetype for use in Config
abstract type TableOption end
for (node_type, kinds) in pairs(node_kinds)
    node_type = snake_case(node_type)
    kinds = snake_case.(kinds)
    @eval @option @addfields struct $node_type <: TableOption end $kinds
end

@option struct Solver <: TableOption
    algorithm::String = "QNDF"
    saveat::Float64 = 86400.0
    dt::Union{Float64, Nothing} = nothing
    dtmin::Float64 = 0.0
    dtmax::Union{Float64, Nothing} = nothing
    force_dtmin::Bool = false
    abstol::Float64 = 1e-5
    reltol::Float64 = 1e-5
    water_balance_abstol::Float64 = 1e-3
    water_balance_reltol::Float64 = 1e-2
    maxiters::Int = 1e9
    sparse::Bool = true
    autodiff::Bool = true
    evaporate_mass::Bool = true
<<<<<<< HEAD
    # Universal depth at which the low storage factor kicks in
    low_storage_depth::Float64 = 0.1
    # Universal reduction factor threshold for the minimum upstream level of UserDemand nodes
    user_demand_min_level_threshold::Float64 = 0.1
    # Universal reduction factor threshold for the level difference of Pump/Outlet and TabulatedRatingCurve nodes
    flow_reduction_factor_threshold::Float64 = 0.02
=======
    specialize::Bool = false
>>>>>>> 898a8977
end

@option struct Interpolation <: TableOption
    flow_boundary::String = "block"
    block_transition_period::Float64 = 0.0
end

@option struct Results <: TableOption
    format::String = "arrow"
    compression::Bool = true
    compression_level::Int = 6
    subgrid::Bool = false
end

@option struct Logging <: TableOption
    verbosity::LogLevel = Info
end

@option struct SourcePriority <: TableOption
    user_demand::Int32 = 1000
    flow_boundary::Int32 = 2000
    level_boundary::Int32 = 3000
    basin::Int32 = 4000
    subnetwork_inlet::Int32 = 5000
end

@option struct Allocation <: TableOption
    timestep::Float64 = 86400
    source_priority::SourcePriority = SourcePriority()
end

@option struct Experimental <: TableOption
    concentration::Bool = false
    allocation::Bool = false
end

# For logging enabled experimental features
function Base.iterate(exp::Experimental, state = 0)
    state >= nfields(exp) && return
    return Base.getfield(exp, state + 1), state + 1
end

function Base.show(io::IO, exp::Experimental)
    fields = (field for field in fieldnames(typeof(exp)) if getfield(exp, field))
    print(io, join(fields, " "))
end

@option @addnodetypes struct Toml <: TableOption
    starttime::DateTime
    endtime::DateTime
    crs::String
    ribasim_version::String
    input_dir::String
    results_dir::String
    interpolation::Interpolation = Interpolation()
    allocation::Allocation = Allocation()
    solver::Solver = Solver()
    logging::Logging = Logging()
    results::Results = Results()
    experimental::Experimental = Experimental()
end

struct Config
    toml::Toml
    dir::String
end

Config(toml::Toml) = Config(toml, ".")

"""
    Config(config_path::AbstractString; kwargs...)

Parse a TOML file to a Config. Keys can be overruled using keyword arguments. To overrule
keys from a subsection, e.g. `dt` from the `solver` section, use underscores: `solver_dt`.
"""
function Config(config_path::AbstractString; kwargs...)::Config
    toml = from_toml(Toml, config_path; kwargs...)
    dir = dirname(normpath(config_path))
    validate_config(toml)
    Config(toml, dir)
end

"""
Do extra validation on the validity of the TOML config.

Configurations.jl handles the type checks and required fields.
This is the place to enforce additional rules, such as supported algorithms and formats,
to avoid runtime errors, especially when writing results.
"""
function validate_config(toml::Toml)::Nothing
    is_valid = true

    if !haskey(algorithms, toml.solver.algorithm)
        options = join(keys(algorithms), ", ")
        @error("Given solver algorithm $(toml.solver.algorithm) not supported.\n\
            Available options are: ($(options)).")
        is_valid = false
    end

    supported_formats = ("arrow", "netcdf")
    if !(toml.results.format in supported_formats)
        @error(
            "Unsupported results format: $(toml.results.format). Supported formats: $(supported_formats).",
        )
        is_valid = false
    end

    is_valid || error("Invalid TOML config.")

    return nothing
end

function Base.getproperty(config::Config, sym::Symbol)
    if sym === :dir
        return getfield(config, :dir)
    else
        toml = getfield(config, :toml)
        return getproperty(toml, sym)
    end
end

"Construct a path relative to both the TOML directory and the optional `input_dir`"
function input_path(config::Config, path::String = "")
    return normpath(config.dir, config.input_dir, path)
end

"Construct the database path relative to both the TOML directory and the optional `input_dir`"
function database_path(config::Config)
    return normpath(config.dir, config.input_dir, "database.gpkg")
end

"Construct a path relative to both the TOML directory and the optional `results_dir`"
function results_path(config::Config, path::String = "")
    # If the path is empty, we return the results directory.
    if !isempty(path)
        name, ext = splitext(path)
        if ext == ""
            ext = config.results.format == "arrow" ? ".arrow" : ".nc"
            path = string(name, ext)
        end
    end
    return normpath(config.dir, config.results_dir, path)
end

function Configurations.from_dict(::Type{Logging}, ::Type{LogLevel}, level::AbstractString)
    level == "debug" && return Debug
    level == "info" && return Info
    level == "warn" && return Warn
    level == "error" && return Error
    throw(
        ArgumentError(
            "verbosity $level not supported, choose one of: debug info warn error.",
        ),
    )
end

# TODO Use with proper alignment
function Base.show(io::IO, c::Config)
    println(io, "Ribasim Config")
    for field in fieldnames(typeof(c))
        f = getfield(c, field)
        f === nothing || println(io, "\t$field\t= $f")
    end
end

function Base.show(io::IO, c::TableOption)
    first = true
    for field in fieldnames(typeof(c))
        f = getfield(c, field)
        if f !== nothing
            first && (first = false; println(io))
            println(io, "\t\t$field\t= $f")
        end
    end
end

"""
    const algorithms::Dict{String, Type}

Map from config string to a supported algorithm type from [OrdinaryDiffEq](https://docs.sciml.ai/DiffEqDocs/stable/solvers/ode_solve/).

Supported algorithms:

- `QNDF`
- `FBDF`
- `Rosenbrock23`
- `TRBDF2`
- `Rodas4P`
- `Rodas5P`
- `KenCarp4`
- `Tsit5`
- `RK4`
- `ImplicitEuler`
- `Euler`
"""
const algorithms = Dict{String, Type}(
    "QNDF" => QNDF,
    "FBDF" => FBDF,
    "Rosenbrock23" => Rosenbrock23,
    "TRBDF2" => TRBDF2,
    "Rodas4P" => Rodas4P,
    "Rodas5P" => Rodas5P,
    "KenCarp4" => KenCarp4,
    "Tsit5" => Tsit5,
    "RK4" => RK4,
    "ImplicitEuler" => ImplicitEuler,
    "Euler" => Euler,
)

"""
Check whether the given function has a method that accepts the given kwarg.
Note that it is possible that methods exist that accept :a and :b individually,
but not both.
"""
function function_accepts_kwarg(f, kwarg)::Bool
    for method in methods(f)
        kwarg in Base.kwarg_decl(method) && return true
    end
    return false
end

function get_ad_type(solver::Solver)
    chunksize = solver.specialize ? nothing : 1
    if solver.autodiff
        AutoForwardDiff(; chunksize, tag = :Ribasim)
    else
        AutoFiniteDiff()
    end
end

"Create an OrdinaryDiffEqAlgorithm from solver config"
function algorithm(solver::Solver)::OrdinaryDiffEqAlgorithm
    kwargs = Dict{Symbol, Any}()
    algotype = algorithms[solver.algorithm]

    if algotype <: OrdinaryDiffEqNewtonAdaptiveAlgorithm
        kwargs[:nlsolve] = NLNewton()
        if solver.sparse
            kwargs[:linsolve] = KLUFactorization()
        end
    end

    if function_accepts_kwarg(algotype, :step_limiter!)
        kwargs[:step_limiter!] = Ribasim.limit_flow!
    end

    if function_accepts_kwarg(algotype, :autodiff)
        kwargs[:autodiff] = get_ad_type(solver)
    end

    algotype(; kwargs...)
end

"Convert the saveat Float64 from our Config to SciML's saveat"
function convert_saveat(saveat::Float64, t_end::Float64)::Union{Float64, Vector{Float64}}
    errors = false
    if iszero(saveat)
        # every step
        saveat = Float64[]
    elseif saveat == Inf
        # only the start and end
        saveat = [0.0, t_end]
    elseif isfinite(saveat)
        # every saveat seconds
        if saveat !== round(saveat)
            errors = true
            @error "A finite saveat must be an integer number of seconds." saveat
        end
    else
        errors = true
        @error "Invalid saveat" saveat
    end

    errors && error("Invalid saveat")
    return saveat
end

"Convert the dt from our Config to SciML stepsize control arguments"
function convert_dt(dt::Union{Float64, Nothing})::Tuple{Bool, Float64}
    # In SciML dt represents the initial timestep if adaptive is true.
    # We don't support setting the initial timestep, so we don't need the adaptive flag.
    # The solver will give a clear error message if the algorithm is not adaptive.
    if isnothing(dt)
        # adaptive step size
        adaptive = true
        dt = 0.0
    elseif 0 < dt < Inf
        # fixed step size
        adaptive = false
    else
        @error "Invalid dt" dt
        error("Invalid dt")
    end
    adaptive, dt
end

end  # module<|MERGE_RESOLUTION|>--- conflicted
+++ resolved
@@ -137,16 +137,13 @@
     sparse::Bool = true
     autodiff::Bool = true
     evaporate_mass::Bool = true
-<<<<<<< HEAD
     # Universal depth at which the low storage factor kicks in
     low_storage_depth::Float64 = 0.1
     # Universal reduction factor threshold for the minimum upstream level of UserDemand nodes
     user_demand_min_level_threshold::Float64 = 0.1
     # Universal reduction factor threshold for the level difference of Pump/Outlet and TabulatedRatingCurve nodes
     flow_reduction_factor_threshold::Float64 = 0.02
-=======
     specialize::Bool = false
->>>>>>> 898a8977
 end
 
 @option struct Interpolation <: TableOption
