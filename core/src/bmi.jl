--- conflicted
+++ resolved
@@ -10,517 +10,7 @@
 
 Write all results to the configured files.
 """
-<<<<<<< HEAD
-function BMI.finalize(model::Model)::Model
-    (; config) = model
-    (; results) = model.config
-    compress = get_compressor(results)
-
-    # basin
-    table = basin_table(model)
-    path = results_path(config, RESULTS_FILENAME.basin)
-    write_arrow(path, table, compress)
-
-    # flow
-    table = flow_table(model)
-    path = results_path(config, RESULTS_FILENAME.flow)
-    write_arrow(path, table, compress)
-
-    # discrete control
-    table = discrete_control_table(model)
-    path = results_path(config, RESULTS_FILENAME.control)
-    write_arrow(path, table, compress)
-
-    # allocation
-    table = allocation_table(model)
-    path = results_path(config, RESULTS_FILENAME.allocation)
-    write_arrow(path, table, compress)
-
-    # allocation flow
-    table = allocation_flow_table(model)
-    path = results_path(config, RESULTS_FILENAME.allocation_flow)
-    write_arrow(path, table, compress)
-
-    # exported levels
-    table = subgrid_level_table(model)
-    path = results_path(config, RESULTS_FILENAME.subgrid_levels)
-    write_arrow(path, table, compress)
-
-    @debug "Wrote results."
-    return model
-end
-
-"""
-Set parameters of nodes that are controlled by DiscreteControl to the
-values corresponding to the initial state of the model.
-"""
-function set_initial_discrete_controlled_parameters!(
-    integrator,
-    storage0::Vector{Float64},
-)::Nothing
-    (; p) = integrator
-    (; basin, discrete_control) = p
-
-    n_conditions = length(discrete_control.condition_value)
-    condition_diffs = zeros(Float64, n_conditions)
-    discrete_control_condition(condition_diffs, storage0, integrator.t, integrator)
-    discrete_control.condition_value .= (condition_diffs .> 0.0)
-
-    # For every discrete_control node find a condition_idx it listens to
-    for discrete_control_node_id in unique(discrete_control.node_id)
-        condition_idx =
-            searchsortedfirst(discrete_control.node_id, discrete_control_node_id)
-        discrete_control_affect!(integrator, condition_idx, missing)
-    end
-end
-
-"""
-Create the different callbacks that are used to store results
-and feed the simulation with new data. The different callbacks
-are combined to a CallbackSet that goes to the integrator.
-Returns the CallbackSet and the SavedValues for flow.
-"""
-function create_callbacks(
-    parameters::Parameters,
-    config::Config;
-    saveat,
-)::Tuple{CallbackSet, SavedResults}
-    (; starttime, basin, tabulated_rating_curve, discrete_control) = parameters
-    callbacks = SciMLBase.DECallback[]
-
-    tstops = get_tstops(basin.time.time, starttime)
-    basin_cb = PresetTimeCallback(tstops, update_basin)
-    push!(callbacks, basin_cb)
-
-    tstops = get_tstops(tabulated_rating_curve.time.time, starttime)
-    tabulated_rating_curve_cb = PresetTimeCallback(tstops, update_tabulated_rating_curve!)
-    push!(callbacks, tabulated_rating_curve_cb)
-
-    if config.allocation.use_allocation
-        allocation_cb = PeriodicCallback(
-            update_allocation!,
-            config.allocation.timestep;
-            initial_affect = false,
-        )
-        push!(callbacks, allocation_cb)
-    end
-
-    # save the flows over time, as a Vector of the nonzeros(flow)
-    saved_flow = SavedValues(Float64, Vector{Float64})
-    save_flow_cb = SavingCallback(save_flow, saved_flow; saveat, save_start = false)
-    push!(callbacks, save_flow_cb)
-
-    # interpolate the levels
-    saved_subgrid_level = SavedValues(Float64, Vector{Float64})
-    if config.results.subgrid
-        export_cb = SavingCallback(
-            save_subgrid_level,
-            saved_subgrid_level;
-            saveat,
-            save_start = true,
-        )
-        push!(callbacks, export_cb)
-    end
-
-    saved = SavedResults(saved_flow, saved_subgrid_level)
-
-    n_conditions = length(discrete_control.node_id)
-    if n_conditions > 0
-        discrete_control_cb = VectorContinuousCallback(
-            discrete_control_condition,
-            discrete_control_affect_upcrossing!,
-            discrete_control_affect_downcrossing!,
-            n_conditions,
-        )
-        push!(callbacks, discrete_control_cb)
-    end
-    callback = CallbackSet(callbacks...)
-
-    return callback, saved
-end
-
-"""
-Listens for changes in condition truths.
-"""
-function discrete_control_condition(out, u, t, integrator)
-    (; p) = integrator
-    (; discrete_control) = p
-
-    for (i, (listen_node_id, variable, greater_than, look_ahead)) in enumerate(
-        zip(
-            discrete_control.listen_node_id,
-            discrete_control.variable,
-            discrete_control.greater_than,
-            discrete_control.look_ahead,
-        ),
-    )
-        value = get_value(p, listen_node_id, variable, look_ahead, u, t)
-        diff = value - greater_than
-        out[i] = diff
-    end
-end
-
-"""
-Get a value for a condition. Currently supports getting levels from basins and flows
-from flow boundaries.
-"""
-function get_value(
-    p::Parameters,
-    node_id::NodeID,
-    variable::String,
-    Δt::Float64,
-    u::AbstractVector{Float64},
-    t::Float64,
-)
-    (; basin, flow_boundary, level_boundary) = p
-
-    if variable == "level"
-        hasindex_basin, basin_idx = id_index(basin.node_id, node_id)
-        level_boundary_idx = findsorted(level_boundary.node_id, node_id)
-
-        if hasindex_basin
-            _, level = get_area_and_level(basin, basin_idx, u[basin_idx])
-        elseif level_boundary_idx !== nothing
-            level = level_boundary.level[level_boundary_idx](t + Δt)
-        else
-            error(
-                "Level condition node '$node_id' is neither a basin nor a level boundary.",
-            )
-        end
-
-        value = level
-
-    elseif variable == "flow_rate"
-        flow_boundary_idx = findsorted(flow_boundary.node_id, node_id)
-
-        if flow_boundary_idx === nothing
-            error("Flow condition node $node_id is not a flow boundary.")
-        end
-
-        value = flow_boundary.flow_rate[flow_boundary_idx](t + Δt)
-    else
-        error("Unsupported condition variable $variable.")
-    end
-
-    return value
-end
-
-"""
-An upcrossing means that a condition (always greater than) becomes true.
-"""
-function discrete_control_affect_upcrossing!(integrator, condition_idx)
-    (; p, u, t) = integrator
-    (; discrete_control, basin) = p
-    (; variable, condition_value, listen_node_id) = discrete_control
-
-    condition_value[condition_idx] = true
-
-    control_state_change = discrete_control_affect!(integrator, condition_idx, true)
-
-    # Check whether the control state change changed the direction of the crossing
-    # NOTE: This works for level conditions, but not for flow conditions on an
-    # arbitrary edge. That is because parameter changes do not change the instantaneous level,
-    # only possibly the du. Parameter changes can change the flow on an edge discontinuously,
-    # giving the possibility of logical paradoxes where certain parameter changes immediately
-    # undo the truth state that caused that parameter change.
-    is_basin = id_index(basin.node_id, discrete_control.listen_node_id[condition_idx])[1]
-    # NOTE: The above no longer works when listen feature ids can be something other than node ids
-    # I think the more durable option is to give all possible condition types a different variable string,
-    # e.g. basin.level and level_boundary.level
-    if variable[condition_idx] == "level" && control_state_change && is_basin
-        # Calling water_balance is expensive, but it is a sure way of getting
-        # du for the basin of this level condition
-        du = zero(u)
-        water_balance!(du, u, p, t)
-        _, condition_basin_idx = id_index(basin.node_id, listen_node_id[condition_idx])
-
-        if du[condition_basin_idx] < 0.0
-            condition_value[condition_idx] = false
-            discrete_control_affect!(integrator, condition_idx, false)
-        end
-    end
-end
-
-"""
-An downcrossing means that a condition (always greater than) becomes false.
-"""
-function discrete_control_affect_downcrossing!(integrator, condition_idx)
-    (; p, u, t) = integrator
-    (; discrete_control, basin) = p
-    (; variable, condition_value, listen_node_id) = discrete_control
-
-    condition_value[condition_idx] = false
-
-    control_state_change = discrete_control_affect!(integrator, condition_idx, false)
-
-    # Check whether the control state change changed the direction of the crossing
-    # NOTE: This works for level conditions, but not for flow conditions on an
-    # arbitrary edge. That is because parameter changes do not change the instantaneous level,
-    # only possibly the du. Parameter changes can change the flow on an edge discontinuously,
-    # giving the possibility of logical paradoxes where certain parameter changes immediately
-    # undo the truth state that caused that parameter change.
-    if variable[condition_idx] == "level" && control_state_change
-        # Calling water_balance is expensive, but it is a sure way of getting
-        # du for the basin of this level condition
-        du = zero(u)
-        water_balance!(du, u, p, t)
-        has_index, condition_basin_idx =
-            id_index(basin.node_id, listen_node_id[condition_idx])
-
-        if has_index && du[condition_basin_idx] > 0.0
-            condition_value[condition_idx] = true
-            discrete_control_affect!(integrator, condition_idx, true)
-        end
-    end
-end
-
-"""
-Change parameters based on the control logic.
-"""
-function discrete_control_affect!(
-    integrator,
-    condition_idx::Int,
-    upcrossing::Union{Bool, Missing},
-)::Bool
-    p = integrator.p
-    (; discrete_control, graph) = p
-
-    # Get the discrete_control node that listens to this condition
-    discrete_control_node_id = discrete_control.node_id[condition_idx]
-
-    # Get the indices of all conditions that this control node listens to
-    condition_ids = discrete_control.node_id .== discrete_control_node_id
-
-    # Get the truth state for this discrete_control node
-    truth_values = [ifelse(b, "T", "F") for b in discrete_control.condition_value]
-    truth_state = join(truth_values[condition_ids], "")
-
-    # Get the truth specific about the latest crossing
-    if !ismissing(upcrossing)
-        truth_values[condition_idx] = upcrossing ? "U" : "D"
-    end
-    truth_state_crossing_specific = join(truth_values[condition_ids], "")
-
-    # What the local control state should be
-    control_state_new =
-        if haskey(
-            discrete_control.logic_mapping,
-            (discrete_control_node_id, truth_state_crossing_specific),
-        )
-            truth_state_used = truth_state_crossing_specific
-            discrete_control.logic_mapping[(
-                discrete_control_node_id,
-                truth_state_crossing_specific,
-            )]
-        elseif haskey(
-            discrete_control.logic_mapping,
-            (discrete_control_node_id, truth_state),
-        )
-            truth_state_used = truth_state
-            discrete_control.logic_mapping[(discrete_control_node_id, truth_state)]
-        else
-            error(
-                "Control state specified for neither $truth_state_crossing_specific nor $truth_state for DiscreteControl node $discrete_control_node_id.",
-            )
-        end
-
-    # What the local control state is
-    # TODO: Check time elapsed since control change
-    control_state_now, control_state_start =
-        discrete_control.control_state[discrete_control_node_id]
-
-    control_state_change = false
-
-    if control_state_now != control_state_new
-        control_state_change = true
-
-        # Store control action in record
-        record = discrete_control.record
-
-        push!(record.time, integrator.t)
-        push!(record.control_node_id, Int(discrete_control_node_id))
-        push!(record.truth_state, truth_state_used)
-        push!(record.control_state, control_state_new)
-
-        # Loop over nodes which are under control of this control node
-        for target_node_id in
-            outneighbor_labels_type(graph, discrete_control_node_id, EdgeType.control)
-            set_control_params!(p, target_node_id, control_state_new)
-        end
-
-        discrete_control.control_state[discrete_control_node_id] =
-            (control_state_new, integrator.t)
-    end
-    return control_state_change
-end
-
-function get_allocation_model(p::Parameters, allocation_network_id::Int)::AllocationModel
-    (; allocation) = p
-    (; allocation_network_ids, allocation_models) = allocation
-    idx = findsorted(allocation_network_ids, allocation_network_id)
-    if isnothing(idx)
-        error("Invalid allocation network ID $allocation_network_id.")
-    else
-        return allocation_models[idx]
-    end
-end
-
-function get_main_network_connections(
-    p::Parameters,
-    allocation_network_id::Int,
-)::Vector{Tuple{NodeID, NodeID}}
-    (; allocation) = p
-    (; allocation_network_ids, main_network_connections) = allocation
-    idx = findsorted(allocation_network_ids, allocation_network_id)
-    if isnothing(idx)
-        error("Invalid allocation network ID $allocation_network_id.")
-    else
-        return main_network_connections[idx]
-    end
-    return
-end
-
-"""
-Update the fractional flow fractions in an allocation problem.
-"""
-function set_fractional_flow_in_allocation!(
-    p::Parameters,
-    node_id::NodeID,
-    fraction::Number,
-)::Nothing
-    (; graph) = p
-
-    allocation_network_id = graph[node_id].allocation_network_id
-    # Get the allocation model this fractional flow node is in
-    allocation_model = get_allocation_model(p, allocation_network_id)
-    if !isnothing(allocation_model)
-        problem = allocation_model.problem
-        # The allocation edge which jumps over the fractional flow node
-        edge = (inflow_id(graph, node_id), outflow_id(graph, node_id))
-        if haskey(graph, edge...)
-            # The constraint for this fractional flow node
-            if edge in keys(problem[:fractional_flow])
-                constraint = problem[:fractional_flow][edge]
-
-                # Set the new fraction on all inflow terms in the constraint
-                for inflow_id in inflow_ids_allocation(graph, edge[1])
-                    flow = problem[:F][(inflow_id, edge[1])]
-                    JuMP.set_normalized_coefficient(constraint, flow, -fraction)
-                end
-            end
-        end
-    end
-    return nothing
-end
-
-function set_control_params!(p::Parameters, node_id::NodeID, control_state::String)
-    node = getfield(p, p.graph[node_id].type)
-    idx = searchsortedfirst(node.node_id, node_id)
-    new_state = node.control_mapping[(node_id, control_state)]
-
-    for (field, value) in zip(keys(new_state), new_state)
-        if !ismissing(value)
-            vec = get_tmp(getfield(node, field), 0)
-            vec[idx] = value
-        end
-
-        # Set new fractional flow fractions in allocation problem
-        if node isa FractionalFlow && field == :fraction
-            set_fractional_flow_in_allocation!(p, node_id, value)
-        end
-    end
-end
-
-"Copy the current flow to the SavedValues"
-function save_flow(u, t, integrator)
-    vcat(
-        get_tmp(integrator.p.graph[].flow_vertical, 0.0),
-        get_tmp(integrator.p.graph[].flow, 0.0),
-    )
-end
-
-function update_subgrid_level!(integrator)::Nothing
-    basin_level = get_tmp(integrator.p.basin.current_level, 0)
-    subgrid = integrator.p.subgrid
-    for (i, (index, interp)) in enumerate(zip(subgrid.basin_index, subgrid.interpolations))
-        subgrid.level[i] = interp(basin_level[index])
-    end
-end
-
-"Interpolate the levels and save them to SavedValues"
-function save_subgrid_level(u, t, integrator)
-    update_subgrid_level!(integrator)
-    return copy(integrator.p.subgrid.level)
-end
-
-"Load updates from 'Basin / time' into the parameters"
-function update_basin(integrator)::Nothing
-    (; basin) = integrator.p
-    (; node_id, time) = basin
-    t = datetime_since(integrator.t, integrator.p.starttime)
-
-    rows = searchsorted(time.time, t)
-    timeblock = view(time, rows)
-
-    table = (;
-        basin.precipitation,
-        basin.potential_evaporation,
-        basin.drainage,
-        basin.infiltration,
-    )
-
-    for row in timeblock
-        hasindex, i = id_index(node_id, NodeID(row.node_id))
-        @assert hasindex "Table 'Basin / time' contains non-Basin IDs"
-        set_table_row!(table, row, i)
-    end
-
-    return nothing
-end
-
-"Solve the allocation problem for all users and assign allocated abstractions to user nodes."
-function update_allocation!(integrator)::Nothing
-    (; p, t, u) = integrator
-    (; allocation) = p
-    (; allocation_models) = allocation
-
-    # If a main network is present, collect demands of subnetworks
-    if has_main_network(allocation)
-        for allocation_model in Iterators.drop(allocation_models, 1)
-            allocate!(p, allocation_model, t, u; collect_demands = true)
-        end
-    end
-
-    # Solve the allocation problems
-    # If a main network is present this is solved first,
-    # which provides allocation to the subnetworks
-    for allocation_model in allocation_models
-        allocate!(p, allocation_model, t, u)
-    end
-end
-
-"Load updates from 'TabulatedRatingCurve / time' into the parameters"
-function update_tabulated_rating_curve!(integrator)::Nothing
-    (; node_id, tables, time) = integrator.p.tabulated_rating_curve
-    t = datetime_since(integrator.t, integrator.p.starttime)
-
-    # get groups of consecutive node_id for the current timestamp
-    rows = searchsorted(time.time, t)
-    timeblock = view(time, rows)
-
-    for group in IterTools.groupby(row -> row.node_id, timeblock)
-        # update the existing LinearInterpolation
-        id = first(group).node_id
-        level = [row.level for row in group]
-        flow_rate = [row.flow_rate for row in group]
-        i = searchsortedfirst(node_id, NodeID(id))
-        tables[i] = LinearInterpolation(flow_rate, level; extrapolate = true)
-    end
-    return nothing
-end
-=======
 BMI.finalize(model::Model)::Model = write_results(model)
->>>>>>> 94a02aa0
 
 function BMI.update(model::Model)::Model
     step!(model.integrator)
