--- conflicted
+++ resolved
@@ -170,11 +170,6 @@
 end
 
 "Create a flow result table from the saved data"
-<<<<<<< HEAD
-function flow_table(model::Model)::NamedTuple
-    (; config, saved, integrator) = model
-    (; t, saveval) = saved.flow
-=======
 function flow_table(
     model::Model,
 )::@NamedTuple{
@@ -184,9 +179,8 @@
     to_node_id::Vector{Int},
     flow::FlatVector{Float64},
 }
-    (; config, saved_flow, integrator) = model
-    (; t, saveval) = saved_flow
->>>>>>> de7cb9c3
+    (; config, saved, integrator) = model
+    (; t, saveval) = saved.flow
     (; connectivity) = integrator.p
     (; graph) = connectivity
 
