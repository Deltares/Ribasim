--- conflicted
+++ resolved
@@ -1622,11 +1622,8 @@
         do_subgrid = config.results.subgrid,
         temp_convergence = CVector(zeros(n_states), state_ranges),
         convergence = CVector(zeros(n_states), state_ranges),
-<<<<<<< HEAD
         u_reduced,
-=======
         config.solver.level_difference_threshold,
->>>>>>> 5d1465be
     )
 
     collect_control_mappings!(p_independent)
