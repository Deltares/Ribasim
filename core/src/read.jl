--- conflicted
+++ resolved
@@ -522,10 +522,6 @@
 
     pump = Pump(; node_id, continuous_control_type)
 
-<<<<<<< HEAD
-    (; node_id) = parsed_parameters
-    control_type = get_control_type(graph, node_id)
-=======
     initialize_control_mapping!(pump, static)
     set_inoutflow_links!(pump, graph)
     errors = parse_parameter!(pump, config, :active; static, time, default = true)
@@ -536,31 +532,12 @@
         parse_parameter!(pump, config, :min_upstream_level; static, time, default = -Inf)
     errors |=
         parse_parameter!(pump, config, :max_downstream_level; static, time, default = Inf)
->>>>>>> c16280eb
-
-    if !valid_flow_rates(node_id, pump.flow_rate, pump.control_mapping)
-        error("Invalid pump flow_rates found.")
-    end
-
-<<<<<<< HEAD
-    return Pump(;
-        node_id,
-        inflow_link = inflow_link.(Ref(graph), node_id),
-        outflow_link = outflow_link.(Ref(graph), node_id),
-        parsed_parameters.active,
-        parsed_parameters.flow_rate,
-        parsed_parameters.min_flow_rate,
-        parsed_parameters.max_flow_rate,
-        parsed_parameters.min_upstream_level,
-        parsed_parameters.max_downstream_level,
-        parsed_parameters.control_mapping,
-        control_type,
-    )
-=======
+
+    errors |= !valid_flow_rates(node_id, pump.flow_rate, pump.control_mapping)
+
     errors && error("Errors encountered when parsing Pump data.")
 
     pump
->>>>>>> c16280eb
 end
 
 function Outlet(db::DB, config::Config, graph::MetaGraph)
@@ -571,10 +548,6 @@
 
     outlet = Outlet(; node_id, continuous_control_type)
 
-<<<<<<< HEAD
-    (; node_id) = parsed_parameters
-    control_type = get_control_type(graph, node_id)
-=======
     initialize_control_mapping!(outlet, static)
     set_inoutflow_links!(outlet, graph)
     errors = parse_parameter!(outlet, config, :active; static, time, default = true)
@@ -585,31 +558,12 @@
         parse_parameter!(outlet, config, :min_upstream_level; static, time, default = -Inf)
     errors |=
         parse_parameter!(outlet, config, :max_downstream_level; static, time, default = Inf)
->>>>>>> c16280eb
-
-    if !valid_flow_rates(node_id, outlet.flow_rate, outlet.control_mapping)
-        error("Invalid Outlet flow_rates found.")
-    end
-
-<<<<<<< HEAD
-    return Outlet(;
-        node_id,
-        inflow_link = inflow_link.(Ref(graph), node_id),
-        outflow_link = outflow_link.(Ref(graph), node_id),
-        parsed_parameters.active,
-        parsed_parameters.flow_rate,
-        parsed_parameters.min_flow_rate,
-        parsed_parameters.max_flow_rate,
-        parsed_parameters.control_mapping,
-        parsed_parameters.min_upstream_level,
-        parsed_parameters.max_downstream_level,
-        control_type,
-    )
-=======
+
+    errors |= !valid_flow_rates(node_id, outlet.flow_rate, outlet.control_mapping)
+
     errors && error("Errors encountered when parsing Outlet data.")
 
     outlet
->>>>>>> c16280eb
 end
 
 function Terminal(db::DB)::Terminal
