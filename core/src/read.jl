"""
Process the data in the static and time tables for a given node type.
The 'defaults' named tuple dictates how missing data is filled in.
'time_interpolatables' is a vector of Symbols of parameter names
for which a time interpolation (linear) object must be constructed.
The control mapping for DiscreteControl is also constructed in this function.
This function currently does not support node states that are defined by more
than one row in a table, as is the case for TabulatedRatingCurve.
"""
function parse_static_and_time(
    db::DB,
    config::Config,
    node_type::Type;
    static::Union{StructVector, Nothing} = nothing,
    time::Union{StructVector, Nothing} = nothing,
    defaults::NamedTuple = (; active = true),
    time_interpolatables::Vector{Symbol} = Symbol[],
    interpolation_type::Type{<:AbstractInterpolation} = LinearInterpolation,
    is_complete::Bool = true,
)::Tuple{NamedTuple, Bool}
    # E.g. `PumpStatic`
    static_type = eltype(static)
    columnnames_static = collect(fieldnames(static_type))
    # Mask out columns that do not denote parameters
    mask = [symb ∉ [:node_id, :control_state] for symb in columnnames_static]

    # The names of the parameters that can define a control state
    parameter_names = columnnames_static[mask]

    # The types of the variables that can define a control state
    parameter_types = collect(fieldtypes(static_type))[mask]

    # A vector of vectors, for each parameter the (initial) values for all nodes
    # of the current type
    vals_out = []

    node_type_string = String(split(string(node_type), '.')[end])
    node_ids = get_node_ids(db, node_type_string)
    ids = Int32.(node_ids)
    n_nodes = length(node_ids)

    # Initialize the vectors for the output
    for (parameter_name, parameter_type) in zip(parameter_names, parameter_types)
        # If the type is a union, then the associated parameter is optional and
        # the type is of the form Union{Missing,ActualType}
        parameter_type = if parameter_name in time_interpolatables
            # We need the concrete type to store in the parameters
            # The interpolation_type is not concrete because they don't have the
            # constructors we use
            if interpolation_type == LinearInterpolation
                ScalarInterpolation
            elseif interpolation_type == ConstantInterpolation
                ScalarConstantInterpolation
            else
                error("Unknown interpolation type.")
            end
        elseif isa(parameter_type, Union)
            nonmissingtype(parameter_type)
        else
            parameter_type
        end

        push!(vals_out, Vector{parameter_type}(undef, n_nodes))
    end

    # The keys of the output NamedTuple
    keys_out = copy(parameter_names)

    # The names of the parameters associated with a node of the current type
    parameter_names = Tuple(parameter_names)

    push!(keys_out, :node_id)
    push!(vals_out, node_ids)

    # The control mapping is a dictionary with keys (node_id, control_state) to a named tuple of parameter values
    # parameter values to be assigned to the node with this node_id in the case of this control_state
    control_mapping = Dict{Tuple{NodeID, String}, ControlStateUpdate}()

    push!(keys_out, :control_mapping)
    push!(vals_out, control_mapping)

    # The output namedtuple
    out = NamedTuple{Tuple(keys_out)}(Tuple(vals_out))

    if n_nodes == 0
        return out, true
    end

    # Get node IDs of static nodes if the static table exists
    if static === nothing
        static_node_id_vec = NodeID[]
        static_node_ids = Set{NodeID}()
    else
        idx = searchsortedfirst.(Ref(ids), static.node_id)
        static_node_id_vec = NodeID.(node_type_string, static.node_id, idx)
        static_node_ids = Set(static_node_id_vec)
    end

    # Get node IDs of transient nodes if the time table exists
    time_node_ids = if time === nothing
        time_node_id_vec = NodeID[]
        time_node_ids = Set{NodeID}()
    else
        idx = searchsortedfirst.(Ref(ids), time.node_id)
        time_node_id_vec = NodeID.(Ref(node_type_string), time.node_id, idx)
        time_node_ids = Set(time_node_id_vec)
    end

    errors = false
    t_end = seconds_since(config.endtime, config.starttime)
    trivial_timespan = [0.0, prevfloat(Inf)]

    for node_id in node_ids
        if node_id in static_node_ids
            # The interval of rows of the static table that have the current node_id
            rows = searchsorted(static_node_id_vec, node_id)
            # The rows of the static table that have the current node_id
            static_id = view(static, rows)
            # Here it is assumed that the parameters of a node are given by a single
            # row in the static table, which is not true for TabulatedRatingCurve
            for row in static_id
                control_state =
                    hasproperty(row, :control_state) ? row.control_state : missing
                # Get the parameter values, and turn them into trivial interpolation objects
                # if this parameter can be transient
                parameter_values = Any[]
                for parameter_name in parameter_names
                    val = getfield(row, parameter_name)
                    # Set default parameter value if no value was given
                    if ismissing(val)
                        val = defaults[parameter_name]
                    end
                    if parameter_name in time_interpolatables
                        val = interpolation_type(
                            [val, val],
                            trivial_timespan;
                            cache_parameters = true,
                        )
                    end
                    # Collect the parameter values in the parameter_values vector
                    push!(parameter_values, val)
                    # The initial parameter value is overwritten here each time until the last row,
                    # but in the case of control the proper initial parameter values are set later on
                    # in the code
                    getfield(out, parameter_name)[node_id.idx] = val
                end
                # Add the parameter values to the control mapping
                add_control_state!(
                    control_mapping,
                    time_interpolatables,
                    parameter_names,
                    parameter_values,
                    node_type_string,
                    control_state,
                    node_id,
                )
            end
        elseif node_id in time_node_ids
            time_first_idx = searchsortedfirst(time.node_id, node_id)
            for parameter_name in parameter_names
                # If the parameter is interpolatable, create an interpolation object
                if parameter_name in time_interpolatables
                    val = get_scalar_interpolation(
                        config.starttime,
                        time,
                        node_id,
                        parameter_name;
                        default_value = hasproperty(defaults, parameter_name) ?
                                        defaults[parameter_name] : NaN,
                        interpolation_type,
                    )
                else
                    # Activity of transient nodes is assumed to be true
                    if parameter_name == :active
                        val = true
                    else
                        # If the parameter is not interpolatable, get the instance in the first row
                        val = getfield(time[time_first_idx], parameter_name)
                    end
                end
                getfield(out, parameter_name)[node_id.idx] = val
            end
        elseif !is_complete
            # Apply the defaults just like if it was in static but missing
            for parameter_name in parameter_names
                val = defaults[parameter_name]
                if parameter_name in time_interpolatables
                    val = interpolation_type(
                        [val, val],
                        trivial_timespan;
                        cache_parameters = true,
                    )
                end
                getfield(out, parameter_name)[node_id.idx] = val
            end
        else
            @error "$node_id data not in any table."
            errors = true
        end
    end
    return out, !errors
end

"""
Retrieve and validate the split of node IDs between static and time tables.

For node types that can have a part of the parameters defined statically and a part dynamically,
this checks if each ID is defined exactly once in either table.

The `is_complete` argument allows disabling the check that all Node IDs of type `node_type`
are either in the `static` or `time` table.
This is not required for Subgrid since not all Basins need to have subgrids.
"""
function static_and_time_node_ids(
    db::DB,
    static::StructVector,
    time::StructVector,
    node_type::NodeType.T;
    is_complete::Bool = true,
)::Tuple{Set{NodeID}, Set{NodeID}, Vector{NodeID}, Bool}
    node_ids = get_node_ids(db, node_type)
    ids = Int32.(node_ids)
    idx = searchsortedfirst.(Ref(ids), static.node_id)
    static_node_ids = Set(NodeID.(Ref(node_type), static.node_id, idx))
    idx = searchsortedfirst.(Ref(ids), time.node_id)
    time_node_ids = Set(NodeID.(Ref(node_type), time.node_id, idx))
    doubles = intersect(static_node_ids, time_node_ids)
    errors = false
    if !isempty(doubles)
        errors = true
        @error "$node_type cannot be in both static and time tables, found these node IDs in both: $doubles."
    end
    if is_complete && !issetequal(node_ids, union(static_node_ids, time_node_ids))
        errors = true
        @error "$node_type node IDs don't match."
    end
    return static_node_ids, time_node_ids, node_ids, !errors
end

const conservative_nodetypes = Set{NodeType.T}([
    NodeType.Pump,
    NodeType.Outlet,
    NodeType.TabulatedRatingCurve,
    NodeType.LinearResistance,
    NodeType.ManningResistance,
])

function get_source_priority_data(
    p::Parameters,
    db::DB,
    config::Config,
)::Vector{SOURCE_TUPLE}
    (; graph) = p
    default_source_priority = config.allocation.source_priority

    node_rows = execute(
        db,
        "SELECT node_id, node_type, subnetwork_id, source_priority FROM Node ORDER BY subnetwork_id, source_priority",
    )

    # Build dictionary source type -> default source priority (e.g. "user_demand" => 1000)
    source_types = propertynames(default_source_priority)
    default_source_priority_dict = Dict{Symbol, Int32}(
        source_type => getfield(default_source_priority, source_type) for
        source_type in source_types
    )
    default_source_priority_dict[:flow_boundary] = default_source_priority.boundary
    default_source_priority_dict[:level_boundary] = default_source_priority.boundary

    # Get named tuples (; node_id, subnetwork_id, source_priority)
    source_priority_tuples = SOURCE_TUPLE[]

    errors = false

    for row in node_rows
        # Only source nodes that are part of a subnetwork are relevant
        is_source = false
        # One source priority can apply to multiple sources in the case of a LevelDemand
        # node which connects to multiple basins
        node_ids = [NodeID(Symbol(row.node_type), row.node_id, p)]
        if !ismissing(row.subnetwork_id)
            node_type = Symbol(snake_case(row.node_type))

            if node_type ∈ source_types
                # The case where the node type is also a source type
                source_priority =
                    coalesce(row.source_priority, default_source_priority_dict[node_type])
                source_type = AllocationSourceType.T(node_type)
                is_source = true
                # If the row is for a level demand or flow demand, make node_ids
                # for the node(s) that has/have the demand
                if only(node_ids).type ∈ (NodeType.LevelDemand, NodeType.FlowDemand)
                    node_ids =
                        outneighbor_labels_type(graph, only(node_ids), LinkType.control)
                end
            elseif node_type ∈ (:flow_boundary, :level_boundary)
                # The case where the node type is a boundary source node type
                source_priority =
                    coalesce(row.source_priority, default_source_priority_dict[node_type])
                source_type = AllocationSourceType.boundary
                is_source = true
            elseif row.subnetwork_id != 1 # Not in the main network
                for id in filter!(
                    id -> graph[id].subnetwork_id == 1, # Connects to the main network
                    collect(inflow_ids(p.graph, only(node_ids))),
                )
                    is_source = true
                    source_priority = default_source_priority_dict[:subnetwork_inlet]
                    source_type = AllocationSourceType.subnetwork_inlet
                    break
                end
            end
        end

        if is_source
            for node_id in node_ids
                push!(
                    source_priority_tuples,
                    (; node_id, row.subnetwork_id, source_priority, source_type),
                )
            end
        elseif !ismissing(row.source_priority)
            errors = true
            @error "$(only(node_ids)) has a source priority ($(row.source_priority)) but is not interpreted as a source by allocation."
        end
    end

    if errors
        error("Errors encountered when processing the allocation source priority data.")
    end

    sort!(source_priority_tuples; by = x -> (x.subnetwork_id, x.source_priority))
    source_priority_tuples
end

function initialize_allocation!(p::Parameters, db::DB, config::Config)::Nothing
    (; graph, allocation) = p
    (; subnetwork_ids, allocation_models, main_network_connections) = allocation
    subnetwork_ids_ = sort(collect(keys(graph[].node_ids)))

    if isempty(subnetwork_ids_)
        return nothing
    end

    errors = non_positive_subnetwork_id(graph)
    if errors
        error("Allocation network initialization failed.")
    end

    for subnetwork_id in subnetwork_ids_
        push!(subnetwork_ids, subnetwork_id)
        push!(main_network_connections, Tuple{NodeID, NodeID}[])
    end

    if first(subnetwork_ids_) == 1
        find_subnetwork_connections!(p)
    end

    source_priority_tuples = get_source_priority_data(p, db, config)

    for subnetwork_id in subnetwork_ids_
        push!(
            allocation_models,
            AllocationModel(
                subnetwork_id,
                p,
                source_priority_tuples,
                config.allocation.timestep,
            ),
        )
    end
    return nothing
end

function LinearResistance(db::DB, config::Config, graph::MetaGraph)::LinearResistance
    static = load_structvector(db, config, LinearResistanceStaticV1)
    defaults = (; max_flow_rate = Inf, active = true)
    parsed_parameters, valid =
        parse_static_and_time(db, config, LinearResistance; static, defaults)

    if !valid
        error(
            "Problems encountered when parsing LinearResistance static and time node IDs.",
        )
    end

    (; node_id) = parsed_parameters
    node_id = NodeID.(NodeType.LinearResistance, node_id, eachindex(node_id))

    return LinearResistance(;
        node_id,
        inflow_link = inflow_link.(Ref(graph), node_id),
        outflow_link = outflow_link.(Ref(graph), node_id),
        parsed_parameters.active,
        parsed_parameters.resistance,
        parsed_parameters.max_flow_rate,
        parsed_parameters.control_mapping,
    )
end

function TabulatedRatingCurve(
    db::DB,
    config::Config,
    graph::MetaGraph,
)::TabulatedRatingCurve
    static = load_structvector(db, config, TabulatedRatingCurveStaticV1)
    time = load_structvector(db, config, TabulatedRatingCurveTimeV1)

    static_node_ids, time_node_ids, node_ids, valid =
        static_and_time_node_ids(db, static, time, NodeType.TabulatedRatingCurve)

    valid || error(
        "Problems encountered when parsing TabulatedRatingcurve static and time node IDs.",
    )

    interpolations = ScalarInterpolation[]
    current_interpolation_index = IndexLookup[]
    interpolation_index = 0
    control_mapping = Dict{Tuple{NodeID, String}, ControlStateUpdate}()
    active = Bool[]
    max_downstream_level = Float64[]
    errors = false

    local is_active, interpolation, max_level

    qh_iterator = IterTools.groupby(row -> (row.node_id, row.time), time)
    state = nothing  # initial iterator state

    for node_id in node_ids
        if node_id in static_node_ids
            # Loop over all static rating curves (groups) with this node_id.
            # If it has a control_state add it to control_mapping.
            # The last rating curve forms the initial condition and activity.
            # For the static case the interpolation index does not depend on time,
            # but it can be changed by DiscreteControl. For simplicity we do create an
            # index lookup that doesn't change with time just like the dynamic case.
            # DiscreteControl will then change this lookup object.
            rows = searchsorted(
                NodeID.(NodeType.TabulatedRatingCurve, static.node_id, node_id.idx),
                node_id,
            )
            static_id = view(static, rows)
            # coalesce control_state to nothing to avoid boolean groupby logic on missing
            for qh_group in
                IterTools.groupby(row -> coalesce(row.control_state, nothing), static_id)
                interpolation_index += 1
                first_row = first(qh_group)
                control_state = first_row.control_state
                is_active = coalesce(first_row.active, true)
                max_level = coalesce(first_row.max_downstream_level, Inf)
                qh_table = StructVector(qh_group)
                interpolation =
                    qh_interpolation(node_id, qh_table.level, qh_table.flow_rate)
                if !ismissing(control_state)
                    # let control swap out the static lookup object
                    index_lookup = static_lookup(interpolation_index)
                    control_mapping[(node_id, control_state)] = ControlStateUpdate(
                        ParameterUpdate(:active, is_active),
                        ParameterUpdate{Float64}[],
                        [ParameterUpdate(:current_interpolation_index, index_lookup)],
                    )
                end
                push!(interpolations, interpolation)
            end
            push!(current_interpolation_index, static_lookup(interpolation_index))
            push!(active, is_active)
            push!(max_downstream_level, max_level)
        elseif node_id in time_node_ids
            lookup_time = Float64[]
            lookup_index = Int[]
            while true
                val_state = iterate(qh_iterator, state)
                if val_state === nothing
                    # end of table
                    break
                end
                qh_group, new_state = val_state

                first_row = first(qh_group)
                group_node_id = first_row.node_id
                # max_level just document that it doesn't work and use the first or last
                max_level = coalesce(first_row.max_downstream_level, Inf)
                t = seconds_since(first_row.time, config.starttime)

                qh_table = StructVector(qh_group)
                if group_node_id == node_id
                    # continue iterator
                    state = new_state

                    interpolation =
                        qh_interpolation(node_id, qh_table.level, qh_table.flow_rate)

                    interpolation_index += 1
                    push!(interpolations, interpolation)
                    push!(lookup_index, interpolation_index)
                    push!(lookup_time, t)
                else
                    # end of group, new timeseries for different node has started,
                    # don't accept the new state
                    break
                end
            end
            push_constant_interpolation!(
                current_interpolation_index,
                lookup_index,
                lookup_time,
            )
            push!(active, true)
            push!(max_downstream_level, max_level)
        else
            @error "$node_id data not in any table."
            errors = true
        end
    end

    errors && error("Errors occurred when parsing TabulatedRatingCurve data.")

    return TabulatedRatingCurve(;
        node_id = node_ids,
        inflow_link = inflow_link.(Ref(graph), node_ids),
        outflow_link = outflow_link.(Ref(graph), node_ids),
        active,
        max_downstream_level,
        interpolations,
        current_interpolation_index,
        control_mapping,
    )
end

function ManningResistance(
    db::DB,
    config::Config,
    graph::MetaGraph,
    basin::Basin,
)::ManningResistance
    static = load_structvector(db, config, ManningResistanceStaticV1)
    parsed_parameters, valid = parse_static_and_time(db, config, ManningResistance; static)

    if !valid
        error("Errors occurred when parsing ManningResistance data.")
    end

    (; node_id) = parsed_parameters
    upstream_bottom = basin_bottom.(Ref(basin), inflow_id.(Ref(graph), node_id))
    downstream_bottom = basin_bottom.(Ref(basin), outflow_id.(Ref(graph), node_id))

    return ManningResistance(;
        node_id,
        inflow_link = inflow_link.(Ref(graph), node_id),
        outflow_link = outflow_link.(Ref(graph), node_id),
        parsed_parameters.active,
        parsed_parameters.length,
        parsed_parameters.manning_n,
        parsed_parameters.profile_width,
        parsed_parameters.profile_slope,
        upstream_bottom = [bottom[2] for bottom in upstream_bottom],
        downstream_bottom = [bottom[2] for bottom in downstream_bottom],
        parsed_parameters.control_mapping,
    )
end

function LevelBoundary(db::DB, config::Config)::LevelBoundary
    static = load_structvector(db, config, LevelBoundaryStaticV1)
    time = load_structvector(db, config, LevelBoundaryTimeV1)
    concentration_time = load_structvector(db, config, LevelBoundaryConcentrationV1)

    _, _, node_ids, valid =
        static_and_time_node_ids(db, static, time, NodeType.LevelBoundary)

    if !valid
        error("Problems encountered when parsing LevelBoundary static and time node IDs.")
    end

    time_interpolatables = [:level]
    parsed_parameters, valid =
        parse_static_and_time(db, config, LevelBoundary; static, time, time_interpolatables)

    substances = get_substances(db, config)
    concentration = zeros(length(node_ids), length(substances))
    concentration[:, Substance.Continuity] .= 1.0
    concentration[:, Substance.LevelBoundary] .= 1.0
    set_concentrations!(concentration, concentration_time, substances, node_ids)

    if !valid
        error("Errors occurred when parsing LevelBoundary data.")
    end

    return LevelBoundary(;
        node_id = node_ids,
        parsed_parameters.active,
        parsed_parameters.level,
        concentration,
        concentration_time,
    )
end

function FlowBoundary(db::DB, config::Config, graph::MetaGraph)::FlowBoundary
    static = load_structvector(db, config, FlowBoundaryStaticV1)
    time = load_structvector(db, config, FlowBoundaryTimeV1)
    concentration_time = load_structvector(db, config, FlowBoundaryConcentrationV1)

    _, _, node_ids, valid =
        static_and_time_node_ids(db, static, time, NodeType.FlowBoundary)

    if !valid
        error("Problems encountered when parsing FlowBoundary static and time node IDs.")
    end

    time_interpolatables = [:flow_rate]
    parsed_parameters, valid =
        parse_static_and_time(db, config, FlowBoundary; static, time, time_interpolatables)

    for itp in parsed_parameters.flow_rate
        if any(itp.u .< 0.0)
            @error(
                "Currently negative flow rates are not supported, found some in dynamic flow boundary."
            )
            valid = false
        end
    end

    substances = get_substances(db, config)
    concentration = zeros(length(node_ids), length(substances))
    concentration[:, Substance.Continuity] .= 1.0
    concentration[:, Substance.FlowBoundary] .= 1.0
    set_concentrations!(concentration, concentration_time, substances, node_ids)

    if !valid
        error("Errors occurred when parsing FlowBoundary data.")
    end

    return FlowBoundary(;
        node_id = node_ids,
        outflow_links = outflow_links.(Ref(graph), node_ids),
        parsed_parameters.active,
        parsed_parameters.flow_rate,
        concentration,
        concentration_time,
    )
end

function Pump(db::DB, config::Config, graph::MetaGraph)::Pump
    static = load_structvector(db, config, PumpStaticV1)
    defaults = (;
        min_flow_rate = 0.0,
        max_flow_rate = Inf,
        min_upstream_level = -Inf,
        max_downstream_level = Inf,
        active = true,
    )
    parsed_parameters, valid = parse_static_and_time(db, config, Pump; static, defaults)

    if !valid
        error("Errors occurred when parsing Pump data.")
    end

    (; node_id) = parsed_parameters

    # If flow rate is set by PID control, it is part of the AD Jacobian computations
    flow_rate = cache(length(node_id))
    flow_rate[Float64[]] .= parsed_parameters.flow_rate

    return Pump(;
        node_id,
        inflow_link = inflow_link.(Ref(graph), node_id),
        outflow_link = outflow_link.(Ref(graph), node_id),
        parsed_parameters.active,
        flow_rate,
        parsed_parameters.min_flow_rate,
        parsed_parameters.max_flow_rate,
        parsed_parameters.min_upstream_level,
        parsed_parameters.max_downstream_level,
        parsed_parameters.control_mapping,
    )
end

function Outlet(db::DB, config::Config, graph::MetaGraph)::Outlet
    static = load_structvector(db, config, OutletStaticV1)
    defaults = (;
        min_flow_rate = 0.0,
        max_flow_rate = Inf,
        min_upstream_level = -Inf,
        max_downstream_level = Inf,
        active = true,
    )
    parsed_parameters, valid = parse_static_and_time(db, config, Outlet; static, defaults)

    if !valid
        error("Errors occurred when parsing Outlet data.")
    end

    node_id =
        NodeID.(
            NodeType.Outlet,
            parsed_parameters.node_id,
            eachindex(parsed_parameters.node_id),
        )

    # If flow rate is set by PID control, it is part of the AD Jacobian computations
    flow_rate = cache(length(node_id))
    flow_rate[Float64[], length(node_id)] .= parsed_parameters.flow_rate

    return Outlet(;
        node_id,
        inflow_link = inflow_link.(Ref(graph), node_id),
        outflow_link = outflow_link.(Ref(graph), node_id),
        parsed_parameters.active,
        flow_rate,
        parsed_parameters.min_flow_rate,
        parsed_parameters.max_flow_rate,
        parsed_parameters.control_mapping,
        parsed_parameters.min_upstream_level,
        parsed_parameters.max_downstream_level,
    )
end

function Terminal(db::DB, config::Config)::Terminal
    node_id = get_node_ids(db, NodeType.Terminal)
    return Terminal(node_id)
end

function ConcentrationData(
    concentration_time,
    node_id::Vector{NodeID},
    db::DB,
    config::Config,
)::ConcentrationData
    n = length(node_id)

    concentration_state_data = load_structvector(db, config, BasinConcentrationStateV1)

    evaporate_mass = config.solver.evaporate_mass
    substances = get_substances(db, config)
    concentration_state = zeros(n, length(substances))
    concentration_state[:, Substance.Continuity] .= 1.0
    concentration_state[:, Substance.Initial] .= 1.0
    set_concentrations!(concentration_state, concentration_state_data, substances, node_id)
    mass = copy(concentration_state)

    concentration = zeros(2, n, length(substances))
    concentration[1, :, Substance.Continuity] .= 1.0
    concentration[1, :, Substance.Drainage] .= 1.0
    concentration[2, :, Substance.Continuity] .= 1.0
    concentration[2, :, Substance.Precipitation] .= 1.0
    set_concentrations!(
        view(concentration, 1, :, :),
        concentration_time,
        substances,
        node_id;
        concentration_column = :drainage,
    )
    set_concentrations!(
        view(concentration, 1, :, :),
        concentration_time,
        substances,
        node_id;
        concentration_column = :precipitation,
    )

    t_end = seconds_since(config.endtime, config.starttime)

    errors = false

    concentration_external_data =
        load_structvector(db, config, BasinConcentrationExternalV1)
    concentration_external = Dict{String, ScalarInterpolation}[]
    for id in node_id
        concentration_external_id = Dict{String, ScalarInterpolation}()
        data_id = filter(row -> row.node_id == id.value, concentration_external_data)
        for group in IterTools.groupby(row -> row.substance, data_id)
            first_row = first(group)
            substance = first_row.substance
            itp = get_scalar_interpolation(
                config.starttime,
                StructVector(group),
                NodeID(:Basin, first_row.node_id, 0),
                :concentration;
                interpolation_type = LinearInterpolation,
            )
            concentration_external_id["concentration_external.$substance"] = itp
            if any(itp.u .< 0)
                errors = true
                @error "Found negative concentration(s) in `Basin / concentration_external`." node_id =
                    id, substance
            end
        end
        push!(concentration_external, concentration_external_id)
    end

    if errors
        error("Errors encountered when parsing Basin concentration data.")
    end

    cumulative_in = zeros(n)

    return ConcentrationData(;
        evaporate_mass,
        concentration_state,
        concentration,
        mass,
        concentration_external,
        substances,
        cumulative_in,
    )
end

function Basin(db::DB, config::Config, graph::MetaGraph)::Basin
    # both static and time are optional, but we need fallback defaults
    static = load_structvector(db, config, BasinStaticV1)
    time = load_structvector(db, config, BasinTimeV1)
    state = load_structvector(db, config, BasinStateV1)

    _, _, node_id, valid =
        static_and_time_node_ids(db, static, time, NodeType.Basin; is_complete = false)
    if !valid
        error("Problems encountered when parsing Basin static and time node IDs.")
    end

    time_interpolatables =
        [:precipitation, :potential_evaporation, :drainage, :infiltration]
    parsed_parameters, valid = parse_static_and_time(
        db,
        config,
        Basin;
        static,
        time,
        time_interpolatables,
        interpolation_type = ConstantInterpolation,
        defaults = (;
            precipitation = NaN,
            potential_evaporation = NaN,
            drainage = NaN,
            infiltration = NaN,
        ),
        is_complete = false,
    )

    forcing = BasinForcing(;
        parsed_parameters.precipitation,
        parsed_parameters.potential_evaporation,
        parsed_parameters.drainage,
        parsed_parameters.infiltration,
    )

    # Profiles
    area, level = create_storage_tables(db, config)

    is_valid = valid_profiles(node_id, level, area)
    if !is_valid
        error("Invalid Basin / profile table.")
    end

    level_to_area =
        LinearInterpolation.(
            area,
            level;
            extrapolation_left = Constant,
            extrapolation_right = Extension,
            cache_parameters = true,
        )
    storage_to_level = invert_integral.(level_to_area)

    # Concentration data
    concentration_time = load_structvector(db, config, BasinConcentrationV1)
    concentration_data = ConcentrationData(concentration_time, node_id, db, config)

    # Initialize Basin
    basin = Basin(;
        node_id,
        inflow_ids = [collect(inflow_ids(graph, id)) for id in node_id],
        outflow_ids = [collect(outflow_ids(graph, id)) for id in node_id],
        storage_to_level,
        level_to_area,
        forcing,
        concentration_data,
        concentration_time,
    )

    # Ensure the initial data is loaded at t0 for BMI
    update_basin!(basin, 0.0)

    storage0 = get_storages_from_levels(basin, state.level)
    basin.storage0 .= storage0
    basin.storage_prev .= storage0
    basin.concentration_data.mass .*= storage0  # was initialized by concentration_state, resulting in mass

    return basin
end

function get_greater_than!(greater_than, conditions_compound_variable, starttime)::Nothing
    (; node_id) = first(conditions_compound_variable)
    errors = false

    for condition_group in
        IterTools.groupby(row -> row.condition_id, conditions_compound_variable)
        condition_group = StructVector(condition_group)

        if any(ismissing, condition_group.time)
            (; condition_id) = first(condition_group)
            @error(
                "Condition $condition_id for $node_id has multiple input rows and missing time values."
            )
            errors = true
        else
            push_constant_interpolation!(
                greater_than,
                condition_group.greater_than,
                seconds_since.(condition_group.time, starttime),
            )
        end
    end

    if errors
        error("Invalid conditions encountered for $node_id.")
    end
end

"""
Get a CompoundVariable object given its definition in the input data.
References to listened parameters are added later.
"""
function CompoundVariable(
    variables_compound_variable,
    node_type::NodeType.T,
    node_ids_all::Vector{NodeID};
    conditions_compound_variable = nothing,
    starttime = nothing,
    placeholder_vector,
)::CompoundVariable
    subvariables = @NamedTuple{
        listen_node_id::NodeID,
        variable_ref::PreallocationRef,
        variable::String,
        weight::Float64,
        look_ahead::Float64,
    }[]

    # Each row defines a subvariable
    for row in variables_compound_variable
        listen_node_id = NodeID(row.listen_node_id, node_ids_all)
        # Placeholder until actual ref is known
        variable_ref = PreallocationRef(placeholder_vector, 0)
        variable = row.variable
        # Default to weight = 1.0 if not specified
        weight = coalesce(row.weight, 1.0)
        # Default to look_ahead = 0.0 if not specified
        look_ahead = coalesce(row.look_ahead, 0.0)
        subvariable = (; listen_node_id, variable_ref, variable, weight, look_ahead)
        push!(subvariables, subvariable)
    end

    # Build greater_than ConstantInterpolation objects
    greater_than = ScalarConstantInterpolation[]
    !isnothing(conditions_compound_variable) &&
        get_greater_than!(greater_than, conditions_compound_variable, starttime)

    # The ID of the node listening to this CompoundVariable
    node_id =
        NodeID(node_type, only(unique(variables_compound_variable.node_id)), node_ids_all)
    return CompoundVariable(node_id, subvariables, greater_than)
end

function parse_variables_and_conditions(ids::Vector{Int32}, db::DB, config::Config)
    condition = load_structvector(db, config, DiscreteControlConditionV1)
    compound_variable = load_structvector(db, config, DiscreteControlVariableV1)

    placeholder_vector = cache(1)
    compound_variables = Vector{CompoundVariable}[]
    errors = false

    node_ids_all = get_node_ids(db)

    # Loop over unique discrete_control node IDs
    for id in ids
        # Conditions associated with the current DiscreteControl node
        conditions_node = filter(row -> row.node_id == id, condition)

        # Variables associated with the current Discretecontrol node
        variables_node = filter(row -> row.node_id == id, compound_variable)

        # Compound variables associated with the current DiscreteControl node
        compound_variables_node = CompoundVariable[]

        # Loop over compound variables for the current DiscreteControl node
        for compound_variable_id in unique(conditions_node.compound_variable_id)

            # Conditions associated with the current compound variable
            conditions_compound_variable = filter(
                row -> row.compound_variable_id == compound_variable_id,
                conditions_node,
            )

            # Variables associated with the current compound variable
            variables_compound_variable = filter(
                row -> row.compound_variable_id == compound_variable_id,
                variables_node,
            )

            if isempty(variables_compound_variable)
                errors = true
                @error "compound_variable_id $compound_variable_id for DiscreteControl #$id in condition table but not in variable table"
            else
                compound_variable = CompoundVariable(
                    variables_compound_variable,
                    NodeType.DiscreteControl,
                    node_ids_all;
                    conditions_compound_variable,
                    placeholder_vector,
                    config.starttime,
                )
                push!(compound_variables_node, compound_variable)
            end
        end
        push!(compound_variables, compound_variables_node)
    end
    return compound_variables, !errors
end

function DiscreteControl(db::DB, config::Config, graph::MetaGraph)::DiscreteControl
    node_id = get_node_ids(db, NodeType.DiscreteControl)
    ids = Int32.(node_id)
    compound_variables, valid = parse_variables_and_conditions(ids, db, config)

    if !valid
        error("Problems encountered when parsing DiscreteControl variables and conditions.")
    end

    # Initialize the logic mappings
    logic = load_structvector(db, config, DiscreteControlLogicV1)
    logic_mapping = [Dict{String, String}() for _ in eachindex(node_id)]

    for (node_id, truth_state, control_state_) in
        zip(logic.node_id, logic.truth_state, logic.control_state)
        logic_mapping[findsorted(ids, node_id)][truth_state] = control_state_
    end

    logic_mapping = expand_logic_mapping(logic_mapping, node_id)

    # Initialize the truth state per DiscreteControl node
    truth_state = Vector{Bool}[]
    for i in eachindex(node_id)
        truth_state_length = sum(length(var.greater_than) for var in compound_variables[i])
        push!(truth_state, fill(false, truth_state_length))
    end

    controlled_nodes =
        collect.(outneighbor_labels_type.(Ref(graph), node_id, LinkType.control))

    return DiscreteControl(;
        node_id,
        controlled_nodes,
        compound_variables,
        truth_state,
        logic_mapping,
    )
end

function continuous_control_functions(db, config, ids)
    # Avoid using the variable name `function` as that is recognized as a keyword
    func = load_structvector(db, config, ContinuousControlFunctionV1)
    errors = false
    # Parse the function table
    # Create linear interpolation objects out of the provided functions
    functions = ScalarInterpolation[]
    controlled_variables = String[]

    # Loop over the IDs of the ContinuousControl nodes
    for id in ids
        # Get the function data for this node
        function_rows = filter(row -> row.node_id == id, func)
        unique_controlled_variable = unique(function_rows.controlled_variable)

        # Error handling
        if length(function_rows) < 2
            @error "There must be at least 2 data points in a ContinuousControl function."
            errors = true
        elseif length(unique_controlled_variable) !== 1
            @error "There must be a unique 'controlled_variable' in a ContinuousControl function."
            errors = true
        else
            push!(controlled_variables, only(unique_controlled_variable))
        end
        function_itp = LinearInterpolation(
            function_rows.output,
            function_rows.input;
            extrapolation = Linear,
            cache_parameters = true,
        )

        push!(functions, function_itp)
    end

    return functions, controlled_variables, errors
end

function continuous_control_compound_variables(db::DB, config::Config, ids)
    placeholder_vector = cache(1)

    data = load_structvector(db, config, ContinuousControlVariableV1)
    compound_variables = CompoundVariable[]

    # Loop over the ContinuousControl node IDs
    for id in ids
        variable_data = filter(row -> row.node_id == id, data)
        push!(
            compound_variables,
            CompoundVariable(
                variable_data,
                NodeType.ContinuousControl,
                db;
                placeholder_vector,
            ),
        )
    end
    compound_variables
end

function ContinuousControl(db::DB, config::Config, graph::MetaGraph)::ContinuousControl
    compound_variable = load_structvector(db, config, ContinuousControlVariableV1)

    node_id = get_node_ids(db, NodeType.ContinuousControl)
    ids = Int32.(node_id)

    # Avoid using `function` as a variable name as that is recognized as a keyword
    func, controlled_variable, errors = continuous_control_functions(db, config, ids)
    compound_variable = continuous_control_compound_variables(db, config, ids)

    # References to the controlled parameters, filled in later when they are known
    target_refs = PreallocationRef[]

    if errors
        error("Errors encountered when parsing ContinuousControl data.")
    end

    return ContinuousControl(
        node_id,
        compound_variable,
        controlled_variable,
        target_refs,
        func,
    )
end

function PidControl(db::DB, config::Config, graph::MetaGraph)::PidControl
    static = load_structvector(db, config, PidControlStaticV1)
    time = load_structvector(db, config, PidControlTimeV1)

    _, _, node_ids, valid = static_and_time_node_ids(db, static, time, NodeType.PidControl)

    if !valid
        error("Problems encountered when parsing PidControl static and time node IDs.")
    end

    time_interpolatables = [:target, :proportional, :integral, :derivative]
    parsed_parameters, valid =
        parse_static_and_time(db, config, PidControl; static, time, time_interpolatables)

    if !valid
        error("Errors occurred when parsing PidControl data.")
    end

    pid_error = cache(length(node_ids))
    target_ref = PreallocationRef[]

    controlled_basins = Set{NodeID}()
    for id in node_ids
        controlled_node = only(outneighbor_labels_type(graph, id, LinkType.control))
        for id_inout in inoutflow_ids(graph, controlled_node)
            if id_inout.type == NodeType.Basin
                push!(controlled_basins, id_inout)
            end
        end
    end
    controlled_basins = collect(controlled_basins)

    all_node_ids = get_node_ids(db)
    listen_node_id = NodeID.(parsed_parameters.listen_node_id, Ref(all_node_ids))

    return PidControl(;
        node_id = node_ids,
        parsed_parameters.active,
        listen_node_id,
        parsed_parameters.target,
        target_ref,
        parsed_parameters.proportional,
        parsed_parameters.integral,
        parsed_parameters.derivative,
        error = pid_error,
        controlled_basins,
        parsed_parameters.control_mapping,
    )
end

function user_demand_static!(
    active::Vector{Bool},
    demand::Matrix{Float64},
    demand_itp::Vector{Vector{ScalarInterpolation}},
    return_factor::Vector{ScalarInterpolation},
    min_level::Vector{Float64},
    static::StructVector{UserDemandStaticV1},
    ids::Vector{Int32},
    demand_priorities::Vector{Int32},
)::Nothing
    for group in IterTools.groupby(row -> row.node_id, static)
        first_row = first(group)
        user_demand_idx = searchsortedfirst(ids, first_row.node_id)

        active[user_demand_idx] = coalesce(first_row.active, true)
        return_factor_old = return_factor[user_demand_idx]
        return_factor[user_demand_idx] = LinearInterpolation(
            fill(first_row.return_factor, 2),
            return_factor_old.t;
            extrapolation = Constant,
            cache_parameters = true,
        )
        min_level[user_demand_idx] = first_row.min_level

        for row in group
            demand_priority_idx = findsorted(demand_priorities, row.demand_priority)
            demand_row = coalesce(row.demand, 0.0)
            demand_itp_old = demand_itp[user_demand_idx][demand_priority_idx]
            demand_itp[user_demand_idx][demand_priority_idx] = LinearInterpolation(
                fill(demand_row, 2),
                demand_itp_old.t;
                extrapolation = Constant,
                cache_parameters = true,
            )
            demand[user_demand_idx, demand_priority_idx] = demand_row
        end
    end
    return nothing
end

function user_demand_time!(
    active::Vector{Bool},
    demand::Matrix{Float64},
    demand_itp::Vector{Vector{ScalarInterpolation}},
    demand_from_timeseries::Vector{Bool},
    return_factor::Vector{ScalarInterpolation},
    min_level::Vector{Float64},
    time::StructVector{UserDemandTimeV1},
    ids::Vector{Int32},
    demand_priorities::Vector{Int32},
    config::Config,
)::Bool
    errors = false
    t_end = seconds_since(config.endtime, config.starttime)

    for group in IterTools.groupby(row -> (row.node_id, row.demand_priority), time)
        first_row = first(group)
        user_demand_idx = findsorted(ids, first_row.node_id)

        active[user_demand_idx] = true
        demand_from_timeseries[user_demand_idx] = true
        return_factor_itp = get_scalar_interpolation(
            config.starttime,
            StructVector(group),
            NodeID(:UserDemand, first_row.node_id, 0),
            :return_factor;
            interpolation_type = LinearInterpolation,
        )
        return_factor[user_demand_idx] = return_factor_itp

        min_level[user_demand_idx] = first_row.min_level

        demand_priority_idx = findsorted(demand_priorities, first_row.demand_priority)
        demand_p_itp = get_scalar_interpolation(
            config.starttime,
            StructVector(group),
            NodeID(:UserDemand, first_row.node_id, 0),
            :demand;
            default_value = 0.0,
            interpolation_type = LinearInterpolation,
        )
        demand[user_demand_idx, demand_priority_idx] = demand_p_itp(0.0)
        demand_itp[user_demand_idx][demand_priority_idx] = demand_p_itp
    end
    return errors
end

function UserDemand(db::DB, config::Config, graph::MetaGraph)::UserDemand
    static = load_structvector(db, config, UserDemandStaticV1)
    time = load_structvector(db, config, UserDemandTimeV1)
    concentration_time = load_structvector(db, config, UserDemandConcentrationV1)

    _, _, node_ids, valid = static_and_time_node_ids(db, static, time, NodeType.UserDemand)
    ids = Int32.(node_ids)

    if !valid
        error("Problems encountered when parsing UserDemand static and time node IDs.")
    end

    # Initialize vectors for UserDemand fields
    demand_priorities = get_all_demand_priorities(db, config)
    n_user = length(node_ids)
    n_demand_priority = length(demand_priorities)
    active = fill(true, n_user)
    demand = zeros(n_user, n_demand_priority)
    demand_reduced = zeros(n_user, n_demand_priority)
    trivial_timespan = [0.0, prevfloat(Inf)]
    demand_itp = [
        ScalarInterpolation[
            LinearInterpolation(zeros(2), trivial_timespan; cache_parameters = true) for
            i in eachindex(demand_priorities)
        ] for j in eachindex(node_ids)
    ]
    demand_from_timeseries = fill(false, n_user)
    allocated = fill(Inf, n_user, n_demand_priority)
    return_factor = [
        LinearInterpolation(zeros(2), trivial_timespan; cache_parameters = true) for
        i in eachindex(node_ids)
    ]
    min_level = zeros(n_user)

    # Process static table
    user_demand_static!(
        active,
        demand,
        demand_itp,
        return_factor,
        min_level,
        static,
        ids,
        demand_priorities,
    )

    # Process time table
    errors = user_demand_time!(
        active,
        demand,
        demand_itp,
        demand_from_timeseries,
        return_factor,
        min_level,
        time,
        ids,
        demand_priorities,
        config,
    )

    substances = get_substances(db, config)
    concentration = zeros(length(node_ids), length(substances))
    # Continuity concentration is zero, as the return flow (from a Basin) already includes it
    concentration[:, Substance.UserDemand] .= 1.0
    set_concentrations!(concentration, concentration_time, substances, node_ids)

    if errors || !valid_demand(node_ids, demand_itp, demand_priorities)
        error("Errors occurred when parsing UserDemand data.")
    end

    return UserDemand(;
        node_id = node_ids,
        inflow_link = inflow_link.(Ref(graph), node_ids),
        outflow_link = outflow_link.(Ref(graph), node_ids),
        active,
        demand,
        demand_reduced,
        demand_itp,
        demand_from_timeseries,
        allocated,
        return_factor,
        min_level,
        concentration,
        concentration_time,
    )
end

function LevelDemand(db::DB, config::Config)::LevelDemand
    static = load_structvector(db, config, LevelDemandStaticV1)
    time = load_structvector(db, config, LevelDemandTimeV1)

    parsed_parameters, valid = parse_static_and_time(
        db,
        config,
        LevelDemand;
        static,
        time,
        time_interpolatables = [:min_level, :max_level],
        defaults = (; min_level = -Inf, max_level = Inf),
    )

    if !valid
        error("Errors occurred when parsing LevelDemand data.")
    end

    (; node_id) = parsed_parameters

    return LevelDemand(
        NodeID.(NodeType.LevelDemand, node_id, eachindex(node_id)),
        parsed_parameters.min_level,
        parsed_parameters.max_level,
        parsed_parameters.demand_priority,
    )
end

function FlowDemand(db::DB, config::Config)::FlowDemand
    static = load_structvector(db, config, FlowDemandStaticV1)
    time = load_structvector(db, config, FlowDemandTimeV1)

    parsed_parameters, valid = parse_static_and_time(
        db,
        config,
        FlowDemand;
        static,
        time,
        time_interpolatables = [:demand],
    )

    if !valid
        error("Errors occurred when parsing FlowDemand data.")
    end

    demand = zeros(length(parsed_parameters.node_id))
    (; node_id) = parsed_parameters

    return FlowDemand(;
        node_id = NodeID.(NodeType.FlowDemand, node_id, eachindex(node_id)),
        demand_itp = parsed_parameters.demand,
        demand,
        parsed_parameters.demand_priority,
    )
end

<<<<<<< HEAD
"Create and push a ConstantInterpolation to the constant_interpolations."
function push_constant_interpolation!(
    constant_interpolations::Vector{<:ConstantInterpolation{uType, tType}},
    output::uType,
    input::tType,
) where {uType, tType}
    itp = ConstantInterpolation(output, input; extrapolate = true, cache_parameters = true)
    push!(constant_interpolations, itp)
=======
"Create and push a ConstantInterpolation to the current_interpolation_index."
function push_lookup!(
    current_interpolation_index::Vector{IndexLookup},
    lookup_index::Vector{Int},
    lookup_time::Vector{Float64},
)
    index_lookup = ConstantInterpolation(
        lookup_index,
        lookup_time;
        extrapolation = Constant,
        cache_parameters = true,
    )
    push!(current_interpolation_index, index_lookup)
end

"Create and push a static ConstantInterpolation to the current_interpolation_index."
function push_lookup!(current_interpolation_index::Vector{IndexLookup}, lookup_index::Int)
    index_lookup = static_lookup(lookup_index)
    push!(current_interpolation_index, index_lookup)
>>>>>>> 5f55d941
end

"Create an interpolation object that always returns `lookup_index`."
function static_lookup(lookup_index::Int)::IndexLookup
    return ConstantInterpolation(
        [lookup_index],
        [0.0];
        extrapolation = Constant,
        cache_parameters = true,
    )
end

function Subgrid(db::DB, config::Config, basin::Basin)::Subgrid
    time = load_structvector(db, config, BasinSubgridTimeV1)
    static = load_structvector(db, config, BasinSubgridV1)

    # Since not all Basins need to have subgrids, don't enforce completeness.
    _, _, _, valid =
        static_and_time_node_ids(db, static, time, NodeType.Basin; is_complete = false)
    if !valid
        error("Problems encountered when parsing Subgrid static and time node IDs.")
    end

    node_to_basin = Dict{Int32, Int}(
        Int32(node_id) => index for (index, node_id) in enumerate(basin.node_id)
    )
    subgrid_id_static = Int32[]
    basin_index_static = Int[]
    interpolations_static = ScalarInterpolation[]

    # In the static table, each subgrid ID has 1 h(h) relation. We process one relation
    # at a time and push the results to the respective vectors.
    for group in IterTools.groupby(row -> row.subgrid_id, static)
        subgrid_id = first(getproperty.(group, :subgrid_id))
        node_id = first(getproperty.(group, :node_id))
        basin_level = getproperty.(group, :basin_level)
        subgrid_level = getproperty.(group, :subgrid_level)

        is_valid =
            valid_subgrid(subgrid_id, node_id, node_to_basin, basin_level, subgrid_level)
        !is_valid && error("Invalid Basin / subgrid table.")

        hh_itp = LinearInterpolation(
            subgrid_level,
            basin_level;
            extrapolation_left = Constant,
            extrapolation_right = Linear,
            cache_parameters = true,
        )
        push!(subgrid_id_static, subgrid_id)
        push!(basin_index_static, node_to_basin[node_id])
        push!(interpolations_static, hh_itp)
    end

    subgrid_id_time = Int32[]
    basin_index_time = Int[]
    interpolations_time = ScalarInterpolation[]
    current_interpolation_index = IndexLookup[]

    # Push the first subgrid_id and basin_index
    if length(time) > 0
        push!(subgrid_id_time, first(time.subgrid_id))
        push!(basin_index_time, node_to_basin[first(time.node_id)])
    end

    # Initialize index_lookup contents
    lookup_time = Float64[]
    lookup_index = Int[]

    interpolation_index = 0
    # In the time table, each subgrid ID can have a different number of relations over time.
    # We group over the combination of subgrid ID and time such that this group has 1 h(h) relation.
    # We process one relation at a time and push the results to the respective vectors.
    # Some vectors are pushed only when the subgrid_id has changed. This can be done in
    # sequence since it is first sorted by subgrid_id and then by time.
    for group in IterTools.groupby(row -> (row.subgrid_id, row.time), time)
        interpolation_index += 1
        subgrid_id = first(getproperty.(group, :subgrid_id))
        time_group = seconds_since(first(getproperty.(group, :time)), config.starttime)
        node_id = first(getproperty.(group, :node_id))
        basin_level = getproperty.(group, :basin_level)
        subgrid_level = getproperty.(group, :subgrid_level)

        is_valid =
            valid_subgrid(subgrid_id, node_id, node_to_basin, basin_level, subgrid_level)
        !is_valid && error("Invalid Basin / subgrid_time table.")

        hh_itp = LinearInterpolation(
            subgrid_level,
            basin_level;
            extrapolation_left = Constant,
            extrapolation_right = Linear,
            cache_parameters = true,
        )
        # These should only be pushed when the subgrid_id has changed
        if subgrid_id_time[end] != subgrid_id
            # Push the completed index_lookup of the previous subgrid_id
            push_constant_interpolation!(
                current_interpolation_index,
                lookup_index,
                lookup_time,
            )
            # Push the new subgrid_id and basin_index
            push!(subgrid_id_time, subgrid_id)
            push!(basin_index_time, node_to_basin[node_id])
            # Start new index_lookup contents
            lookup_time = Float64[]
            lookup_index = Int[]
        end
        push!(lookup_index, interpolation_index)
        push!(lookup_time, time_group)
        push!(interpolations_time, hh_itp)
    end

    # Push completed IndexLookup of the last group
    if interpolation_index > 0
        push_constant_interpolation!(current_interpolation_index, lookup_index, lookup_time)
    end

    level = fill(NaN, length(subgrid_id_static) + length(subgrid_id_time))

    # Find the level indices
    level_index_static = zeros(Int, length(subgrid_id_static))
    level_index_time = zeros(Int, length(subgrid_id_time))
    subgrid_ids = sort(vcat(subgrid_id_static, subgrid_id_time))
    for (i, subgrid_id) in enumerate(subgrid_id_static)
        level_index_static[i] = findsorted(subgrid_ids, subgrid_id)
    end
    for (i, subgrid_id) in enumerate(subgrid_id_time)
        level_index_time[i] = findsorted(subgrid_ids, subgrid_id)
    end

    return Subgrid(;
        level,
        subgrid_id_static,
        basin_index_static,
        level_index_static,
        interpolations_static,
        subgrid_id_time,
        basin_index_time,
        level_index_time,
        interpolations_time,
        current_interpolation_index,
    )
end

function Allocation(db::DB, config::Config, graph::MetaGraph)::Allocation
    mean_input_flows = Dict{Tuple{NodeID, NodeID}, Float64}[]
    mean_realized_flows = Dict{Tuple{NodeID, NodeID}, Float64}()
    subnetwork_ids = sort(collect(keys(graph[].node_ids)))

    if config.allocation.use_allocation
        for _ in subnetwork_ids
            push!(mean_input_flows, Dict{Tuple{NodeID, NodeID}, Float64}())
        end

        # Find links which serve as sources in allocation
        for link_metadata in values(graph.edge_data)
            (; link) = link_metadata
            id_source, _ = link
            if id_source.type in boundary_source_nodetypes
                (; subnetwork_id) = graph[id_source]
                # Check whether the source node is part of a subnetwork
                if subnetwork_id ≠ 0
                    subnetwork_idx = searchsortedfirst(subnetwork_ids, subnetwork_id)
                    mean_input_flows[subnetwork_idx][link] = 0.0
                end
            end
        end

        # Find basins with a level demand
        for node_id in values(graph.vertex_labels)
            if has_external_demand(graph, node_id, :level_demand)[1]
                subnetwork_id = graph[node_id].subnetwork_id
                subnetwork_idx = searchsortedfirst(subnetwork_ids, subnetwork_id)
                mean_input_flows[subnetwork_idx][(node_id, node_id)] = 0.0
            end
        end

        # Find links that realize a demand
        for link_metadata in values(graph.edge_data)
            (; type, link) = link_metadata

            src_id, dst_id = link
            user_demand_inflow =
                (type == LinkType.flow) && (dst_id.type == NodeType.UserDemand)
            level_demand_inflow =
                (type == LinkType.control) && (src_id.type == NodeType.LevelDemand)
            flow_demand_inflow =
                (type == LinkType.flow) &&
                has_external_demand(graph, dst_id, :flow_demand)[1]

            if user_demand_inflow || flow_demand_inflow
                mean_realized_flows[link] = 0.0
            elseif level_demand_inflow
                mean_realized_flows[(dst_id, dst_id)] = 0.0
            end
        end
    end

    return Allocation(;
        demand_priorities_all = get_all_demand_priorities(db, config),
        mean_input_flows,
        mean_realized_flows,
    )
end

function Parameters(db::DB, config::Config)::Parameters
    graph = create_graph(db, config)
    allocation = Allocation(db, config, graph)

    if !valid_links(graph)
        error("Invalid link(s) found.")
    end
    if !valid_n_neighbors(graph)
        error("Invalid number of connections for certain node types.")
    end

    basin = Basin(db, config, graph)

    linear_resistance = LinearResistance(db, config, graph)
    manning_resistance = ManningResistance(db, config, graph, basin)
    tabulated_rating_curve = TabulatedRatingCurve(db, config, graph)
    level_boundary = LevelBoundary(db, config)
    flow_boundary = FlowBoundary(db, config, graph)
    pump = Pump(db, config, graph)
    outlet = Outlet(db, config, graph)
    terminal = Terminal(db, config)
    discrete_control = DiscreteControl(db, config, graph)
    continuous_control = ContinuousControl(db, config, graph)
    pid_control = PidControl(db, config, graph)
    user_demand = UserDemand(db, config, graph)
    level_demand = LevelDemand(db, config)
    flow_demand = FlowDemand(db, config)

    subgrid = Subgrid(db, config, basin)

    p = Parameters(;
        config.starttime,
        graph,
        allocation,
        basin,
        linear_resistance,
        manning_resistance,
        tabulated_rating_curve,
        level_boundary,
        flow_boundary,
        pump,
        outlet,
        terminal,
        discrete_control,
        continuous_control,
        pid_control,
        user_demand,
        level_demand,
        flow_demand,
        subgrid,
        config.solver.water_balance_abstol,
        config.solver.water_balance_reltol,
    )

    collect_control_mappings!(p)
    set_continuous_control_type!(p)
    set_listen_variable_refs!(p)
    set_discrete_controlled_variable_refs!(p)
    set_continuously_controlled_variable_refs!(p)

    # Allocation data structures
    if config.allocation.use_allocation
        initialize_allocation!(p, db, config)
    end
    return p
end

function get_node_ids_int32(db::DB, node_type)::Vector{Int32}
    sql = "SELECT node_id FROM Node WHERE node_type = $(esc_id(node_type)) ORDER BY node_id"
    return only(execute(columntable, db, sql))
end

function get_node_ids_types(
    db::DB,
)::@NamedTuple{node_id::Vector{Int32}, node_type::Vector{NodeType.T}}
    sql = "SELECT node_id, node_type FROM Node ORDER BY node_id"
    table = execute(columntable, db, sql)
    # convert from String to NodeType
    node_type = NodeType.T.(table.node_type)
    return (; table.node_id, node_type)
end

function get_node_ids(db::DB)::Vector{NodeID}
    nt = get_node_ids_types(db)
    node_ids = Vector{NodeID}(undef, length(nt.node_id))
    count = counter(NodeType.T)
    for (i, (; node_id, node_type)) in enumerate(Tables.rows(nt))
        index = inc!(count, node_type)
        node_ids[i] = NodeID(node_type, node_id, index)
    end
    return node_ids
end

# Convenience method for tests
function get_node_ids(toml_path::String)::Vector{NodeID}
    cfg = Config(toml_path)
    db_path = database_path(cfg)
    db = SQLite.DB(db_path)
    node_ids = get_node_ids(db)
    close(db)
    return node_ids
end

function get_node_ids(db::DB, node_type)::Vector{NodeID}
    node_type = NodeType.T(node_type)
    node_ints = get_node_ids_int32(db, node_type)
    node_ids = Vector{NodeID}(undef, length(node_ints))
    for (index, node_int) in enumerate(node_ints)
        node_ids[index] = NodeID(node_type, node_int, index)
    end
    return node_ids
end

function exists(db::DB, tablename::String)
    query = execute(
        db,
        "SELECT name FROM sqlite_master WHERE type='table' AND name=$(esc_id(tablename)) COLLATE NOCASE",
    )
    return !isempty(query)
end

"""
    seconds(period::Millisecond)::Float64

Convert a period of type Millisecond to a Float64 in seconds.
You get Millisecond objects when subtracting two DateTime objects.
Dates.value returns the number of milliseconds.
"""
seconds(period::Millisecond)::Float64 = 0.001 * Dates.value(period)

"""
    seconds_since(t::DateTime, t0::DateTime)::Float64

Convert a DateTime to a float that is the number of seconds since the start of the
simulation. This is used to convert between the solver's inner float time, and the calendar.
"""
seconds_since(t::DateTime, t0::DateTime)::Float64 = seconds(t - t0)

"""
    datetime_since(t::Real, t0::DateTime)::DateTime

Convert a Real that represents the seconds passed since the simulation start to the nearest
DateTime. This is used to convert between the solver's inner float time, and the calendar.
"""
datetime_since(t::Real, t0::DateTime)::DateTime = t0 + Millisecond(round(1000 * t))

"""
    load_data(db::DB, config::Config, nodetype::Symbol, kind::Symbol)::Union{Table, Query, Nothing}

Load data from Arrow files if available, otherwise the database.
Returns either an `Arrow.Table`, `SQLite.Query` or `nothing` if the data is not present.
"""
function load_data(
    db::DB,
    config::Config,
    record::Type{<:Legolas.AbstractRecord},
)::Union{Table, Query, Nothing}
    # TODO load_data doesn't need both config and db, use config to check which one is needed

    schema = Legolas._schema_version_from_record_type(record)

    node, kind = nodetype(schema)
    path = if isnothing(kind)
        nothing
    else
        toml = getfield(config, :toml)
        getfield(getfield(toml, snake_case(node)), kind)
    end
    sqltable = tablename(schema)

    table = if !isnothing(path)
        table_path = input_path(config, path)
        Table(read(table_path))
    elseif exists(db, sqltable)
        execute(db, "select * from $(esc_id(sqltable))")
    else
        nothing
    end

    return table
end

"""
    load_structvector(db::DB, config::Config, ::Type{T})::StructVector{T}

Load data from Arrow files if available, otherwise the database.
Always returns a StructVector of the given struct type T, which is empty if the table is
not found. This function validates the schema, and enforces the required sort order.
"""
function load_structvector(
    db::DB,
    config::Config,
    ::Type{T},
)::StructVector{T} where {T <: AbstractRow}
    table = load_data(db, config, T)

    if table === nothing
        return StructVector{T}(undef, 0)
    end

    nt = Tables.columntable(table)
    if table isa Query && haskey(nt, :time)
        # time has type timestamp and is stored as a String in the database
        # currently SQLite.jl does not automatically convert it to DateTime
        nt = merge(
            nt,
            (;
                time = map(
                    val ->
                        ismissing(val) ? DateTime(0) :
                        DateTime(
                            replace(val, r"(\.\d{3})\d+$" => s"\1"),  # remove sub ms precision
                            dateformat"yyyy-mm-dd HH:MM:SS.s",
                        ),
                    nt.time,
                ),
            ),
        )
    end

    table = StructVector{T}(nt)
    sv = Legolas._schema_version_from_record_type(T)
    tableschema = Tables.schema(table)
    if declared(sv) && tableschema !== nothing
        validate(tableschema, sv)
    else
        @warn "No (validation) schema declared for $T"
    end

    return sorted_table!(table)
end

"Read the Basin / profile table and return all area and level and computed storage values"
function create_storage_tables(
    db::DB,
    config::Config,
)::Tuple{Vector{Vector{Float64}}, Vector{Vector{Float64}}}
    profiles = load_structvector(db, config, BasinProfileV1)
    area = Vector{Vector{Float64}}()
    level = Vector{Vector{Float64}}()

    for group in IterTools.groupby(row -> row.node_id, profiles)
        group_area = getproperty.(group, :area)
        group_level = getproperty.(group, :level)
        push!(area, group_area)
        push!(level, group_level)
    end
    return area, level
end

"Determine all substances present in the input over multiple tables"
function get_substances(db::DB, config::Config)::OrderedSet{Symbol}
    # Hardcoded tracers
    substances = OrderedSet{Symbol}(Symbol.(instances(Substance.T)))
    for table in [
        BasinConcentrationStateV1,
        BasinConcentrationV1,
        FlowBoundaryConcentrationV1,
        LevelBoundaryConcentrationV1,
        UserDemandConcentrationV1,
    ]
        data = load_structvector(db, config, table)
        for row in data
            push!(substances, Symbol(row.substance))
        end
    end
    return substances
end

"Set values in wide concentration matrix from a long input table."
function set_concentrations!(
    concentration,
    concentration_data,
    substances,
    node_ids::Vector{NodeID};
    concentration_column = :concentration,
)
    for substance in unique(concentration_data.substance)
        data_sub = filter(row -> row.substance == substance, concentration_data)
        sub_idx = find_index(Symbol(substance), substances)
        for group in IterTools.groupby(row -> row.node_id, data_sub)
            first_row = first(group)
            value = getproperty(first_row, concentration_column)
            ismissing(value) && continue
            node_idx = findfirst(node_id -> node_id.value == first_row.node_id, node_ids)
            concentration[node_idx, sub_idx] = value
        end
    end
end<|MERGE_RESOLUTION|>--- conflicted
+++ resolved
@@ -1421,36 +1421,19 @@
     )
 end
 
-<<<<<<< HEAD
 "Create and push a ConstantInterpolation to the constant_interpolations."
 function push_constant_interpolation!(
     constant_interpolations::Vector{<:ConstantInterpolation{uType, tType}},
     output::uType,
     input::tType,
 ) where {uType, tType}
-    itp = ConstantInterpolation(output, input; extrapolate = true, cache_parameters = true)
-    push!(constant_interpolations, itp)
-=======
-"Create and push a ConstantInterpolation to the current_interpolation_index."
-function push_lookup!(
-    current_interpolation_index::Vector{IndexLookup},
-    lookup_index::Vector{Int},
-    lookup_time::Vector{Float64},
-)
-    index_lookup = ConstantInterpolation(
-        lookup_index,
-        lookup_time;
+    itp = ConstantInterpolation(
+        output,
+        input;
         extrapolation = Constant,
         cache_parameters = true,
     )
-    push!(current_interpolation_index, index_lookup)
-end
-
-"Create and push a static ConstantInterpolation to the current_interpolation_index."
-function push_lookup!(current_interpolation_index::Vector{IndexLookup}, lookup_index::Int)
-    index_lookup = static_lookup(lookup_index)
-    push!(current_interpolation_index, index_lookup)
->>>>>>> 5f55d941
+    push!(constant_interpolations, itp)
 end
 
 "Create an interpolation object that always returns `lookup_index`."
