"""
Process the data in the static and time tables for a given node type.
The 'defaults' named tuple dictates how missing data is filled in.
'time_interpolatables' is a vector of Symbols of parameter names
for which a time interpolation (linear) object must be constructed.
The control mapping for DiscreteControl is also constructed in this function.
This function currently does not support node states that are defined by more
than one row in a table, as is the case for TabulatedRatingCurve.
"""
function parse_static_and_time(
    db::DB,
    config::Config,
    node_type::Type;
    static::Union{StructVector, Nothing} = nothing,
    time::Union{StructVector, Nothing} = nothing,
    defaults::NamedTuple = (; active = true),
    time_interpolatables::Vector{Symbol} = Symbol[],
)::Tuple{NamedTuple, Bool}
    # E.g. `PumpStatic`
    static_type = eltype(static)
    columnnames_static = collect(fieldnames(static_type))
    # Mask out columns that do not denote parameters
    mask = [symb ∉ [:node_id, :control_state] for symb in columnnames_static]

    # The names of the parameters that can define a control state
    parameter_names = columnnames_static[mask]

    # The types of the variables that can define a control state
    parameter_types = collect(fieldtypes(static_type))[mask]

    # A vector of vectors, for each parameter the (initial) values for all nodes
    # of the current type
    vals_out = []

    node_type_string = split(string(node_type), '.')[end]
    ids = get_ids(db, node_type_string)
    node_ids = NodeID.(node_type_string, ids, eachindex(ids))
    n_nodes = length(node_ids)

    # Initialize the vectors for the output
    for (parameter_name, parameter_type) in zip(parameter_names, parameter_types)
        # If the type is a union, then the associated parameter is optional and
        # the type is of the form Union{Missing,ActualType}
        parameter_type = if parameter_name in time_interpolatables
            ScalarInterpolation
        elseif isa(parameter_type, Union)
            nonmissingtype(parameter_type)
        else
            parameter_type
        end

        push!(vals_out, Vector{parameter_type}(undef, n_nodes))
    end

    # The keys of the output NamedTuple
    keys_out = copy(parameter_names)

    # The names of the parameters associated with a node of the current type
    parameter_names = Tuple(parameter_names)

    push!(keys_out, :node_id)
    push!(vals_out, node_ids)

    # The control mapping is a dictionary with keys (node_id, control_state) to a named tuple of parameter values
    # parameter values to be assigned to the node with this node_id in the case of this control_state
    control_mapping = Dict{Tuple{NodeID, String}, ControlStateUpdate}()

    push!(keys_out, :control_mapping)
    push!(vals_out, control_mapping)

    # The output namedtuple
    out = NamedTuple{Tuple(keys_out)}(Tuple(vals_out))

    if n_nodes == 0
        return out, true
    end

    # Get node IDs of static nodes if the static table exists
    if static === nothing
        static_node_id_vec = NodeID[]
        static_node_ids = Set{NodeID}()
    else
        idx = searchsortedfirst.(Ref(ids), static.node_id)
        static_node_id_vec = NodeID.(node_type_string, static.node_id, idx)
        static_node_ids = Set(static_node_id_vec)
    end

    # Get node IDs of transient nodes if the time table exists
    time_node_ids = if time === nothing
        time_node_id_vec = NodeID[]
        time_node_ids = Set{NodeID}()
    else
        idx = searchsortedfirst.(Ref(ids), time.node_id)
        time_node_id_vec = NodeID.(Ref(node_type_string), time.node_id, idx)
        time_node_ids = Set(time_node_id_vec)
    end

    errors = false
    t_end = seconds_since(config.endtime, config.starttime)
    trivial_timespan = [0.0, prevfloat(Inf)]

    for node_id in node_ids
        if node_id in static_node_ids
            # The interval of rows of the static table that have the current node_id
            rows = searchsorted(static_node_id_vec, node_id)
            # The rows of the static table that have the current node_id
            static_id = view(static, rows)
            # Here it is assumed that the parameters of a node are given by a single
            # row in the static table, which is not true for TabulatedRatingCurve
            for row in static_id
                control_state =
                    hasproperty(row, :control_state) ? row.control_state : missing
                # Get the parameter values, and turn them into trivial interpolation objects
                # if this parameter can be transient
                parameter_values = Any[]
                for parameter_name in parameter_names
                    val = getfield(row, parameter_name)
                    # Set default parameter value if no value was given
                    if ismissing(val)
                        val = defaults[parameter_name]
                    end
                    if parameter_name in time_interpolatables
                        val = LinearInterpolation(
                            [val, val],
                            trivial_timespan;
                            cache_parameters = true,
                        )
                    end
                    # Collect the parameter values in the parameter_values vector
                    push!(parameter_values, val)
                    # The initial parameter value is overwritten here each time until the last row,
                    # but in the case of control the proper initial parameter values are set later on
                    # in the code
                    getfield(out, parameter_name)[node_id.idx] = val
                end
                # Add the parameter values to the control mapping
                add_control_state!(
                    control_mapping,
                    time_interpolatables,
                    parameter_names,
                    parameter_values,
                    node_type_string,
                    control_state,
                    node_id,
                )
            end
        elseif node_id in time_node_ids
            # TODO replace (time, node_id) order by (node_id, time)
            # this fits our access pattern better, so we can use views
            idx = findall(==(node_id), time_node_id_vec)
            time_subset = time[idx]

            time_first_idx = searchsortedfirst(time_node_id_vec[idx], node_id)

            for parameter_name in parameter_names
                # If the parameter is interpolatable, create an interpolation object
                if parameter_name in time_interpolatables
                    val, is_valid = get_scalar_interpolation(
                        config.starttime,
                        t_end,
                        time_subset,
                        node_id,
                        parameter_name;
                        default_value = hasproperty(defaults, parameter_name) ?
                                        defaults[parameter_name] : NaN,
                    )
                    if !is_valid
                        errors = true
                        @error "A $parameter_name time series for $node_id has repeated times, this can not be interpolated."
                    end
                else
                    # Activity of transient nodes is assumed to be true
                    if parameter_name == :active
                        val = true
                    else
                        # If the parameter is not interpolatable, get the instance in the first row
                        val = getfield(time_subset[time_first_idx], parameter_name)
                    end
                end
                getfield(out, parameter_name)[node_id.idx] = val
            end
        else
            @error "$node_id data not in any table."
            errors = true
        end
    end
    return out, !errors
end

function static_and_time_node_ids(
    db::DB,
    static::StructVector,
    time::StructVector,
    node_type::String,
)::Tuple{Set{NodeID}, Set{NodeID}, Vector{NodeID}, Bool}
    ids = get_ids(db, node_type)
    idx = searchsortedfirst.(Ref(ids), static.node_id)
    static_node_ids = Set(NodeID.(Ref(node_type), static.node_id, idx))
    idx = searchsortedfirst.(Ref(ids), time.node_id)
    time_node_ids = Set(NodeID.(Ref(node_type), time.node_id, idx))
    node_ids = NodeID.(Ref(node_type), ids, eachindex(ids))
    doubles = intersect(static_node_ids, time_node_ids)
    errors = false
    if !isempty(doubles)
        errors = true
        @error "$node_type cannot be in both static and time tables, found these node IDs in both: $doubles."
    end
    if !issetequal(node_ids, union(static_node_ids, time_node_ids))
        errors = true
        @error "$node_type node IDs don't match."
    end
    return static_node_ids, time_node_ids, node_ids, !errors
end

const conservative_nodetypes = Set{NodeType.T}([
    NodeType.Pump,
    NodeType.Outlet,
    NodeType.TabulatedRatingCurve,
    NodeType.LinearResistance,
    NodeType.ManningResistance,
])

function initialize_allocation!(p::Parameters, config::Config)::Nothing
    (; graph, allocation) = p
    (; subnetwork_ids, allocation_models, main_network_connections) = allocation
    subnetwork_ids_ = sort(collect(keys(graph[].node_ids)))

    if isempty(subnetwork_ids_)
        return nothing
    end

    errors = non_positive_subnetwork_id(graph)
    if errors
        error("Allocation network initialization failed.")
    end

    for subnetwork_id in subnetwork_ids_
        push!(subnetwork_ids, subnetwork_id)
        push!(main_network_connections, Tuple{NodeID, NodeID}[])
    end

    if first(subnetwork_ids_) == 1
        find_subnetwork_connections!(p)
    end

    for subnetwork_id in subnetwork_ids_
        push!(
            allocation_models,
            AllocationModel(subnetwork_id, p, config.allocation.timestep),
        )
    end
    return nothing
end

function LinearResistance(db::DB, config::Config, graph::MetaGraph)::LinearResistance
    static = load_structvector(db, config, LinearResistanceStaticV1)
    defaults = (; max_flow_rate = Inf, active = true)
    parsed_parameters, valid =
        parse_static_and_time(db, config, LinearResistance; static, defaults)

    if !valid
        error(
            "Problems encountered when parsing LinearResistance static and time node IDs.",
        )
    end

    (; node_id) = parsed_parameters
    node_id = NodeID.(NodeType.LinearResistance, node_id, eachindex(node_id))

    return LinearResistance(;
        node_id,
        inflow_edge = inflow_edge.(Ref(graph), node_id),
        outflow_edge = outflow_edge.(Ref(graph), node_id),
        parsed_parameters.active,
        parsed_parameters.resistance,
        parsed_parameters.max_flow_rate,
        parsed_parameters.control_mapping,
    )
end

function TabulatedRatingCurve(
    db::DB,
    config::Config,
    graph::MetaGraph,
)::TabulatedRatingCurve
    static = load_structvector(db, config, TabulatedRatingCurveStaticV1)
    time = load_structvector(db, config, TabulatedRatingCurveTimeV1)

    static_node_ids, time_node_ids, node_ids, valid =
        static_and_time_node_ids(db, static, time, "TabulatedRatingCurve")

    if !valid
        error(
            "Problems encountered when parsing TabulatedRatingcurve static and time node IDs.",
        )
    end

    interpolations = ScalarInterpolation[]
    control_mapping = Dict{Tuple{NodeID, String}, ControlStateUpdate}()
    active = Bool[]
    max_downstream_level = Float64[]
    errors = false

    for node_id in node_ids
        if node_id in static_node_ids
            # Loop over all static rating curves (groups) with this node_id.
            # If it has a control_state add it to control_mapping.
            # The last rating curve forms the initial condition and activity.
            source = "static"
            rows = searchsorted(
                NodeID.(NodeType.TabulatedRatingCurve, static.node_id, node_id.idx),
                node_id,
            )
            static_id = view(static, rows)
            local is_active, interpolation
            # coalesce control_state to nothing to avoid boolean groupby logic on missing
            for group in
                IterTools.groupby(row -> coalesce(row.control_state, nothing), static_id)
                control_state = first(group).control_state
                is_active = coalesce(first(group).active, true)
                max_level = coalesce(first(group).max_downstream_level, Inf)
                table = StructVector(group)
                rowrange =
                    findlastgroup(node_id, NodeID.(node_id.type, table.node_id, Ref(0)))
                if !valid_tabulated_rating_curve(node_id, table, rowrange)
                    errors = true
                end
                interpolation = try
                    qh_interpolation(table, rowrange)
                catch
                    LinearInterpolation(Float64[], Float64[])
                end
                if !ismissing(control_state)
                    control_mapping[(
                        NodeID(NodeType.TabulatedRatingCurve, node_id, node_id.idx),
                        control_state,
                    )] = ControlStateUpdate(
                        ParameterUpdate(:active, is_active),
                        ParameterUpdate{Float64}[],
                        [ParameterUpdate(:table, interpolation)],
                    )
                end
            end
            push!(interpolations, interpolation)
            push!(active, is_active)
            push!(max_downstream_level, max_level)
        elseif node_id in time_node_ids
            source = "time"
            # get the timestamp that applies to the model starttime
            idx_starttime = searchsortedlast(time.time, config.starttime)
            pre_table = view(time, 1:idx_starttime)
            rowrange =
                findlastgroup(node_id, NodeID.(node_id.type, pre_table.node_id, Ref(0)))

            if !valid_tabulated_rating_curve(node_id, pre_table, rowrange)
                errors = true
            end
            interpolation = qh_interpolation(pre_table, rowrange)
            max_level = coalesce(pre_table.max_downstream_level[rowrange][begin], Inf)
            push!(interpolations, interpolation)
            push!(active, true)
            push!(max_downstream_level, max_level)
        else
            @error "$node_id data not in any table."
            errors = true
        end
    end

    if errors
        error("Errors occurred when parsing TabulatedRatingCurve data.")
    end
    return TabulatedRatingCurve(;
        node_id = node_ids,
        inflow_edge = inflow_edge.(Ref(graph), node_ids),
        outflow_edge = outflow_edge.(Ref(graph), node_ids),
        active,
        max_downstream_level,
        table = interpolations,
        time,
        control_mapping,
    )
end

function ManningResistance(
    db::DB,
    config::Config,
    graph::MetaGraph,
    basin::Basin,
)::ManningResistance
    static = load_structvector(db, config, ManningResistanceStaticV1)
    parsed_parameters, valid = parse_static_and_time(db, config, ManningResistance; static)

    if !valid
        error("Errors occurred when parsing ManningResistance data.")
    end

    (; node_id) = parsed_parameters
    upstream_bottom = basin_bottom.(Ref(basin), inflow_id.(Ref(graph), node_id))
    downstream_bottom = basin_bottom.(Ref(basin), outflow_id.(Ref(graph), node_id))

    return ManningResistance(;
        node_id,
        inflow_edge = inflow_edge.(Ref(graph), node_id),
        outflow_edge = outflow_edge.(Ref(graph), node_id),
        parsed_parameters.active,
        parsed_parameters.length,
        parsed_parameters.manning_n,
        parsed_parameters.profile_width,
        parsed_parameters.profile_slope,
        upstream_bottom = [bottom[2] for bottom in upstream_bottom],
        downstream_bottom = [bottom[2] for bottom in downstream_bottom],
        parsed_parameters.control_mapping,
    )
end

function LevelBoundary(db::DB, config::Config)::LevelBoundary
    static = load_structvector(db, config, LevelBoundaryStaticV1)
    time = load_structvector(db, config, LevelBoundaryTimeV1)
    concentration_time = load_structvector(db, config, LevelBoundaryConcentrationV1)

    _, _, node_ids, valid = static_and_time_node_ids(db, static, time, "LevelBoundary")

    if !valid
        error("Problems encountered when parsing LevelBoundary static and time node IDs.")
    end

    time_interpolatables = [:level]
    parsed_parameters, valid =
        parse_static_and_time(db, config, LevelBoundary; static, time, time_interpolatables)

    substances = get_substances(db, config)
    concentration = zeros(length(node_ids), length(substances))
    concentration[:, 1] .= 1.0  # Continuity
    concentration[:, 3] .= 1.0  # UserDemand
    set_concentrations!(concentration, concentration_time, substances, Int32.(node_ids))

    if !valid
        error("Errors occurred when parsing LevelBoundary data.")
    end

    return LevelBoundary(;
        node_id = node_ids,
        parsed_parameters.active,
        parsed_parameters.level,
        concentration,
        concentration_time,
    )
end

function FlowBoundary(db::DB, config::Config, graph::MetaGraph)::FlowBoundary
    static = load_structvector(db, config, FlowBoundaryStaticV1)
    time = load_structvector(db, config, FlowBoundaryTimeV1)
    concentration_time = load_structvector(db, config, FlowBoundaryConcentrationV1)

    _, _, node_ids, valid = static_and_time_node_ids(db, static, time, "FlowBoundary")

    if !valid
        error("Problems encountered when parsing FlowBoundary static and time node IDs.")
    end

    time_interpolatables = [:flow_rate]
    parsed_parameters, valid =
        parse_static_and_time(db, config, FlowBoundary; static, time, time_interpolatables)

    for itp in parsed_parameters.flow_rate
        if any(itp.u .< 0.0)
            @error(
                "Currently negative flow rates are not supported, found some in dynamic flow boundary."
            )
            valid = false
        end
    end

    substances = get_substances(db, config)
    concentration = zeros(length(node_ids), length(substances))
    concentration[:, 1] .= 1.0  # Continuity
    concentration[:, 4] .= 1.0  # UserDemand
    set_concentrations!(concentration, concentration_time, substances, Int32.(node_ids))

    if !valid
        error("Errors occurred when parsing FlowBoundary data.")
    end

    return FlowBoundary(;
        node_id = node_ids,
        outflow_edges = outflow_edges.(Ref(graph), node_ids),
        parsed_parameters.active,
        parsed_parameters.flow_rate,
        concentration,
        concentration_time,
    )
end

function Pump(db::DB, config::Config, graph::MetaGraph)::Pump
    static = load_structvector(db, config, PumpStaticV1)
    defaults = (;
        min_flow_rate = 0.0,
        max_flow_rate = Inf,
        min_upstream_level = -Inf,
        max_downstream_level = Inf,
        active = true,
    )
    parsed_parameters, valid = parse_static_and_time(db, config, Pump; static, defaults)

    if !valid
        error("Errors occurred when parsing Pump data.")
    end

    (; node_id) = parsed_parameters

    # If flow rate is set by PID control, it is part of the AD Jacobian computations
    flow_rate = cache(length(node_id))
    flow_rate[Float64[]] .= parsed_parameters.flow_rate

    return Pump(;
        node_id,
        inflow_edge = inflow_edge.(Ref(graph), node_id),
        outflow_edge = outflow_edge.(Ref(graph), node_id),
        parsed_parameters.active,
        flow_rate,
        parsed_parameters.min_flow_rate,
        parsed_parameters.max_flow_rate,
        parsed_parameters.min_upstream_level,
        parsed_parameters.max_downstream_level,
        parsed_parameters.control_mapping,
    )
end

function Outlet(db::DB, config::Config, graph::MetaGraph)::Outlet
    static = load_structvector(db, config, OutletStaticV1)
    defaults = (;
        min_flow_rate = 0.0,
        max_flow_rate = Inf,
        min_upstream_level = -Inf,
        max_downstream_level = Inf,
        active = true,
    )
    parsed_parameters, valid = parse_static_and_time(db, config, Outlet; static, defaults)

    if !valid
        error("Errors occurred when parsing Outlet data.")
    end

    node_id =
        NodeID.(
            NodeType.Outlet,
            parsed_parameters.node_id,
            eachindex(parsed_parameters.node_id),
        )

    # If flow rate is set by PID control, it is part of the AD Jacobian computations
    flow_rate = cache(length(node_id))
    flow_rate[Float64[], length(node_id)] .= parsed_parameters.flow_rate

    return Outlet(;
        node_id,
        inflow_edge = inflow_edge.(Ref(graph), node_id),
        outflow_edge = outflow_edge.(Ref(graph), node_id),
        parsed_parameters.active,
        flow_rate,
        parsed_parameters.min_flow_rate,
        parsed_parameters.max_flow_rate,
        parsed_parameters.control_mapping,
        parsed_parameters.min_upstream_level,
        parsed_parameters.max_downstream_level,
    )
end

function Terminal(db::DB, config::Config)::Terminal
    node_id = get_ids(db, "Terminal")
    return Terminal(NodeID.(NodeType.Terminal, node_id, eachindex(node_id)))
end

function Basin(db::DB, config::Config, graph::MetaGraph)::Basin
    node_id = get_ids(db, "Basin")
    n = length(node_id)
    current_level = cache(n)
    current_area = cache(n)

    evaporate_mass = config.solver.evaporate_mass
    precipitation = zeros(n)
    potential_evaporation = zeros(n)
    evaporation = zeros(n)
    drainage = zeros(n)
    infiltration = zeros(n)
    table = (; precipitation, potential_evaporation, drainage, infiltration)

    area, level = create_storage_tables(db, config)

    # both static and time are optional, but we need fallback defaults
    static = load_structvector(db, config, BasinStaticV1)
    time = load_structvector(db, config, BasinTimeV1)
    state = load_structvector(db, config, BasinStateV1)
    concentration_state_data = load_structvector(db, config, BasinConcentrationStateV1)
    concentration_time = load_structvector(db, config, BasinConcentrationV1)

    # TODO Also include all other unique substances (in boundary nodes)
    # TODO Move into a function
    substances = get_substances(db, config)
    concentration_state = zeros(n, length(substances))
    concentration_state[:, 1] .= 1.0  # Continuity
    concentration_state[:, 2] .= 1.0  # Initial
    set_concentrations!(concentration_state, concentration_state_data, substances, node_id)
    mass = copy(concentration_state)

    concentration = zeros(2, n, length(substances))
    concentration[1, :, 1] .= 1.0  # Drainage / Continuity
    concentration[1, :, 6] .= 1.0  # Drainage / Drainage
    concentration[2, :, 1] .= 1.0  # Precipitation / Continuity
    concentration[2, :, 7] .= 1.0  # Precipitation / Precipitation
    set_concentrations!(
        view(concentration, 1, :, :),
        concentration_time,
        substances,
        node_id;
        concentration_column = :drainage,
    )
    set_concentrations!(
        view(concentration, 1, :, :),
        concentration_time,
        substances,
        node_id;
        concentration_column = :precipitation,
    )

    set_static_value!(table, node_id, static)
    set_current_value!(table, node_id, time, config.starttime)
    check_no_nans(table, "Basin")

    vertical_flux =
        ComponentVector(; precipitation, potential_evaporation, drainage, infiltration)

    demand = zeros(length(node_id))

    node_id = NodeID.(NodeType.Basin, node_id, eachindex(node_id))

    is_valid = valid_profiles(node_id, level, area)
    if !is_valid
        error("Invalid Basin / profile table.")
    end

    level_to_area =
        LinearInterpolation.(area, level; extrapolate = true, cache_parameters = true)
    storage_to_level = invert_integral.(level_to_area)

    t_end = seconds_since(config.endtime, config.starttime)

    errors = false

    concentration_external_data =
        load_structvector(db, config, BasinConcentrationExternalV1)
    concentration_external = Dict{String, ScalarInterpolation}[]
    for id in node_id
        concentration_external_id = Dict{String, ScalarInterpolation}()
        data_id = filter(row -> row.node_id == id.value, concentration_external_data)
        for group in IterTools.groupby(row -> row.substance, data_id)
            first_row = first(group)
            substance = first_row.substance
            itp, no_duplication = get_scalar_interpolation(
                config.starttime,
                t_end,
                StructVector(group),
                NodeID(:Basin, first_row.node_id, 0),
                :concentration,
            )
            concentration_external_id["concentration_external.$substance"] = itp
            if any(itp.u .< 0)
                errors = true
                @error "Found negative concentration(s) in `Basin / concentration_external`." node_id =
                    id, substance
            end
            if !no_duplication
                errors = true
                @error "There are repeated time values for in `Basin / concentration_external`." node_id =
                    id substance
            end
        end
        push!(concentration_external, concentration_external_id)
    end

    if errors
        error("Errors encountered when parsing Basin concentration data.")
    end

    basin = Basin(;
        node_id,
        inflow_ids = [collect(inflow_ids(graph, id)) for id in node_id],
        outflow_ids = [collect(outflow_ids(graph, id)) for id in node_id],
        vertical_flux,
        current_level,
        current_area,
        storage_to_level,
        level_to_area,
        demand,
        time,
        concentration_time,
        evaporate_mass,
        concentration_state,
        concentration,
        mass,
        concentration_external,
        substances,
    )

    storage0 = get_storages_from_levels(basin, state.level)
    @assert length(storage0) == n "Basin / state length differs from number of Basins"
    basin.storage0 .= storage0
<<<<<<< HEAD
    basin.storage_prev_saveat .= storage0
    basin.storage_prev .= storage0
    basin.mass .*= storage0  # total mass

=======
>>>>>>> b9272c4e
    return basin
end

"""
Get a CompoundVariable object given its definition in the input data.
References to listened parameters are added later.
"""
function CompoundVariable(
    compound_variable_data,
    node_type::NodeType.T,
    db::DB;
    greater_than = Float64[],
    placeholder_vector = Float64[],
)::CompoundVariable
    subvariables = @NamedTuple{
        listen_node_id::NodeID,
        variable_ref::PreallocationRef,
        variable::String,
        weight::Float64,
        look_ahead::Float64,
    }[]
    # Each row defines a subvariable
    for row in compound_variable_data
        listen_node_id = NodeID(row.listen_node_id, db)
        # Placeholder until actual ref is known
        variable_ref = PreallocationRef(placeholder_vector, 0)
        variable = row.variable
        # Default to weight = 1.0 if not specified
        weight = coalesce(row.weight, 1.0)
        # Default to look_ahead = 0.0 if not specified
        look_ahead = coalesce(row.look_ahead, 0.0)
        subvariable = (; listen_node_id, variable_ref, variable, weight, look_ahead)
        push!(subvariables, subvariable)
    end

    # The ID of the node listening to this CompoundVariable
    node_id = NodeID(node_type, only(unique(compound_variable_data.node_id)), db)
    return CompoundVariable(node_id, subvariables, greater_than)
end

function parse_variables_and_conditions(compound_variable, condition, ids, db, graph)
    placeholder_vector = cache(1)
    compound_variables = Vector{CompoundVariable}[]
    errors = false

    # Loop over unique discrete_control node IDs
    for (i, id) in enumerate(ids)
        discrete_control_id = NodeID(NodeType.DiscreteControl, id, i)

        condition_group_id = filter(row -> row.node_id == id, condition)
        variable_group_id = filter(row -> row.node_id == id, compound_variable)

        compound_variables_node = CompoundVariable[]

        # Loop over compound variables for this node ID
        for compound_variable_id in unique(condition_group_id.compound_variable_id)
            condition_group_variable = filter(
                row -> row.compound_variable_id == compound_variable_id,
                condition_group_id,
            )
            variable_group_variable = filter(
                row -> row.compound_variable_id == compound_variable_id,
                variable_group_id,
            )
            if isempty(variable_group_variable)
                errors = true
                @error "compound_variable_id $compound_variable_id for $discrete_control_id in condition table but not in variable table"
            else
                greater_than = condition_group_variable.greater_than
                push!(
                    compound_variables_node,
                    CompoundVariable(
                        variable_group_variable,
                        NodeType.DiscreteControl,
                        db;
                        greater_than,
                        placeholder_vector,
                    ),
                )
            end
        end
        push!(compound_variables, compound_variables_node)
    end
    return compound_variables, !errors
end

function DiscreteControl(db::DB, config::Config, graph::MetaGraph)::DiscreteControl
    condition = load_structvector(db, config, DiscreteControlConditionV1)
    compound_variable = load_structvector(db, config, DiscreteControlVariableV1)

    ids = get_ids(db, "DiscreteControl")
    node_id = NodeID.(:DiscreteControl, ids, eachindex(ids))
    compound_variables, valid =
        parse_variables_and_conditions(compound_variable, condition, ids, db, graph)

    if !valid
        error("Problems encountered when parsing DiscreteControl variables and conditions.")
    end

    # Initialize the logic mappings
    logic = load_structvector(db, config, DiscreteControlLogicV1)
    logic_mapping = [Dict{String, String}() for _ in eachindex(node_id)]

    for (node_id, truth_state, control_state_) in
        zip(logic.node_id, logic.truth_state, logic.control_state)
        logic_mapping[findsorted(ids, node_id)][truth_state] = control_state_
    end

    logic_mapping = expand_logic_mapping(logic_mapping, node_id)

    # Initialize the truth state per DiscreteControl node
    truth_state = Vector{Bool}[]
    for i in eachindex(node_id)
        truth_state_length = sum(length(var.greater_than) for var in compound_variables[i])
        push!(truth_state, fill(false, truth_state_length))
    end

    controlled_nodes =
        collect.(outneighbor_labels_type.(Ref(graph), node_id, EdgeType.control))

    return DiscreteControl(;
        node_id,
        controlled_nodes,
        compound_variables,
        truth_state,
        logic_mapping,
    )
end

function continuous_control_functions(db, config, ids)
    # Avoid using the variable name `function` as that is recognized as a keyword
    func = load_structvector(db, config, ContinuousControlFunctionV1)
    errors = false
    # Parse the function table
    # Create linear interpolation objects out of the provided functions
    functions = ScalarInterpolation[]
    controlled_variables = String[]

    # Loop over the IDs of the ContinuousControl nodes
    for id in ids
        # Get the function data for this node
        function_rows = filter(row -> row.node_id == id, func)
        unique_controlled_variable = unique(function_rows.controlled_variable)

        # Error handling
        if length(function_rows) < 2
            @error "There must be at least 2 data points in a ContinuousControl function."
            errors = true
        elseif length(unique_controlled_variable) !== 1
            @error "There must be a unique 'controlled_variable' in a ContinuousControl function."
            errors = true
        else
            push!(controlled_variables, only(unique_controlled_variable))
        end
        function_itp = LinearInterpolation(
            function_rows.output,
            function_rows.input;
            extrapolate = true,
            cache_parameters = true,
        )

        push!(functions, function_itp)
    end

    return functions, controlled_variables, errors
end

function continuous_control_compound_variables(db::DB, config::Config, ids)
    placeholder_vector = cache(1)

    data = load_structvector(db, config, ContinuousControlVariableV1)
    compound_variables = CompoundVariable[]

    # Loop over the ContinuousControl node IDs
    for id in ids
        variable_data = filter(row -> row.node_id == id, data)
        push!(
            compound_variables,
            CompoundVariable(
                variable_data,
                NodeType.ContinuousControl,
                db;
                placeholder_vector,
            ),
        )
    end
    compound_variables
end

function ContinuousControl(db::DB, config::Config, graph::MetaGraph)::ContinuousControl
    compound_variable = load_structvector(db, config, ContinuousControlVariableV1)

    ids = get_ids(db, "ContinuousControl")
    node_id = NodeID.(:ContinuousControl, ids, eachindex(ids))

    # Avoid using `function` as a variable name as that is recognized as a keyword
    func, controlled_variable, errors = continuous_control_functions(db, config, ids)
    compound_variable = continuous_control_compound_variables(db, config, ids)

    # References to the controlled parameters, filled in later when they are known
    target_refs = PreallocationRef[]

    if errors
        error("Errors encountered when parsing ContinuousControl data.")
    end

    return ContinuousControl(
        node_id,
        compound_variable,
        controlled_variable,
        target_refs,
        func,
    )
end

function PidControl(db::DB, config::Config, graph::MetaGraph)::PidControl
    static = load_structvector(db, config, PidControlStaticV1)
    time = load_structvector(db, config, PidControlTimeV1)

    _, _, node_ids, valid = static_and_time_node_ids(db, static, time, "PidControl")

    if !valid
        error("Problems encountered when parsing PidControl static and time node IDs.")
    end

    time_interpolatables = [:target, :proportional, :integral, :derivative]
    parsed_parameters, valid =
        parse_static_and_time(db, config, PidControl; static, time, time_interpolatables)

    if !valid
        error("Errors occurred when parsing PidControl data.")
    end

    pid_error = cache(length(node_ids))
    target_ref = PreallocationRef[]

    controlled_basins = Set{NodeID}()
    for id in node_ids
        controlled_node = only(outneighbor_labels_type(graph, id, EdgeType.control))
        for id_inout in inoutflow_ids(graph, controlled_node)
            if id_inout.type == NodeType.Basin
                push!(controlled_basins, id_inout)
            end
        end
    end
    controlled_basins = collect(controlled_basins)

    listen_node_id = NodeID.(parsed_parameters.listen_node_id, Ref(db))

    return PidControl(;
        node_id = node_ids,
        parsed_parameters.active,
        listen_node_id,
        parsed_parameters.target,
        target_ref,
        parsed_parameters.proportional,
        parsed_parameters.integral,
        parsed_parameters.derivative,
        error = pid_error,
        controlled_basins,
        parsed_parameters.control_mapping,
    )
end

function user_demand_static!(
    active::Vector{Bool},
    demand::Matrix{Float64},
    demand_itp::Vector{Vector{ScalarInterpolation}},
    return_factor::Vector{ScalarInterpolation},
    min_level::Vector{Float64},
    static::StructVector{UserDemandStaticV1},
    ids::Vector{Int32},
    priorities::Vector{Int32},
)::Nothing
    for group in IterTools.groupby(row -> row.node_id, static)
        first_row = first(group)
        user_demand_idx = searchsortedfirst(ids, first_row.node_id)

        active[user_demand_idx] = coalesce(first_row.active, true)
        return_factor_old = return_factor[user_demand_idx]
        return_factor[user_demand_idx] = LinearInterpolation(
            fill(first_row.return_factor, 2),
            return_factor_old.t;
            extrapolate = true,
            cache_parameters = true,
        )
        min_level[user_demand_idx] = first_row.min_level

        for row in group
            priority_idx = findsorted(priorities, row.priority)
            demand_row = coalesce(row.demand, 0.0)
            demand_itp_old = demand_itp[user_demand_idx][priority_idx]
            demand_itp[user_demand_idx][priority_idx] = LinearInterpolation(
                fill(demand_row, 2),
                demand_itp_old.t;
                extrapolate = true,
                cache_parameters = true,
            )
            demand[user_demand_idx, priority_idx] = demand_row
        end
    end
    return nothing
end

function user_demand_time!(
    active::Vector{Bool},
    demand::Matrix{Float64},
    demand_itp::Vector{Vector{ScalarInterpolation}},
    demand_from_timeseries::Vector{Bool},
    return_factor::Vector{ScalarInterpolation},
    min_level::Vector{Float64},
    time::StructVector{UserDemandTimeV1},
    ids::Vector{Int32},
    priorities::Vector{Int32},
    config::Config,
)::Bool
    errors = false
    t_end = seconds_since(config.endtime, config.starttime)

    for group in IterTools.groupby(row -> (row.node_id, row.priority), time)
        first_row = first(group)
        user_demand_idx = findsorted(ids, first_row.node_id)

        active[user_demand_idx] = true
        demand_from_timeseries[user_demand_idx] = true
        return_factor_itp, is_valid_return = get_scalar_interpolation(
            config.starttime,
            t_end,
            StructVector(group),
            NodeID(:UserDemand, first_row.node_id, 0),
            :return_factor;
        )
        if is_valid_return
            return_factor[user_demand_idx] = return_factor_itp
        else
            @error "The return_factor(t) relationship for UserDemand $(first_row.node_id) from the time table has repeated timestamps, this can not be interpolated."
            errors = true
        end

        min_level[user_demand_idx] = first_row.min_level

        priority_idx = findsorted(priorities, first_row.priority)
        demand_p_itp, is_valid_demand = get_scalar_interpolation(
            config.starttime,
            t_end,
            StructVector(group),
            NodeID(:UserDemand, first_row.node_id, 0),
            :demand;
            default_value = 0.0,
        )
        demand[user_demand_idx, priority_idx] = demand_p_itp(0.0)

        if is_valid_demand
            demand_itp[user_demand_idx][priority_idx] = demand_p_itp
        else
            @error "The demand(t) relationship for UserDemand $(first_row.node_id) of priority $(first_row.priority_idx) from the time table has repeated timestamps, this can not be interpolated."
            errors = true
        end
    end
    return errors
end

function UserDemand(db::DB, config::Config, graph::MetaGraph)::UserDemand
    static = load_structvector(db, config, UserDemandStaticV1)
    time = load_structvector(db, config, UserDemandTimeV1)
    concentration_time = load_structvector(db, config, UserDemandConcentrationV1)
    ids = get_ids(db, "UserDemand")

    _, _, node_ids, valid = static_and_time_node_ids(db, static, time, "UserDemand")

    if !valid
        error("Problems encountered when parsing UserDemand static and time node IDs.")
    end

    # Initialize vectors for UserDemand fields
    priorities = get_all_priorities(db, config)
    n_user = length(node_ids)
    n_priority = length(priorities)
    active = fill(true, n_user)
    demand = zeros(n_user, n_priority)
    demand_reduced = zeros(n_user, n_priority)
    trivial_timespan = [0.0, prevfloat(Inf)]
    demand_itp = [
        ScalarInterpolation[
            LinearInterpolation(zeros(2), trivial_timespan; cache_parameters = true) for
            i in eachindex(priorities)
        ] for j in eachindex(node_ids)
    ]
    demand_from_timeseries = fill(false, n_user)
    allocated = fill(Inf, n_user, n_priority)
    return_factor = [
        LinearInterpolation(zeros(2), trivial_timespan; cache_parameters = true) for
        i in eachindex(node_ids)
    ]
    min_level = zeros(n_user)

    # Process static table
    user_demand_static!(
        active,
        demand,
        demand_itp,
        return_factor,
        min_level,
        static,
        ids,
        priorities,
    )

    # Process time table
    errors = user_demand_time!(
        active,
        demand,
        demand_itp,
        demand_from_timeseries,
        return_factor,
        min_level,
        time,
        ids,
        priorities,
        config,
    )

    substances = get_substances(db, config)
    concentration = zeros(length(node_ids), length(substances))
    concentration[:, 1] .= 1.0  # Continuity
    concentration[:, 5] .= 1.0  # UserDemand
    set_concentrations!(concentration, concentration_time, substances, ids)

    if errors || !valid_demand(node_ids, demand_itp, priorities)
        error("Errors occurred when parsing UserDemand data.")
    end

    return UserDemand(;
        node_id = node_ids,
        inflow_edge = inflow_edge.(Ref(graph), node_ids),
        outflow_edge = outflow_edge.(Ref(graph), node_ids),
        active,
        demand,
        demand_reduced,
        demand_itp,
        demand_from_timeseries,
        allocated,
        return_factor,
        min_level,
        concentration,
        concentration_time,
    )
end

function LevelDemand(db::DB, config::Config)::LevelDemand
    static = load_structvector(db, config, LevelDemandStaticV1)
    time = load_structvector(db, config, LevelDemandTimeV1)

    parsed_parameters, valid = parse_static_and_time(
        db,
        config,
        LevelDemand;
        static,
        time,
        time_interpolatables = [:min_level, :max_level],
        defaults = (; min_level = -Inf, max_level = Inf),
    )

    if !valid
        error("Errors occurred when parsing LevelDemand data.")
    end

    (; node_id) = parsed_parameters

    return LevelDemand(
        NodeID.(NodeType.LevelDemand, node_id, eachindex(node_id)),
        parsed_parameters.min_level,
        parsed_parameters.max_level,
        parsed_parameters.priority,
    )
end

function FlowDemand(db::DB, config::Config)::FlowDemand
    static = load_structvector(db, config, FlowDemandStaticV1)
    time = load_structvector(db, config, FlowDemandTimeV1)

    parsed_parameters, valid = parse_static_and_time(
        db,
        config,
        FlowDemand;
        static,
        time,
        time_interpolatables = [:demand],
    )

    if !valid
        error("Errors occurred when parsing FlowDemand data.")
    end

    demand = zeros(length(parsed_parameters.node_id))
    (; node_id) = parsed_parameters

    return FlowDemand(;
        node_id = NodeID.(NodeType.FlowDemand, node_id, eachindex(node_id)),
        demand_itp = parsed_parameters.demand,
        demand,
        parsed_parameters.priority,
    )
end

function Subgrid(db::DB, config::Config, basin::Basin)::Subgrid
    node_to_basin = Dict(node_id => index for (index, node_id) in enumerate(basin.node_id))
    tables = load_structvector(db, config, BasinSubgridV1)

    subgrid_ids = Int32[]
    basin_index = Int32[]
    interpolations = ScalarInterpolation[]
    has_error = false
    for group in IterTools.groupby(row -> row.subgrid_id, tables)
        subgrid_id = first(getproperty.(group, :subgrid_id))
        node_id = NodeID(NodeType.Basin, first(getproperty.(group, :node_id)), db)
        basin_level = getproperty.(group, :basin_level)
        subgrid_level = getproperty.(group, :subgrid_level)

        is_valid =
            valid_subgrid(subgrid_id, node_id, node_to_basin, basin_level, subgrid_level)

        if is_valid
            # Ensure it doesn't extrapolate before the first value.
            pushfirst!(subgrid_level, first(subgrid_level))
            pushfirst!(basin_level, nextfloat(-Inf))
            new_interp = LinearInterpolation(
                subgrid_level,
                basin_level;
                extrapolate = true,
                cache_parameters = true,
            )
            push!(subgrid_ids, subgrid_id)
            push!(basin_index, node_to_basin[node_id])
            push!(interpolations, new_interp)
        else
            has_error = true
        end
    end

    has_error && error("Invalid Basin / subgrid table.")
    level = fill(NaN, length(subgrid_ids))

    return Subgrid(; subgrid_id = subgrid_ids, basin_index, interpolations, level)
end

function Allocation(db::DB, config::Config, graph::MetaGraph)::Allocation
    mean_input_flows = Dict{Tuple{NodeID, NodeID}, Float64}()

    # Find edges which serve as sources in allocation
    for edge_metadata in values(graph.edge_data)
        (; subnetwork_id_source, edge) = edge_metadata
        if subnetwork_id_source != 0
            mean_input_flows[edge] = 0.0
        end
    end

    # Find basins with a level demand
    for node_id in values(graph.vertex_labels)
        if has_external_demand(graph, node_id, :level_demand)[1]
            mean_input_flows[(node_id, node_id)] = 0.0
        end
    end

    mean_realized_flows = Dict{Tuple{NodeID, NodeID}, Float64}()

    # Find edges that realize a demand
    for edge_metadata in values(graph.edge_data)
        (; type, edge) = edge_metadata

        src_id, dst_id = edge
        user_demand_inflow = (type == EdgeType.flow) && (dst_id.type == NodeType.UserDemand)
        level_demand_inflow =
            (type == EdgeType.control) && (src_id.type == NodeType.LevelDemand)
        flow_demand_inflow =
            (type == EdgeType.flow) && has_external_demand(graph, dst_id, :flow_demand)[1]

        if user_demand_inflow || flow_demand_inflow
            mean_realized_flows[edge] = 0.0
        elseif level_demand_inflow
            mean_realized_flows[(dst_id, dst_id)] = 0.0
        end
    end

    return Allocation(;
        priorities = get_all_priorities(db, config),
        mean_input_flows,
        mean_realized_flows,
    )
end

function Parameters(db::DB, config::Config)::Parameters
    graph = create_graph(db, config)
    allocation = Allocation(db, config, graph)

    if !valid_edges(graph)
        error("Invalid edge(s) found.")
    end
    if !valid_n_neighbors(graph)
        error("Invalid number of connections for certain node types.")
    end

    basin = Basin(db, config, graph)

    linear_resistance = LinearResistance(db, config, graph)
    manning_resistance = ManningResistance(db, config, graph, basin)
    tabulated_rating_curve = TabulatedRatingCurve(db, config, graph)
    level_boundary = LevelBoundary(db, config)
    flow_boundary = FlowBoundary(db, config, graph)
    pump = Pump(db, config, graph)
    outlet = Outlet(db, config, graph)
    terminal = Terminal(db, config)
    discrete_control = DiscreteControl(db, config, graph)
    continuous_control = ContinuousControl(db, config, graph)
    pid_control = PidControl(db, config, graph)
    user_demand = UserDemand(db, config, graph)
    level_demand = LevelDemand(db, config)
    flow_demand = FlowDemand(db, config)

    subgrid = Subgrid(db, config, basin)

    p = Parameters(;
        config.starttime,
        graph,
        allocation,
        basin,
        linear_resistance,
        manning_resistance,
        tabulated_rating_curve,
        level_boundary,
        flow_boundary,
        pump,
        outlet,
        terminal,
        discrete_control,
        continuous_control,
        pid_control,
        user_demand,
        level_demand,
        flow_demand,
        subgrid,
        config.solver.water_balance_abstol,
        config.solver.water_balance_reltol,
    )

    collect_control_mappings!(p)
    set_continuous_control_type!(p)
    set_listen_variable_refs!(p)
    set_discrete_controlled_variable_refs!(p)
    set_continuously_controlled_variable_refs!(p)

    # Allocation data structures
    if config.allocation.use_allocation
        initialize_allocation!(p, config)
    end
    return p
end

function get_ids(db::DB, nodetype)::Vector{Int32}
    sql = "SELECT node_id FROM Node WHERE node_type = $(esc_id(nodetype)) ORDER BY node_id"
    return only(execute(columntable, db, sql))
end

function exists(db::DB, tablename::String)
    query = execute(
        db,
        "SELECT name FROM sqlite_master WHERE type='table' AND name=$(esc_id(tablename)) COLLATE NOCASE",
    )
    return !isempty(query)
end

"""
    seconds(period::Millisecond)::Float64

Convert a period of type Millisecond to a Float64 in seconds.
You get Millisecond objects when subtracting two DateTime objects.
Dates.value returns the number of milliseconds.
"""
seconds(period::Millisecond)::Float64 = 0.001 * Dates.value(period)

"""
    seconds_since(t::DateTime, t0::DateTime)::Float64

Convert a DateTime to a float that is the number of seconds since the start of the
simulation. This is used to convert between the solver's inner float time, and the calendar.
"""
seconds_since(t::DateTime, t0::DateTime)::Float64 = seconds(t - t0)

"""
    datetime_since(t::Real, t0::DateTime)::DateTime

Convert a Real that represents the seconds passed since the simulation start to the nearest
DateTime. This is used to convert between the solver's inner float time, and the calendar.
"""
datetime_since(t::Real, t0::DateTime)::DateTime = t0 + Millisecond(round(1000 * t))

"""
    load_data(db::DB, config::Config, nodetype::Symbol, kind::Symbol)::Union{Table, Query, Nothing}

Load data from Arrow files if available, otherwise the database.
Returns either an `Arrow.Table`, `SQLite.Query` or `nothing` if the data is not present.
"""
function load_data(
    db::DB,
    config::Config,
    record::Type{<:Legolas.AbstractRecord},
)::Union{Table, Query, Nothing}
    # TODO load_data doesn't need both config and db, use config to check which one is needed

    schema = Legolas._schema_version_from_record_type(record)

    node, kind = nodetype(schema)
    path = if isnothing(kind)
        nothing
    else
        toml = getfield(config, :toml)
        getfield(getfield(toml, snake_case(node)), kind)
    end
    sqltable = tablename(schema)

    table = if !isnothing(path)
        table_path = input_path(config, path)
        Table(read(table_path))
    elseif exists(db, sqltable)
        execute(db, "select * from $(esc_id(sqltable))")
    else
        nothing
    end

    return table
end

"""
    load_structvector(db::DB, config::Config, ::Type{T})::StructVector{T}

Load data from Arrow files if available, otherwise the database.
Always returns a StructVector of the given struct type T, which is empty if the table is
not found. This function validates the schema, and enforces the required sort order.
"""
function load_structvector(
    db::DB,
    config::Config,
    ::Type{T},
)::StructVector{T} where {T <: AbstractRow}
    table = load_data(db, config, T)

    if table === nothing
        return StructVector{T}(undef, 0)
    end

    nt = Tables.columntable(table)
    if table isa Query && haskey(nt, :time)
        # time has type timestamp and is stored as a String in the database
        # currently SQLite.jl does not automatically convert it to DateTime
        nt = merge(
            nt,
            (;
                time = DateTime.(
                    replace.(nt.time, r"(\.\d{3})\d+$" => s"\1"),  # remove sub ms precision
                    dateformat"yyyy-mm-dd HH:MM:SS.s",
                )
            ),
        )
    end

    table = StructVector{T}(nt)
    sv = Legolas._schema_version_from_record_type(T)
    tableschema = Tables.schema(table)
    if declared(sv) && tableschema !== nothing
        validate(tableschema, sv)
    else
        @warn "No (validation) schema declared for $T"
    end

    return sorted_table!(table)
end

"Read the Basin / profile table and return all area and level and computed storage values"
function create_storage_tables(
    db::DB,
    config::Config,
)::Tuple{Vector{Vector{Float64}}, Vector{Vector{Float64}}}
    profiles = load_structvector(db, config, BasinProfileV1)
    area = Vector{Vector{Float64}}()
    level = Vector{Vector{Float64}}()

    for group in IterTools.groupby(row -> row.node_id, profiles)
        group_area = getproperty.(group, :area)
        group_level = getproperty.(group, :level)
        push!(area, group_area)
        push!(level, group_level)
    end
    return area, level
end

"Determine all substances present in the input over multiple tables"
function get_substances(db::DB, config::Config)::OrderedSet{Symbol}
    # Hardcoded tracers
    substances = OrderedSet{Symbol}([
        :Continuity,
        :Initial,
        :LevelBoundary,
        :FlowBoundary,
        :UserDemand,
        :Drainage,
        :Precipitation,
    ])
    for table in [
        BasinConcentrationStateV1,
        BasinConcentrationV1,
        FlowBoundaryConcentrationV1,
        LevelBoundaryConcentrationV1,
        UserDemandConcentrationV1,
    ]
        data = load_structvector(db, config, table)
        for row in data
            push!(substances, Symbol(row.substance))
        end
    end
    return substances
end

"Set values in wide concentration matrix from a long input table."
function set_concentrations!(
    concentration,
    concentration_data,
    substances,
    node_ids;
    concentration_column = :concentration,
)
    for substance in unique(concentration_data.substance)
        data_sub = filter(row -> row.substance == substance, concentration_data)
        sub_idx = findfirst(==(Symbol(substance)), substances)
        for group in IterTools.groupby(row -> row.node_id, data_sub)
            first_row = first(group)
            value = getproperty(first_row, concentration_column)
            ismissing(value) && continue
            node_idx = findfirst(==(first_row.node_id), node_ids)
            concentration[node_idx, sub_idx] = value
        end
    end
end<|MERGE_RESOLUTION|>--- conflicted
+++ resolved
@@ -705,13 +705,9 @@
     storage0 = get_storages_from_levels(basin, state.level)
     @assert length(storage0) == n "Basin / state length differs from number of Basins"
     basin.storage0 .= storage0
-<<<<<<< HEAD
-    basin.storage_prev_saveat .= storage0
     basin.storage_prev .= storage0
     basin.mass .*= storage0  # total mass
 
-=======
->>>>>>> b9272c4e
     return basin
 end
 
