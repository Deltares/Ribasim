--- conflicted
+++ resolved
@@ -201,12 +201,8 @@
     db::DB,
     static::StructVector,
     time::StructVector,
-<<<<<<< HEAD
-    node_type::String;
+    node_type::NodeType.T,
     is_complete::Bool = true,
-=======
-    node_type::NodeType.T,
->>>>>>> ac0920de
 )::Tuple{Set{NodeID}, Set{NodeID}, Vector{NodeID}, Bool}
     node_ids = get_node_ids(db, node_type)
     ids = Int32.(node_ids)
@@ -1257,14 +1253,9 @@
 end
 
 function Subgrid(db::DB, config::Config, basin::Basin)::Subgrid
-<<<<<<< HEAD
     time = load_structvector(db, config, BasinSubgridTimeV1)
     static = load_structvector(db, config, BasinSubgridV1)
-=======
-    node_to_basin = Dict(node_id => index for (index, node_id) in enumerate(basin.node_id))
-    tables = load_structvector(db, config, BasinSubgridV1)
     node_table = get_node_ids(db, NodeType.Basin)
->>>>>>> ac0920de
 
     # Since not all Basins need to have subgrids, don't enforce completeness.
     _, _, _, valid =
@@ -1282,11 +1273,7 @@
 
     for group in IterTools.groupby(row -> row.subgrid_id, static)
         subgrid_id = first(getproperty.(group, :subgrid_id))
-<<<<<<< HEAD
         node_id = first(getproperty.(group, :node_id))
-=======
-        node_id = NodeID(NodeType.Basin, first(getproperty.(group, :node_id)), node_table)
->>>>>>> ac0920de
         basin_level = getproperty.(group, :basin_level)
         subgrid_level = getproperty.(group, :subgrid_level)
 
