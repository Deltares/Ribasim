--- conflicted
+++ resolved
@@ -6,148 +6,9 @@
     NodeType.ManningResistance,
 ])
 
-<<<<<<< HEAD
 function initialize_allocation!(p_non_diff::ParametersNonDiff, config::Config)::Nothing
     (; graph, allocation) = p_non_diff
     (; subnetwork_ids, allocation_models) = allocation
-=======
-function get_allocation_sources_in_order!(
-    p_independent::ParametersIndependent,
-    db::DB,
-    config::Config,
-)::OrderedDict{Tuple{NodeID, NodeID}, AllocationSource}
-    (; graph, user_demand, allocation) = p_independent
-    (;
-        subnetwork_demands,
-        subnetwork_allocateds,
-        demand_priorities_all,
-        main_network_connections,
-    ) = allocation
-    n_demand_priorities = length(demand_priorities_all)
-
-    default_source_priority = config.allocation.source_priority
-
-    node_rows = execute(
-        db,
-        "SELECT node_id, node_type, subnetwork_id, source_priority FROM Node ORDER BY subnetwork_id, source_priority",
-    )
-
-    # Build dictionary source type -> default source priority (e.g. "user_demand" => 1000)
-    source_types = propertynames(default_source_priority)
-    default_source_priority_dict = Dict{Symbol, Int32}(
-        source_type => getfield(default_source_priority, source_type) for
-        source_type in source_types
-    )
-    default_source_priority_dict[:flow_boundary] = default_source_priority.boundary
-    default_source_priority_dict[:level_boundary] = default_source_priority.boundary
-
-    # NOTE: return flow has to be done before other sources, to prevent that
-    # return flow is directly used within the same source priority by the same node
-    sources = OrderedDict{Tuple{NodeID, NodeID}, AllocationSource}()
-
-    errors = false
-
-    for row in node_rows
-        # Only source nodes that are part of a subnetwork are relevant
-        is_source = false
-        # One row can yield multiple sources:
-        # - One source priority can apply to multiple sources in the case of a LevelDemand
-        #   node which connects to multiple basins
-        # - One source node can imply multiple sources in the case of a LevelBoundary with multiple
-        #   neighbors
-        node_id = NodeID(Symbol(row.node_type), row.node_id, p_independent)
-        links = Tuple{NodeID, NodeID}[]
-        if !ismissing(row.subnetwork_id)
-            # E.g. :manning_resistance
-            node_type = Symbol(snake_case(row.node_type))
-
-            if node_type ∈ source_types
-                # The case where the node type is also a source type
-                source_priority =
-                    coalesce(row.source_priority, default_source_priority_dict[node_type])
-                # E.g. AllocationSourceType.level_demand
-                source_type = AllocationSourceType.T(node_type)
-                is_source = true
-                if source_type == AllocationSourceType.level_demand
-                    # If the row is for a level demand, make a source for each connected basin
-                    for basin_id in
-                        outneighbor_labels_type(graph, node_id, LinkType.control)
-                        push!(links, (basin_id, basin_id))
-                    end
-                elseif source_type == AllocationSourceType.flow_demand
-                    # If the row is for a flow demand, make a source for the connected connector node
-                    id_with_demand =
-                        only(outneighbor_labels_type(graph, node_id, LinkType.control))
-                    push!(links, (id_with_demand, id_with_demand))
-                else # if source_type == AllocationSourceType.user_demand
-                    push!(links, user_demand.outflow_link[node_id.idx].link)
-                end
-            elseif node_type ∈ (:flow_boundary, :level_boundary)
-                # The case where the node type is a boundary source node type
-                source_priority =
-                    coalesce(row.source_priority, default_source_priority_dict[node_type])
-                source_type = AllocationSourceType.boundary
-                is_source = true
-                # Always consider the edge going out of the source, even if only the reverse edge
-                # exists in the physical layer
-                for inoutflow_id in inoutflow_ids(graph, node_id)
-                    push!(links, (node_id, inoutflow_id))
-                end
-            elseif row.subnetwork_id != 1 # Not in the main network
-                for main_network_id in filter!(
-                    id -> graph[id].subnetwork_id == 1, # Connects to the main network
-                    collect(inflow_ids(graph, node_id)),
-                )
-                    is_source = true
-                    source_priority = default_source_priority_dict[:subnetwork_inlet]
-                    source_type = AllocationSourceType.subnetwork_inlet
-                    link = (main_network_id, node_id)
-                    push!(links, link)
-                    push!(main_network_connections[row.subnetwork_id], link)
-                    # Allocate memory for the demands and demand priorities
-                    # from the subnetwork via this link
-                    subnetwork_demands[link] = zeros(n_demand_priorities)
-                    subnetwork_allocateds[link] = zeros(n_demand_priorities)
-                end
-            end
-        end
-
-        if is_source
-            for link in links
-                sources[link] = AllocationSource(;
-                    link,
-                    type = source_type,
-                    source_priority,
-                    row.subnetwork_id,
-                    node_id,
-                )
-            end
-        elseif !ismissing(row.source_priority)
-            errors = true
-            @error "$(only(node_ids)) has a source priority ($(row.source_priority)) but is not interpreted as a source by allocation."
-        end
-    end
-
-    if errors
-        error("Errors encountered when processing the allocation source priority data.")
-    end
-
-    OrderedDict(
-        sort!(
-            collect(sources);
-            by = pair -> (pair[2].subnetwork_id, pair[2].source_priority, pair[2].node_id),
-        ),
-    )
-end
-
-function initialize_allocation!(
-    p_independent::ParametersIndependent,
-    db::DB,
-    config::Config,
-)::Nothing
-    (; graph, allocation) = p_independent
-    (; subnetwork_ids, allocation_models, main_network_connections) = allocation
->>>>>>> d23b5b27
     subnetwork_ids_ = sort(collect(keys(graph[].node_ids)))
 
     # If no subnetworks are defined, there is no allocation to initialize
@@ -165,28 +26,14 @@
         push!(subnetwork_ids, subnetwork_id)
     end
 
-<<<<<<< HEAD
     for subnetwork_id in subnetwork_ids_
         push!(
             allocation_models,
-            AllocationModel(subnetwork_id, p_non_diff, config.allocation),
-=======
-    sources = get_allocation_sources_in_order!(p_independent, db, config)
-
-    for subnetwork_id in subnetwork_ids_
-        push!(
-            allocation_models,
-            AllocationModel(
-                subnetwork_id,
-                p_independent,
-                sources,
-                config.allocation.timestep,
-            ),
->>>>>>> d23b5b27
+            AllocationModel(subnetwork_id, p_independent, config.allocation),
         )
     end
 
-    validate_objectives(allocation_models, p_non_diff)
+    validate_objectives(allocation_models, p_independent)
     return nothing
 end
 
@@ -1610,11 +1457,7 @@
 
     # Allocation data structures
     if config.allocation.use_allocation
-<<<<<<< HEAD
-        initialize_allocation!(p_non_diff, config)
-=======
-        initialize_allocation!(p_independent, db, config)
->>>>>>> d23b5b27
+        initialize_allocation!(p_independent, config)
     end
 
     return Parameters(; p_independent)
