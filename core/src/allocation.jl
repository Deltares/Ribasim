"""
Get:
- The mapping from subnetwork node IDs to allocation graph node IDs
- The mapping from allocation graph source node IDs to subnetwork source edge IDs
"""
function get_node_id_mapping(
    p::Parameters,
    subnetwork_node_ids::Vector{Int},
    source_edge_ids::Vector{Int},
)
    (; lookup, connectivity, user) = p
    (; graph_flow, edge_ids_flow_inv) = connectivity

    # Mapping node_id => (allocgraph_node_id, type) where such a correspondence exists;
    # allocgraph_node_type in [:user, :junction, :basin, :source]
    node_id_mapping = Dict{Int, Tuple{Int, Symbol}}()

    # Determine the number of nodes in the allocgraph
    n_allocgraph_nodes = 0
    for subnetwork_node_id in subnetwork_node_ids
        add_allocgraph_node = false
        node_type = lookup[subnetwork_node_id]

        if node_type in [:user, :basin]
            add_allocgraph_node = true

            if node_type == :user
                user_idx = findsorted(user.node_id, subnetwork_node_id)
                user.allocation_optimized[user_idx] = true
            end

        elseif length(all_neighbors(graph_flow, subnetwork_node_id)) > 2
            # Each junction (that is, a node with more than 2 neighbors)
            # in the subnetwork gets an allocgraph node
            add_allocgraph_node = true
            node_type = :junction
        end

        if add_allocgraph_node
            n_allocgraph_nodes += 1
            node_id_mapping[subnetwork_node_id] = (n_allocgraph_nodes, node_type)
        end
    end

    # Add nodes in the allocation graph for nodes connected in the problem to the source edges
    # One of these nodes can be outside the subnetwork, as long as the edge
    # connects to the subnetwork
    # Source edge mapping: allocation graph source node ID => subnetwork source edge ID
    source_edge_mapping = Dict{Int, Int}()
    for source_edge_id in source_edge_ids
        subnetwork_node_id_1, subnetwork_node_id_2 = edge_ids_flow_inv[source_edge_id]
        if subnetwork_node_id_1 ∉ keys(node_id_mapping)
            n_allocgraph_nodes += 1
            node_id_mapping[subnetwork_node_id_1] = (n_allocgraph_nodes, :source)
            source_edge_mapping[n_allocgraph_nodes] = source_edge_id
        else
            node_id_mapping[subnetwork_node_id_1][2] = :source
            source_edge_mapping[n_allocgraph_nodes] = source_edge_id
        end
        if subnetwork_node_id_2 ∉ keys(node_id_mapping)
            n_allocgraph_nodes += 1
            node_id_mapping[subnetwork_node_id_2] = (n_allocgraph_nodes, :junction)
        end
    end
    return node_id_mapping, source_edge_mapping
end

"""
This loop finds allocgraph edges in several ways:
- Between allocgraph nodes whose equivalent in the subnetwork are directly connected
- Between allocgraph nodes whose equivalent in the subnetwork are connected
  with one or more non-junction nodes in between

Here edges are added to the allocation graph that are given by a single edge in
the subnetwork.
"""
function find_allocation_graph_edges!(
    graph_allocation::DiGraph{Int},
    node_id_mapping::Dict{Int, Tuple{Int, Symbol}},
    p::Parameters,
    subnetwork_node_ids::Vector{Int},
)::Tuple{Vector{Vector{Int}}, SparseMatrixCSC{Float64, Int}}
    (; connectivity, user) = p
    (; graph_flow) = connectivity

    allocgraph_edges_composite = Vector{Int}[]
    n_allocgraph_nodes = nv(graph_allocation)
    capacity = spzeros(n_allocgraph_nodes, n_allocgraph_nodes)

    for subnetwork_node_id in subnetwork_node_ids
        subnetwork_inneighbor_ids = inneighbors(graph_flow, subnetwork_node_id)
        subnetwork_outneighbor_ids = outneighbors(graph_flow, subnetwork_node_id)
        subnetwork_neighbor_ids = all_neighbors(graph_flow, subnetwork_node_id)

        if subnetwork_node_id in keys(node_id_mapping)
            if subnetwork_node_id ∉ user.node_id
                # Direct connections in the subnetwork between nodes that
                # have an equivalent allocgraph graph node
                for subnetwork_inneighbor_id in subnetwork_inneighbor_ids
                    if subnetwork_inneighbor_id in keys(node_id_mapping)
                        allocgraph_node_id_1 = node_id_mapping[subnetwork_node_id][1]
                        allocgraph_node_id_2 = node_id_mapping[subnetwork_inneighbor_id][1]
                        add_edge!(
                            graph_allocation,
                            allocgraph_node_id_2,
                            allocgraph_node_id_1,
                        )
                        # These direct connections cannot have capacity constraints
                        capacity[allocgraph_node_id_2, allocgraph_node_id_1] = Inf
                    end
                end
                for subnetwork_outneighbor_id in subnetwork_outneighbor_ids
                    if subnetwork_outneighbor_id in keys(node_id_mapping)
                        allocgraph_node_id_1 = node_id_mapping[subnetwork_node_id][1]
                        allocgraph_node_id_2 = node_id_mapping[subnetwork_outneighbor_id][1]
                        add_edge!(
                            graph_allocation,
                            allocgraph_node_id_1,
                            allocgraph_node_id_2,
                        )
                        # if subnetwork_outneighbor_id in user.node_id: Capacity depends on user demand at a given priority
                        # else: These direct connections cannot have capacity constraints
                        capacity[allocgraph_node_id_1, allocgraph_node_id_2] = Inf
                    end
                end
            end
        else
            # Try to find an existing allocgraph composite edge to add the current subnetwork_node_id to
            found_edge = false
            for allocgraph_edge_composite in allocgraph_edges_composite
                if allocgraph_edge_composite[1] in subnetwork_neighbor_ids
                    pushfirst!(allocgraph_edge_composite, subnetwork_node_id)
                    found_edge = true
                    break
                elseif allocgraph_edge_composite[end] in subnetwork_neighbor_ids
                    push!(allocgraph_edge_composite, subnetwork_node_id)
                    found_edge = true
                    break
                end
            end

            # Start a new allocgraph composite edge if no existing edge to append to was found
            if !found_edge
                push!(allocgraph_edges_composite, [subnetwork_node_id])
            end
        end
    end
    return allocgraph_edges_composite, capacity
end

"""
For the composite allocgraph edges:
- Find out whether they are connected to allocgraph nodes on both ends
- Compute their capacity
- Find out their allowed flow direction(s)
"""
function process_allocation_graph_edges!(
    graph_allocation::DiGraph{Int},
    capacity::SparseMatrixCSC{Float64, Int},
    allocgraph_edges_composite::Vector{Vector{Int}},
    node_id_mapping::Dict{Int, Tuple{Int, Symbol}},
    p::Parameters,
)::SparseMatrixCSC{Float64, Int}
    (; connectivity, lookup) = p
    (; graph_flow) = connectivity
    n_allocgraph_nodes = nv(graph_allocation)

    for allocgraph_edge_composite in allocgraph_edges_composite
        # Find allocgraph node connected to this edge on the first end
        allocgraph_node_id_1 = nothing
        subnetwork_neighbors_side_1 =
            all_neighbors(graph_flow, allocgraph_edge_composite[1])
        for subnetwork_neighbor_node_id in subnetwork_neighbors_side_1
            if subnetwork_neighbor_node_id in keys(node_id_mapping)
                allocgraph_node_id_1 = node_id_mapping[subnetwork_neighbor_node_id][1]
                pushfirst!(allocgraph_edge_composite, subnetwork_neighbor_node_id)
                break
            end
        end

        # No connection to a max flow node found on this side, so edge is discarded
        if isnothing(allocgraph_node_id_1)
            continue
        end

        # Find allocgraph node connected to this edge on the second end
        allocgraph_node_id_2 = nothing
        subnetwork_neighbors_side_2 =
            all_neighbors(graph_flow, allocgraph_edge_composite[end])
        for subnetwork_neighbor_node_id in subnetwork_neighbors_side_2
            if subnetwork_neighbor_node_id in keys(node_id_mapping)
                allocgraph_node_id_2 = node_id_mapping[subnetwork_neighbor_node_id][1]
                # Make sure this allocgraph node is distinct from the other one
                if allocgraph_node_id_2 ≠ allocgraph_node_id_1
                    push!(allocgraph_edge_composite, subnetwork_neighbor_node_id)
                    break
                end
            end
        end

        # No connection to allocgraph node found on this side, so edge is discarded
        if isnothing(allocgraph_node_id_2)
            continue
        end

        # Find capacity of this composite allocgraph edge
        positive_flow = true
        negative_flow = true
        allocgraph_edge_capacity = Inf
        # The start and end subnetwork nodes of the composite allocgraph
        # edge are now nodes that have an equivalent in the allocgraph graph,
        # these do not constrain the composite edge capacity
        for (subnetwork_node_id_1, subnetwork_node_id_2, subnetwork_node_id_3) in
            IterTools.partition(allocgraph_edge_composite, 3, 1)
            node_type = lookup[subnetwork_node_id_2]
            node = getfield(p, node_type)

            # Find flow constraints
            if is_flow_constraining(node)
                problem_node_idx = Ribasim.findsorted(node.node_id, subnetwork_node_id_2)
                allocgraph_edge_capacity =
                    min(allocgraph_edge_capacity, node.max_flow_rate[problem_node_idx])
            end

            # Find flow direction constraints
            if is_flow_direction_constraining(node)
                subnetwork_inneighbor_node_id =
                    only(inneighbors(graph_flow, subnetwork_node_id_2))

                if subnetwork_inneighbor_node_id == subnetwork_node_id_1
                    negative_flow = false
                elseif subnetwork_inneighbor_node_id == subnetwork_node_id_3
                    positive_flow = false
                end
            end
        end

        # Add composite allocgraph edge(s)
        if positive_flow
            add_edge!(graph_allocation, allocgraph_node_id_1, allocgraph_node_id_2)
            capacity[allocgraph_node_id_1, allocgraph_node_id_2] = allocgraph_edge_capacity
        end

        if negative_flow
            add_edge!(graph_allocation, allocgraph_node_id_2, allocgraph_node_id_1)
            capacity[allocgraph_node_id_2, allocgraph_node_id_1] = allocgraph_edge_capacity
        end
    end
    return capacity
end

"""
The source nodes must only have one outneighbor.
"""
function valid_sources(
    graph_allocation::DiGraph{Int},
    node_id_mapping::Dict{Int, Tuple{Int, Symbol}},
)::Bool
    errors = false

    for (allocgraph_node_id, allocgraph_node_type) in values(node_id_mapping)
        if allocgraph_node_type == :source
            if !(
                (length(inneighbors(graph_allocation, allocgraph_node_id)) == 0) &&
                (length(outneighbors(graph_allocation, allocgraph_node_id)) == 1)
            )
                @error "Sources nodes in the max flow graph must have no inneighbors and 1 outneighbor."
                errors = true
            end
        end
    end
    return !errors
end

"""
Remove user return flow edges that are upstream of the user itself, and collect the IDs
of the allocation graph node IDs of the users that do not have this problem.
"""
function avoid_using_own_returnflow!(
    graph_allocation::DiGraph{Int},
    allocgraph_node_ids_user::Vector{Int},
    node_id_mapping_inverse::Dict{Int, Tuple{Int, Symbol}},
)::Vector{Int}
    allocgraph_node_ids_user_with_returnflow = Int[]
    for allocgraph_node_id_user in allocgraph_node_ids_user
        allocgraph_node_id_return_flow =
            only(outneighbors(graph_allocation, allocgraph_node_id_user))
        if path_exists_in_graph(
            graph_allocation,
            allocgraph_node_id_return_flow,
            allocgraph_node_id_user,
        )
            rem_edge!(
                graph_allocation,
                allocgraph_node_id_user,
                allocgraph_node_id_return_flow,
            )
            @debug "The outflow of user #$(node_id_mapping_inverse[allocgraph_node_id_user][1]) is upstream of the user itself and thus ignored in allocation solves."
        else
            push!(allocgraph_node_ids_uer_with_returnflow, allocgraph_node_id_user)
        end
    end
    return allocgraph_node_ids_user_with_returnflow
end

"""
Build the graph used for the allocation problem.
"""
function allocation_graph(
    p::Parameters,
    subnetwork_node_ids::Vector{Int},
    source_edge_ids::Vector{Int},
)
    # Get the subnetwork and allocation node correspondence
    node_id_mapping, source_edge_mapping =
        get_node_id_mapping(p, subnetwork_node_ids, source_edge_ids)

    # Invert the node id mapping to easily translate from allocgraph nodes to subnetwork nodes
    node_id_mapping_inverse = Dict{Int, Tuple{Int, Symbol}}()
    for (subnetwork_node_id, (allocgraph_node_id, node_type)) in node_id_mapping
        node_id_mapping_inverse[allocgraph_node_id] = (subnetwork_node_id, node_type)
    end

    # Initialize the allocation graph
    graph_allocation = DiGraph(length(node_id_mapping))

    # Find the edges in the allocation graph
    allocgraph_edges_composite, capacity = find_allocation_graph_edges!(
        graph_allocation,
        node_id_mapping,
        p,
        subnetwork_node_ids,
    )

    # Process the edges in the allocation graph
    process_allocation_graph_edges!(
        graph_allocation,
        capacity,
        allocgraph_edges_composite,
        node_id_mapping,
        p,
    )

    if !valid_sources(graph_allocation, node_id_mapping)
        error("Errors in sources in allocation graph.")
    end

    allocgraph_node_ids_user = [
        allocgraph_node_id for
        (allocgraph_node_id, node_type) in values(node_id_mapping) if node_type == :user
    ]

    allocgraph_node_ids_user_with_returnflow = avoid_using_own_returnflow!(
        graph_allocation,
        allocgraph_node_ids_user,
        node_id_mapping_inverse,
    )

    # Used for updating user demand and source flow constraints
    allocgraph_edges = collect(edges(graph_allocation))
    allocgraph_edge_ids_user_demand = Dict{Int, Int}()
    for (i, allocgraph_edge) in enumerate(allocgraph_edges)
        allocgraph_node_id_dst = allocgraph_edge.dst
        allocgraph_node_type_dst = node_id_mapping_inverse[allocgraph_node_id_dst][2]
        if allocgraph_node_type_dst == :user
            allocgraph_edge_ids_user_demand[allocgraph_node_id_dst] = i
        end
    end

    return graph_allocation,
    capacity,
    node_id_mapping,
    node_id_mapping_inverse,
    source_edge_mapping,
    allocgraph_node_ids_user_with_returnflow,
    allocgraph_edges,
    allocgraph_edge_ids_user_demand
end

"""
Add the flow variables F to the allocation problem.
The variable indices are the allocation graph edge IDs.
Non-negativivity constraints are also immediately added to the flow variables.
"""
function add_variables_flow!(
    problem::JuMP.Model,
    allocgraph_edges::Vector{Edge{Int}},
)::Nothing
    n_flows = length(allocgraph_edges)
    problem[:F] = JuMP.@variable(problem, F[1:n_flows] >= 0.0)
    return nothing
end

"""
Add the basin allocation variables A_basin to the allocation problem.
The variable indices are the allocation graph basin node IDs.
Non-negativivity constraints are also immediately added to the basin allocation variables.
"""
function add_variables_allocation_basin!(
    problem::JuMP.Model,
    node_id_mapping::Dict{Int, Tuple{Int, Symbol}},
    allocgraph_node_ids_basin::Vector{Int},
)::Nothing
    JuMP.@variable(problem, A_basin[i = allocgraph_node_ids_basin] >= 0.0)
    return nothing
end

"""
Add the user allocation constraints to the allocation problem:
The flow to a user is bounded from above by the demand of the user.
"""
function add_constraints_user_allocation!(
    problem::JuMP.Model,
    allocgraph_edge_ids_user_demand::Dict{Int, Int},
)::Nothing
    F = problem[:F]
    # Allocation flows are bounded from above by demands
    problem[:demand_user] = JuMP.@constraint(
        problem,
        [i = values(allocgraph_edge_ids_user_demand)],
        F[i] <= 0.0
    )
    return nothing
end

"""
Add the basin allocation constraints to the allocation problem;
the allocations to the basins are bounded from above by the basin demand
(these are set before each allocation solve).
The constraint indices are allocation graph basin node IDs.

Constraint:
allocation to basin <= basin demand
"""
function add_constraints_basin_allocation!(
    problem::JuMP.Model,
    allocgraph_node_ids_basin::Vector{Int},
)::Nothing
    A_basin = problem[:A_basin]
    problem[:basin_allocation] = JuMP.@constraint(
        problem,
        [i = allocgraph_node_ids_basin],
        A_basin[i] <= 0.0,
        base_name = "basin_allocation"
    )
    return nothing
end

"""
Add the flow capacity constraints to the allocation problem.
Only finite capacities get a constraint.
The constraint indices are the allocation graph edge IDs.

Constraint:
flow over edge <= edge capacity
"""
function add_constraints_capacity!(
    problem::JuMP.Model,
    capacity::SparseMatrixCSC{Float64, Int},
    allocgraph_edges::Vector{Edge{Int}},
)::Nothing
    F = problem[:F]
    allocgraph_edge_ids_finite_capacity = Int[]
    for (i, allocgraph_edge) in enumerate(allocgraph_edges)
        if !isinf(capacity[allocgraph_edge.src, allocgraph_edge.dst])
            push!(allocgraph_edge_ids_finite_capacity, i)
        end
    end
    problem[:capacity] = JuMP.@constraint(
        problem,
        [i = allocgraph_edge_ids_finite_capacity],
        F[i] <= capacity[allocgraph_edges[i].src, allocgraph_edges[i].dst],
        base_name = "capacity"
    )
    return nothing
end

"""
Add the source constraints to the allocation problem.
The actual threshold values will be set before each allocation solve.
The constraint indices are the allocation graph source node IDs.

Constraint:
flow over source edge <= source flow in subnetwork
"""
function add_constraints_source!(
    problem::JuMP.Model,
    source_edge_mapping::Dict{Int, Int},
    allocgraph_edges::Vector{Edge{Int}},
    graph_allocation::DiGraph{Int},
)::Nothing
    F = problem[:F]
    problem[:source] = JuMP.@constraint(
        problem,
        [i = keys(source_edge_mapping)],
        F[findfirst(
            ==(Edge(i, only(outneighbors(graph_allocation, i)))),
            allocgraph_edges,
        )] <= 0.0,
        base_name = "source"
    )
    return nothing
end

"""
Add the flow conservation constraints to the allocation problem.
The constraint indices are allocgraph user node IDs.

Constraint:
sum(flows out of node node) <= flows into node + flow from storage and vertical fluxes
"""
function add_constraints_flow_conservation!(
    problem::JuMP.Model,
    allocgraph_node_ids_basin::Vector{Int},
    allocgraph_node_inedge_ids::Dict{Int, Vector{Int}},
    allocgraph_node_outedge_ids::Dict{Int, Vector{Int}},
)::Nothing
    F = problem[:F]
    problem[:flow_conservation] = JuMP.@constraint(
        problem,
        [i = allocgraph_node_ids_basin],
        sum([
            F[allocgraph_edge_id] for allocgraph_edge_id in allocgraph_node_outedge_ids[i]
        ]) <= sum([
            F[allocgraph_edge_id] for allocgraph_edge_id in allocgraph_node_inedge_ids[i]
        ]),
        base_name = "flow_conservation",
    )
    return nothing
end

"""
Add the user returnflow constraints to the allocation problem.
The constraint indices are allocation graph user node IDs.

Constraint:
outflow from user = return factor * inflow to user
"""
function add_constraints_user_returnflow!(
    problem::JuMP.Model,
    allocgraph_node_ids_user_with_returnflow::Vector{Int},
)::Nothing
    F = problem[:F]

    problem[:return_flow] = JuMP.@constraint(
        problem,
        [i = allocgraph_node_ids_user_with_returnflow],
        F[only(allocgraph_node_outedge_ids[i])] ==
        user.return_factor[findsorted(user.node_id, node_id_mapping_inverse[i][1])] *
        F[only(allocgraph_node_inedge_ids[i])],
        base_name = "return_flow",
    )
    return nothing
end

# """
# Add the objective function to be maximized to the allocation problem.
# Objective function: Sum of flows to the users.
# """
# function add_objective_function!(
#     problem::JuMP.Model,
#     allocgraph_edge_ids_user_demand::Dict{Int, Int},
#     config::Config,
# )::Nothing
#     F = problem[:F]
#     A_basin = problem[:A_basin]
#     distribution = config.allocation.distribution
#     if distribution in ["quadratic_absolute", "quadratic_relative"]
#         # Assume demand = 1.0, set later
#         JuMP.@objective(
#             problem,
#             Min,
#             sum((A_basin .- 1.0) .^ 2) +
#             sum([(F[i] - 1.0)^2 for i in values(allocgraph_edge_ids_user_demand)])
#         )
#     else
#         error("Invalid allocation distribution type $distribution.")
#     end
#     return nothing
# end

"""
Construct the allocation problem for the current subnetwork as a JuMP.jl model.
"""
function allocation_problem(
    config::Config,
    node_id_mapping::Dict{Int, Tuple{Int, Symbol}},
    allocgraph_node_ids_user_with_returnflow::Vector{Int},
    allocgraph_edges::Vector{Edge{Int}},
    allocgraph_edge_ids_user_demand::Dict{Int, Int},
    source_edge_mapping::Dict{Int, Int},
    graph_allocation::DiGraph{Int},
    capacity::SparseMatrixCSC{Float64, Int},
)::JuMP.Model
    allocgraph_node_ids_basin = sort([
        allocgraph_node_id for
        (allocgraph_node_id, node_type) in values(node_id_mapping) if node_type == :basin
    ])

    allocgraph_node_inedge_ids, allocgraph_node_outedge_ids =
        get_node_in_out_edges(graph_allocation)

    optimizer = JuMP.optimizer_with_attributes(HiGHS.Optimizer, "log_to_console" => false)
    problem = JuMP.direct_model(optimizer)

    # Add variables to problem
    add_variables_flow!(problem, allocgraph_edges)
    add_variables_allocation_basin!(problem, node_id_mapping, allocgraph_node_ids_basin)

    # Add constraints to problem
    add_constraints_user_allocation!(problem, allocgraph_edge_ids_user_demand)
    add_constraints_basin_allocation!(problem, allocgraph_node_ids_basin)
    add_constraints_capacity!(problem, capacity, allocgraph_edges)
    add_constraints_source!(
        problem,
        source_edge_mapping,
        allocgraph_edges,
        graph_allocation,
    )
    add_constraints_flow_conservation!(
        problem,
        allocgraph_node_ids_basin,
        allocgraph_node_inedge_ids,
        allocgraph_node_outedge_ids,
    )
    add_constraints_user_returnflow!(problem, allocgraph_node_ids_user_with_returnflow)
    # TODO: The fractional flow constraints

    # # Add objective to problem
    # add_objective_function!(problem, allocgraph_edge_ids_user_demand, config)

    return problem
end

"""
Construct the JuMP.jl problem for allocation.

Definitions
-----------
- 'subnetwork' is used to refer to the original Ribasim subnetwork;
- 'allocgraph' is used to refer to the allocation graph.

Inputs
------
p: Ribasim problem parameters
subnetwork_node_ids: the problem node IDs that are part of the allocation subnetwork
source_edge_ids:: The IDs of the edges in the subnetwork whose flow fill be taken as
    a source in allocation
Δt_allocation: The timestep between successive allocation solves

Outputs
-------
An AllocationModel object.

"""
function AllocationModel(
<<<<<<< HEAD
    config::Config,
=======
    allocation_network_id::Int,
>>>>>>> bcfc493e
    p::Parameters,
    subnetwork_node_ids::Vector{Int},
    source_edge_ids::Vector{Int},
    Δt_allocation::Float64,
)::AllocationModel
    graph_allocation,
    capacity,
    node_id_mapping,
    node_id_mapping_inverse,
    source_edge_mapping,
    allocgraph_node_ids_user_with_returnflow,
    allocgraph_edges,
    allocgraph_edge_ids_user_demand =
        allocation_graph(p, subnetwork_node_ids, source_edge_ids)

    # The JuMP.jl allocation problem
    problem = allocation_problem(
        config,
        node_id_mapping,
        allocgraph_node_ids_user_with_returnflow,
        allocgraph_edges,
        allocgraph_edge_ids_user_demand,
        source_edge_mapping,
        graph_allocation,
        capacity,
    )

    return AllocationModel(
<<<<<<< HEAD
        Symbol(config.allocation.objective_type),
=======
        allocation_network_id,
>>>>>>> bcfc493e
        subnetwork_node_ids,
        node_id_mapping,
        node_id_mapping_inverse,
        allocgraph_edge_ids_user_demand,
        source_edge_mapping,
        graph_allocation,
        capacity,
        problem,
        Δt_allocation,
    )
end

# """
# Set the demands of the users of the current time and priority
# in the allocation problem.
# """
# function set_demands_priority!(
#     allocation_model::AllocationModel,
#     user::User,
#     priority_idx::Int,
#     t::Float64,
# )::Nothing
#     (; problem, allocgraph_edge_ids_user_demand, node_id_mapping_inverse) = allocation_model
#     (; demand, node_id) = user
#     constraints_demand = problem[:demand_user]

#     for (allocgraph_node_id, allocgraph_edge_id) in allocgraph_edge_ids_user_demand
#         model_user_id = node_id_mapping_inverse[allocgraph_node_id][1]
#         user_idx = findsorted(node_id, model_user_id)
#         JuMP.set_normalized_rhs(
#             constraints_demand[allocgraph_edge_id],
#             demand[user_idx][priority_idx](t),
#         )
#     end
#     return nothing
# end

"""

"""
function set_objective!(
    allocation_model::AllocationModel,
    user::User,
    t::Float64,
    priority_idx::Int,
)::Nothing
    (; objective_type, problem, allocgraph_edge_ids_user_demand, node_id_mapping_inverse) =
        allocation_model
    (; demand, node_id) = user
    F = problem[:F]
    ex = JuMP.QuadExpr()
    if objective_type == :quadratic_absolute
        for (allocgraph_node_id, allocgraph_edge_id) in allocgraph_edge_ids_user_demand
            user_idx = findsorted(node_id, node_id_mapping_inverse[allocgraph_node_id][1])
            d = demand[user_idx][priority_idx](t)
            F_ij = F[allocgraph_edge_id]
            JuMP.add_to_expression!(ex, 1, F_ij, F_ij)
            JuMP.add_to_expression!(ex, -2 * d, F_ij)
            JuMP.add_to_expression!(ex, d^2)
        end
    elseif objective_type == :quadratic_relative
        for (allocgraph_node_id, allocgraph_edge_id) in allocgraph_edge_ids_user_demand
            user_idx = findsorted(node_id, node_id_mapping_inverse[allocgraph_node_id][1])
            d = demand[user_idx][priority_idx](t)
            if d ≈ 0
                continue
            end
            F_ij = F[allocgraph_edge_id]
            JuMP.add_to_expression!(ex, 1.0 / d^2, F_ij, F_ij)
            JuMP.add_to_expression!(ex, -2.0 / d, F_ij)
            JuMP.add_to_expression!(ex, 1.0)
        end
    else
        error("Invalid allocation objective type $objective_type.")
    end
    new_objective = JuMP.@expression(problem, ex)
    JuMP.@objective(problem, Min, new_objective)
    return nothing
end

"""
Assign the allocations to the users as determined by the solution of the allocation problem.
"""
function assign_allocations!(
    allocation_model::AllocationModel,
    p::Parameters,
    t::Float64,
    priority_idx::Int,
)::Nothing
    (; problem, allocgraph_edge_ids_user_demand, node_id_mapping_inverse) = allocation_model
    (; connectivity, user) = p
    (; graph_flow, flow) = connectivity
    (; record) = user
    F = problem[:F]
    flow = get_tmp(flow, 0)
    for (allocgraph_node_id, allocgraph_edge_id) in allocgraph_edge_ids_user_demand
        model_node_id = node_id_mapping_inverse[allocgraph_node_id][1]
        user_idx = findsorted(user.node_id, model_node_id)
        allocated = JuMP.value(F[allocgraph_edge_id])
        user.allocated[user_idx][priority_idx] = allocated

        # Save allocations to record
        push!(record.time, t)
        push!(record.allocation_network_id, allocation_model.allocation_network_id)
        push!(record.user_node_id, model_node_id)
        push!(record.priority, user.priorities[priority_idx])
        push!(record.demand, user.demand[user_idx][priority_idx](t))
        push!(record.allocated, allocated)
        # Note: This is now the last abstraction before the allocation update,
        # should be the average abstraction since the last allocation solve
        push!(
            record.abstracted,
            flow[only(inneighbors(graph_flow, model_node_id)), model_node_id],
        )
    end
    return nothing
end

"""
Set the source flows as capacities on edges in the AG.
"""
function set_source_flows!(allocation_model::AllocationModel, p::Parameters)::Nothing
    (; problem, source_edge_mapping) = allocation_model
    edge_ids_flow_inv = p.connectivity.edge_ids_flow_inv

    # It is assumed that the allocation procedure does not have to be differentiated.
    flow = get_tmp(p.connectivity.flow, 0)

    for (allocgraph_source_node_id, subnetwork_source_edge_id) in source_edge_mapping
        edge_ids = edge_ids_flow_inv[subnetwork_source_edge_id]
        JuMP.set_normalized_rhs(problem[:source][allocgraph_source_node_id], flow[edge_ids])
    end
    return nothing
end

"""
Set the values of the edge capacities. 2 cases:
- Before the first allocation solve, set the edge capacities to their full capacity;
- Before an allocation solve, subtract the flow used by allocation for the previous priority
  from the edge capacities.
"""
function adjust_edge_capacities!(
    allocation_model::AllocationModel,
    priority_idx::Int,
)::Nothing
    (; problem, capacity, graph_allocation) = allocation_model
    constraints_capacity = problem[:capacity]
    F = problem[:F]

    for (i, e) in enumerate(edges(graph_allocation))
        c = capacity[e.src, e.dst]

        # Edges with infinite capacity have no capacity constraints
        if isinf(c)
            continue
        end

        if priority_idx == 1
            # Before the first allocation solve, set the edge capacities to their full capacity
            JuMP.set_normalized_rhs(constraints_capacity[i], c)
        else
            # Before an allocation solve, subtract the flow used by allocation for the previous priority
            # from the edge capacities
            JuMP.set_normalized_rhs(
                constraints_capacity[i],
                JuMP.normalized_rhs(constraints_capacity[i]) - JuMP.value(F[i]),
            )
        end
    end
end

"""
Update the allocation optimization problem for the given subnetwork with the problem state
and flows, solve the allocation problem and assign the results to the users.
"""
function allocate!(p::Parameters, allocation_model::AllocationModel, t::Float64)::Nothing
    (; user) = p
    (; problem) = allocation_model
    (; priorities, record) = user

    set_source_flows!(allocation_model, p)

    # TODO: Compute basin flow from vertical fluxes and basin volume.
    # Set as basin demand if the net flow is negative, set as source
    # in the flow_conservation constraints if the net flow is positive.
    # Solve this as a separate problem before the priorities below

    for priority_idx in eachindex(priorities)
        # Subtract the flows used by the allocation of the previous priority from the capacities of the edges
        # or set edge capacities if priority_idx = 1
        adjust_edge_capacities!(allocation_model, priority_idx)

        # Set the objective depending on the demands
        # A new objective function is set instead of modifying the coefficients
        # of an existing objective function because this is not supported for
        # quadratic terms:
        # https://jump.dev/JuMP.jl/stable/manual/objective/#Modify-an-objective-coefficient
        set_objective!(allocation_model, user, t, priority_idx)

        # Solve the allocation problem for this priority
        JuMP.optimize!(problem)
        @debug JuMP.solution_summary(problem)
        if JuMP.termination_status(problem) !== JuMP.OPTIMAL
            error("Allocation coudn't find optimal solution.")
        end

        # Assign the allocations to the users for this priority
        assign_allocations!(allocation_model, p, t, priority_idx)
    end
end<|MERGE_RESOLUTION|>--- conflicted
+++ resolved
@@ -654,11 +654,8 @@
 
 """
 function AllocationModel(
-<<<<<<< HEAD
     config::Config,
-=======
     allocation_network_id::Int,
->>>>>>> bcfc493e
     p::Parameters,
     subnetwork_node_ids::Vector{Int},
     source_edge_ids::Vector{Int},
@@ -687,11 +684,8 @@
     )
 
     return AllocationModel(
-<<<<<<< HEAD
         Symbol(config.allocation.objective_type),
-=======
         allocation_network_id,
->>>>>>> bcfc493e
         subnetwork_node_ids,
         node_id_mapping,
         node_id_mapping_inverse,
