--- conflicted
+++ resolved
@@ -268,15 +268,10 @@
         problem,
         [node_id = basin_ids_subnetwork],
         storage[(node_id, :end)] - storage[(node_id, :start)] ==
-
         Δt_allocation *
         (scaling.flow / scaling.storage) *
         (forcing[node_id] + inflow_sum[node_id] - outflow_sum[node_id]),
         base_name = "volume_conservation"
-<<<<<<< HEAD
-
-=======
->>>>>>> feda3eff
     )
 
     return nothing
