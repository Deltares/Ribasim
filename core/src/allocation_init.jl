"""Find the edges from the main network to a subnetwork."""
function find_subnetwork_connections!(p::Parameters)::Nothing
    (; allocation, graph, allocation) = p
    n_priorities = length(allocation.priorities)
    (; subnetwork_demands, subnetwork_allocateds) = allocation
    for node_id in graph[].node_ids[1]
        for outflow_id in outflow_ids(graph, node_id)
            if graph[outflow_id].allocation_network_id != 1
                main_network_source_edges =
                    get_main_network_connections(p, graph[outflow_id].allocation_network_id)
                edge = (node_id, outflow_id)
                push!(main_network_source_edges, edge)
                subnetwork_demands[edge] = zeros(n_priorities)
                subnetwork_allocateds[edge] = zeros(n_priorities)
            end
        end
    end
    return nothing
end

"""
Find all nodes in the subnetwork which will be used in the allocation network.
Some nodes are skipped to optimize allocation optimization.
"""
function allocation_graph_used_nodes!(p::Parameters, allocation_network_id::Int32)::Nothing
    (; graph, basin, fractional_flow, allocation) = p
    (; main_network_connections) = allocation

    node_ids = graph[].node_ids[allocation_network_id]
    used_nodes = Set{NodeID}()
    for node_id in node_ids
        use_node = false
        has_fractional_flow_outneighbors =
            get_fractional_flow_connected_basins(node_id, basin, fractional_flow, graph)[3]
        if node_id.type in [NodeType.UserDemand, NodeType.Basin, NodeType.Terminal]
            use_node = true
        elseif has_fractional_flow_outneighbors
            use_node = true
        elseif has_external_demand(graph, node_id, :flow_demand)[1]
            use_node = true
        end

        if use_node
            push!(used_nodes, node_id)
        end
    end

    # Add nodes in the allocation network for nodes connected to the source edges
    # One of these nodes can be outside the subnetwork, as long as the edge
    # connects to the subnetwork
    edges_source = graph[].edges_source
    for edge_metadata in get(edges_source, allocation_network_id, Set{EdgeMetadata}())
        (; from_id, to_id) = edge_metadata
        push!(used_nodes, from_id)
        push!(used_nodes, to_id)
    end

    filter!(in(used_nodes), node_ids)

    # For the main network, include nodes that connect the main network to a subnetwork
    # (also includes nodes not in the main network in the input)
    if is_main_network(allocation_network_id)
        for connections_subnetwork in main_network_connections
            for connection in connections_subnetwork
                union!(node_ids, connection)
            end
        end
    end
    return nothing
end

"""
Find out whether the given edge is a source for an allocation network.
"""
function is_allocation_source(graph::MetaGraph, id_src::NodeID, id_dst::NodeID)::Bool
    return haskey(graph, id_src, id_dst) &&
           graph[id_src, id_dst].allocation_network_id_source != 0
end

"""
Add to the edge metadata that the given edge is used for allocation flow.
If the edge does not exist, it is created.
"""
function indicate_allocation_flow!(
    graph::MetaGraph,
    node_ids::AbstractVector{NodeID},
)::Nothing
    id_src = first(node_ids)
    id_dst = last(node_ids)

    if !haskey(graph, id_src, id_dst)
        edge_metadata = EdgeMetadata(0, EdgeType.none, 0, id_src, id_dst, true, node_ids)
    else
        edge_metadata = graph[id_src, id_dst]
        edge_metadata = @set edge_metadata.allocation_flow = true
        edge_metadata = @set edge_metadata.node_ids = node_ids
    end
    graph[id_src, id_dst] = edge_metadata
    return nothing
end

"""
This loop finds allocation network edges in several ways:
- Between allocation network nodes whose equivalent in the subnetwork are directly connected
- Between allocation network nodes whose equivalent in the subnetwork are connected
  with one or more allocation network nodes in between
"""
function find_allocation_graph_edges!(
    p::Parameters,
    allocation_network_id::Int32,
)::Tuple{Vector{Vector{NodeID}}, SparseMatrixCSC{Float64, Int}}
    (; graph) = p

    edges_composite = Vector{NodeID}[]
    capacity = spzeros(nv(graph), nv(graph))

    node_ids = graph[].node_ids[allocation_network_id]
    edge_ids = Set{Tuple{NodeID, NodeID}}()
    graph[].edge_ids[allocation_network_id] = edge_ids

    # Loop over all IDs in the model
    for node_id in labels(graph)
        inneighbor_ids = inflow_ids(graph, node_id)
        outneighbor_ids = outflow_ids(graph, node_id)
        neighbor_ids = inoutflow_ids(graph, node_id)

        # If the current node_id is in the current subnetwork
        if node_id in node_ids

            # Capacity for nodes that have both a flow demand and a max flow rate
            if has_external_demand(graph, node_id, :flow_demand)[1]
                node = getfield(p, graph[node_id].type)
                if is_flow_constraining(node)
                    node_idx = findsorted(node.node_id, node_id)
                    capacity[inflow_id(graph, node_id), node_id] =
                        node.max_flow_rate[node_idx]
                end
            end

            # Direct connections in the subnetwork between nodes that
            # are in the allocation network
            for inneighbor_id in inneighbor_ids
                if inneighbor_id in node_ids
                    # The opposite of source edges must not be made
                    if is_allocation_source(graph, node_id, inneighbor_id)
                        continue
                    end
                    indicate_allocation_flow!(graph, [inneighbor_id, node_id])
                    push!(edge_ids, (inneighbor_id, node_id))
                    # These direct connections cannot have capacity constraints
                    capacity[node_id, inneighbor_id] = Inf
                end
            end
            # Direct connections in the subnetwork between nodes that
            # are in the allocation network
            for outneighbor_id in outneighbor_ids
                if outneighbor_id in node_ids
                    # The opposite of source edges must not be made
                    if is_allocation_source(graph, outneighbor_id, node_id)
                        continue
                    end
                    indicate_allocation_flow!(graph, [node_id, outneighbor_id])
                    push!(edge_ids, (node_id, outneighbor_id))
                    # if subnetwork_outneighbor_id in user_demand.node_id: Capacity depends on user demand at a given priority
                    # else: These direct connections cannot have capacity constraints
                    capacity[node_id, outneighbor_id] = Inf
                end
            end

        elseif graph[node_id].allocation_network_id == allocation_network_id

            # Try to find an existing allocation network composite edge to add the current subnetwork_node_id to
            found_edge = false
            for edge_composite in edges_composite
                if edge_composite[1] in neighbor_ids
                    pushfirst!(edge_composite, node_id)
                    found_edge = true
                    break
                elseif edge_composite[end] in neighbor_ids
                    push!(edge_composite, node_id)
                    found_edge = true
                    break
                end
            end

            # Start a new allocation network composite edge if no existing edge to append to was found
            if !found_edge
                push!(edges_composite, [node_id])
            end
        end
    end
    return edges_composite, capacity
end

"""
For the composite allocation network edges:
- Find out whether they are connected to allocation network nodes on both ends
- Compute their capacity
- Find out their allowed flow direction(s)
"""
function process_allocation_graph_edges!(
    capacity::SparseMatrixCSC{Float64, Int},
    edges_composite::Vector{Vector{NodeID}},
    p::Parameters,
    allocation_network_id::Int32,
)::SparseMatrixCSC{Float64, Int}
    (; graph) = p
    node_ids = graph[].node_ids[allocation_network_id]
    edge_ids = graph[].edge_ids[allocation_network_id]

    for edge_composite in edges_composite
        # Find allocation network node connected to this edge on the first end
        node_id_1 = nothing
        neighbors_side_1 = inoutflow_ids(graph, edge_composite[1])
        for neighbor_node_id in neighbors_side_1
            if neighbor_node_id in node_ids
                node_id_1 = neighbor_node_id
                pushfirst!(edge_composite, neighbor_node_id)
                break
            end
        end

        # No connection to an allocation node found on this side, so edge is discarded
        if isnothing(node_id_1)
            continue
        end

        # Find allocation network node connected to this edge on the second end
        node_id_2 = nothing
        neighbors_side_2 = inoutflow_ids(graph, edge_composite[end])
        for neighbor_node_id in neighbors_side_2
            if neighbor_node_id in node_ids
                node_id_2 = neighbor_node_id
                # Make sure this allocation network node is distinct from the other one
                if node_id_2 ≠ node_id_1
                    push!(edge_composite, neighbor_node_id)
                    break
                end
            end
        end

        # No connection to allocation network node found on this side, so edge is discarded
        if isnothing(node_id_2)
            continue
        end

        if node_id_1 == node_id_2
            continue
        end

        # Find capacity of this composite allocation network edge
        positive_flow = true
        negative_flow = true
        edge_capacity = Inf
        # The start and end subnetwork nodes of the composite allocation network
        # edge are now nodes that have an equivalent in the allocation network,
        # these do not constrain the composite edge capacity
        for (node_id_1, node_id_2, node_id_3) in IterTools.partition(edge_composite, 3, 1)
            node = getfield(p, graph[node_id_2].type)

            # Find flow constraints
            if is_flow_constraining(node)
                problem_node_idx = findsorted(node.node_id, node_id_2)
                edge_capacity = min(edge_capacity, node.max_flow_rate[problem_node_idx])
            end

            # Find flow direction constraints
            if is_flow_direction_constraining(node)
                inneighbor_node_id = inflow_id(graph, node_id_2)

                if inneighbor_node_id == node_id_1
                    negative_flow = false
                elseif inneighbor_node_id == node_id_3
                    positive_flow = false
                end
            end
        end

        # Add composite allocation network edge(s)
        if positive_flow
            indicate_allocation_flow!(graph, edge_composite)
            capacity[node_id_1, node_id_2] = edge_capacity
            push!(edge_ids, (node_id_1, node_id_2))
        end

        if negative_flow
            indicate_allocation_flow!(graph, reverse(edge_composite))
            capacity[node_id_2, node_id_1] = edge_capacity
            push!(edge_ids, (node_id_2, node_id_1))
        end
    end
    return capacity
end

const allocation_source_nodetypes =
    Set{NodeType.T}([NodeType.LevelBoundary, NodeType.FlowBoundary])

"""
Add the edges connecting the main network work to a subnetwork to both the main network
and subnetwork allocation network.
"""
function add_subnetwork_connections!(p::Parameters, allocation_network_id::Int32)::Nothing
    (; graph, allocation) = p
    (; main_network_connections) = allocation
    edge_ids = graph[].edge_ids[allocation_network_id]

    if is_main_network(allocation_network_id)
        for connections in main_network_connections
            union!(edge_ids, connections)
        end
    else
        union!(edge_ids, get_main_network_connections(p, allocation_network_id))
    end
    return nothing
end

"""
Build the graph used for the allocation problem.
"""
function allocation_graph(
    p::Parameters,
    allocation_network_id::Int32,
)::SparseMatrixCSC{Float64, Int}
    # Find out which nodes in the subnetwork are used in the allocation network
    allocation_graph_used_nodes!(p, allocation_network_id)

    # Find the edges in the allocation network
    edges_composite, capacity = find_allocation_graph_edges!(p, allocation_network_id)

    # Process the edges in the allocation network
    process_allocation_graph_edges!(capacity, edges_composite, p, allocation_network_id)
    add_subnetwork_connections!(p, allocation_network_id)

    if !valid_sources(p, allocation_network_id)
        error("Errors in sources in allocation network.")
    end

    return capacity
end

"""
Add the flow variables F to the allocation problem.
The variable indices are (edge_source_id, edge_dst_id).
Non-negativivity constraints are also immediately added to the flow variables.
"""
function add_variables_flow!(
    problem::JuMP.Model,
    p::Parameters,
    allocation_network_id::Int32,
)::Nothing
    (; graph) = p
    edge_ids = graph[].edge_ids[allocation_network_id]
    problem[:F] = JuMP.@variable(problem, F[edge_id = edge_ids,] >= 0.0)
    return nothing
end

"""
Add the variables for supply/demand of a basin to the problem.
The variable indices are the node_ids of the basins with a level demand in the subnetwork.
"""
function add_variables_basin!(
    problem::JuMP.Model,
    p::Parameters,
    allocation_network_id::Int32,
)::Nothing
    (; graph) = p
    node_ids_basin = [
        node_id for node_id in graph[].node_ids[allocation_network_id] if
        graph[node_id].type == :basin &&
        has_external_demand(graph, node_id, :level_demand)[1]
    ]
    problem[:F_basin_in] =
        JuMP.@variable(problem, F_basin_in[node_id = node_ids_basin,] >= 0.0)
    problem[:F_basin_out] =
        JuMP.@variable(problem, F_basin_out[node_id = node_ids_basin,] >= 0.0)
    return nothing
end

"""
Add the variables for supply/demand of a node with a flow demand to the problem.
The variable indices are the node_ids of the nodes with a flow demand in the subnetwork.
"""
function add_variables_flow_buffer!(
    problem::JuMP.Model,
    p::Parameters,
    allocation_network_id::Int32,
)::Nothing
    (; graph) = p

    node_ids_flow_demand = NodeID[]

    for node_id in graph[].node_ids[allocation_network_id]
        if has_external_demand(graph, node_id, :flow_demand)[1]
            push!(node_ids_flow_demand, node_id)
        end
    end

    problem[:F_flow_buffer_in] =
        JuMP.@variable(problem, F_flow_buffer_in[node_id = node_ids_flow_demand,] >= 0.0)
    problem[:F_flow_buffer_out] =
        JuMP.@variable(problem, F_flow_buffer_out[node_id = node_ids_flow_demand,] >= 0.0)
    return nothing
end

"""
Certain allocation distribution types use absolute values in the objective function.
Since most optimization packages do not support the absolute value function directly,
New variables are introduced that act as the absolute value of an expression by
posing the appropriate constraints.
"""
function add_variables_absolute_value!(
    problem::JuMP.Model,
    p::Parameters,
    allocation_network_id::Int32,
)::Nothing
    (; graph, allocation) = p
    (; main_network_connections) = allocation

    node_ids = graph[].node_ids[allocation_network_id]
    node_ids_user_demand = NodeID[]
    node_ids_level_demand = NodeID[]
    node_ids_flow_demand = NodeID[]

    for node_id in node_ids
        type = node_id.type
        if type == NodeType.UserDemand
            push!(node_ids_user_demand, node_id)
        elseif type == NodeType.Basin &&
               has_external_demand(graph, node_id, :level_demand)[1]
            push!(node_ids_level_demand, node_id)
        elseif has_external_demand(graph, node_id, :flow_demand)[1]
            push!(node_ids_flow_demand, node_id)
        end
    end

    # For the main network, connections to subnetworks are treated as UserDemands
    if is_main_network(allocation_network_id)
        for connections_subnetwork in main_network_connections
            for connection in connections_subnetwork
                push!(node_ids_user_demand, connection[2])
            end
        end
    end

    problem[:F_abs_user_demand] =
        JuMP.@variable(problem, F_abs_user_demand[node_id = node_ids_user_demand])
    problem[:F_abs_level_demand] =
        JuMP.@variable(problem, F_abs_level_demand[node_id = node_ids_level_demand])
    problem[:F_abs_flow_demand] =
        JuMP.@variable(problem, F_abs_flow_demand[node_id = node_ids_flow_demand])

    return nothing
end

"""
Add the flow capacity constraints to the allocation problem.
Only finite capacities get a constraint.
The constraint indices are (edge_source_id, edge_dst_id).

Constraint:
flow over edge <= edge capacity
"""
function add_constraints_capacity!(
    problem::JuMP.Model,
    capacity::SparseMatrixCSC{Float64, Int},
    p::Parameters,
    allocation_network_id::Int32,
)::Nothing
    (; graph) = p
    main_network_source_edges = get_main_network_connections(p, allocation_network_id)
    F = problem[:F]
    edge_ids = graph[].edge_ids[allocation_network_id]
    edge_ids_finite_capacity = Tuple{NodeID, NodeID}[]
    for edge in edge_ids
        if !isinf(capacity[edge...]) && edge ∉ main_network_source_edges
            push!(edge_ids_finite_capacity, edge)
        end
    end
    problem[:capacity] = JuMP.@constraint(
        problem,
        [edge = edge_ids_finite_capacity],
        F[edge] <= capacity[edge...],
        base_name = "capacity"
    )
    return nothing
end

function add_constraints_user_source!(
    problem::JuMP.Model,
    p::Parameters,
    allocation_network_id::Int32,
)::Nothing
    (; graph) = p
    F = problem[:F]
    node_ids = graph[].node_ids[allocation_network_id]
    node_ids_user = [node_id for node_id in node_ids if node_id.type == NodeType.UserDemand]

    problem[:source_user] = JuMP.@constraint(
        problem,
        [node_id = node_ids_user],
        F[(node_id, outflow_id(graph, node_id))] <= 0.0
    )
    return nothing
end

"""
Add the source constraints to the allocation problem.
The actual threshold values will be set before each allocation solve.
The constraint indices are (edge_source_id, edge_dst_id).

Constraint:
flow over source edge <= source flow in subnetwork
"""
function add_constraints_source!(
    problem::JuMP.Model,
    p::Parameters,
    allocation_network_id::Int32,
)::Nothing
    (; graph) = p
    edge_ids = graph[].edge_ids[allocation_network_id]
    edge_ids_source = [
        edge_id for edge_id in edge_ids if
        graph[edge_id...].allocation_network_id_source == allocation_network_id
    ]
    F = problem[:F]
    problem[:source] = JuMP.@constraint(
        problem,
        [edge_id = edge_ids_source],
        F[edge_id] <= 0.0,
        base_name = "source"
    )
    return nothing
end

"""
Get the inneighbors of the given ID such that the connecting edge
is an allocation flow edge.
"""
function inflow_ids_allocation(graph::MetaGraph, node_id::NodeID)
    inflow_ids = NodeID[]
    for inneighbor_id in inneighbor_labels(graph, node_id)
        if graph[inneighbor_id, node_id].allocation_flow
            push!(inflow_ids, inneighbor_id)
        end
    end
    return inflow_ids
end

"""
Get the outneighbors of the given ID such that the connecting edge
is an allocation flow edge.
"""
function outflow_ids_allocation(graph::MetaGraph, node_id::NodeID)
    outflow_ids = NodeID[]
    for outneighbor_id in outneighbor_labels(graph, node_id)
        if graph[node_id, outneighbor_id].allocation_flow
            push!(outflow_ids, outneighbor_id)
        end
    end
    return outflow_ids
end

function get_basin_inflow(
    problem::JuMP.Model,
    node_id::NodeID,
)::Union{JuMP.VariableRef, Float64}
    F_basin_in = problem[:F_basin_in]
    return if node_id in only(F_basin_in.axes)
        F_basin_in[node_id]
    else
        0.0
    end
end

function get_basin_outflow(
    problem::JuMP.Model,
    node_id::NodeID,
)::Union{JuMP.VariableRef, Float64}
    F_basin_out = problem[:F_basin_out]
    return if node_id in only(F_basin_out.axes)
        F_basin_out[node_id]
    else
        0.0
    end
end

"""
Add the subnetwork inlet flow conservation constraints to the allocation problem.
The constraint indices are node IDs subnetwork inlet edge dst IDs.

Constraint:
sum(flows into node) == sum(flows out of node)
"""
function add_constraints_conservation_subnetwork!(
    problem::JuMP.Model,
    p::Parameters,
    allocation_network_id::Int32,
)::Nothing
    (; graph) = p
    F = problem[:F]
    node_ids_inlets = [
        edge[2] for edge in get_main_network_connections(p, allocation_network_id) if
        edge[2].type != NodeType.Basin
    ]
    problem[:flow_conservation_inlets] = JuMP.@constraint(
        problem,
        [node_id = node_ids_inlets],
        sum([
            F[(node_id, outneighbor_id)] for
            outneighbor_id in outflow_ids_allocation(graph, node_id)
        ]) == sum([
            F[(inneighbor_id, node_id)] for
            inneighbor_id in inflow_ids_allocation(graph, node_id)
        ]),
        base_name = "flow_conservation_inlet"
    )
    return nothing
end

"""
Add the conservation constraints for connector nodes with a flow demand to the allocation problem.
The constraint indices are node IDs of the nodes with the flow demand
(so not the IDs of the FlowDemand nodes).

Constraint:
flow into node + flow out of buffer = flow out of node + flow into buffer
"""
function add_constraints_conservation_flow_demand!(
    problem::JuMP.Model,
    p::Parameters,
    allocation_network_id::Int32,
)::Nothing
    F = problem[:F]
    F_flow_buffer_in = problem[:F_flow_buffer_in]
    F_flow_buffer_out = problem[:F_flow_buffer_out]
    (; graph) = p
    node_ids = graph[].node_ids[allocation_network_id]
    node_ids_flow_demand = [
        node_id for
        node_id in node_ids if has_external_demand(graph, node_id, :flow_demand)[1]
    ]
    problem[:flow_conservation_flow_demand] = JuMP.@constraint(
        problem,
        [node_id = node_ids_flow_demand],
        F[(node_id, only(outflow_ids_allocation(graph, node_id)))] +
        F_flow_buffer_in[node_id] ==
        F[(only(inflow_ids_allocation(graph, node_id)), node_id)] +
        F_flow_buffer_out[node_id],
        base_name = "flow_conservation_flow_demand"
    )
    return nothing
end

"""
Add the basin flow conservation constraints to the allocation problem.
The constraint indices are Basin node IDs.

Constraint:
sum(flows out of basin) == sum(flows into basin) + flow from storage and vertical fluxes
"""
function add_constraints_conservation_basin!(
    problem::JuMP.Model,
    p::Parameters,
    allocation_network_id::Int32,
)::Nothing
    (; graph) = p
    F = problem[:F]
    node_ids = graph[].node_ids[allocation_network_id]

    node_ids_basin = [node_id for node_id in node_ids if node_id.type == NodeType.Basin]
    problem[:flow_conservation_basin] = JuMP.@constraint(
        problem,
        [node_id = node_ids_basin],
        get_basin_inflow(problem, node_id) + sum([
            F[(node_id, outneighbor_id)] for
            outneighbor_id in outflow_ids_allocation(graph, node_id)
        ]) ==
        get_basin_outflow(problem, node_id) + sum([
            F[(inneighbor_id, node_id)] for
            inneighbor_id in inflow_ids_allocation(graph, node_id)
        ]),
        base_name = "flow_conservation_basin"
    )
    return nothing
end

"""
<<<<<<< HEAD
=======
Add the UserDemand returnflow constraints to the allocation problem.
The constraint indices are UserDemand node IDs.
Constraint:
outflow from user_demand <= return factor * inflow to user_demand
"""
function add_constraints_user_demand_returnflow!(
    problem::JuMP.Model,
    p::Parameters,
    allocation_network_id::Int32,
)::Nothing
    (; graph, user_demand) = p
    F = problem[:F]

    node_ids = graph[].node_ids[allocation_network_id]
    node_ids_user_demand_with_returnflow = [
        node_id for node_id in node_ids if node_id.type == NodeType.UserDemand &&
        !isempty(outflow_ids_allocation(graph, node_id))
    ]
    problem[:return_flow] = JuMP.@constraint(
        problem,
        [node_id_user_demand = node_ids_user_demand_with_returnflow],
        F[(
            node_id_user_demand,
            only(outflow_ids_allocation(graph, node_id_user_demand)),
        )] <=
        user_demand.return_factor[findsorted(user_demand.node_id, node_id_user_demand)] * F[(
            only(inflow_ids_allocation(graph, node_id_user_demand)),
            node_id_user_demand,
        )],
        base_name = "return_flow",
    )
    return nothing
end

"""
>>>>>>> 503443d5
Minimizing |expr| can be achieved by introducing a new variable expr_abs
and posing the following constraints:
expr_abs >= expr
expr_abs >= -expr
"""
function add_constraints_absolute_value!(
    problem::JuMP.Model,
    flow_per_node::Dict{NodeID, JuMP.VariableRef},
    F_abs::JuMP.Containers.DenseAxisArray,
    variable_type::String,
)::Nothing
    # Example demand
    d = 2.0

    node_ids = only(F_abs.axes)

    # These constraints together make sure that F_abs_* acts as the absolute
    # value F_abs_* = |x| where x = F-d (here for example d = 2)
    base_name = "abs_positive_$variable_type"
    problem[Symbol(base_name)] = JuMP.@constraint(
        problem,
        [node_id = node_ids],
        F_abs[node_id] >= (flow_per_node[node_id] - d),
        base_name = base_name
    )
    base_name = "abs_negative_$variable_type"
    problem[Symbol(base_name)] = JuMP.@constraint(
        problem,
        [node_id = node_ids],
        F_abs[node_id] >= -(flow_per_node[node_id] - d),
        base_name = base_name
    )

    return nothing
end

"""
Add constraints so that variables F_abs_user_demand act as the
absolute value of the expression comparing flow to a UserDemand to its demand.
"""
function add_constraints_absolute_value_user_demand!(
    problem::JuMP.Model,
    p::Parameters,
)::Nothing
    (; graph) = p

    F = problem[:F]
    F_abs_user_demand = problem[:F_abs_user_demand]

    flow_per_node = Dict(
        node_id => F[(only(inflow_ids_allocation(graph, node_id)), node_id)] for
        node_id in only(F_abs_user_demand.axes)
    )

    add_constraints_absolute_value!(
        problem,
        flow_per_node,
        F_abs_user_demand,
        "user_demand",
    )

    return nothing
end

"""
Add constraints so that variables F_abs_level_demand act as the
absolute value of the expression comparing flow to a basin to its demand.
"""
function add_constraints_absolute_value_level_demand!(problem::JuMP.Model)::Nothing
    F_basin_in = problem[:F_basin_in]
    F_abs_level_demand = problem[:F_abs_level_demand]
    flow_per_node =
        Dict(node_id => F_basin_in[node_id] for node_id in only(F_abs_level_demand.axes))

    add_constraints_absolute_value!(problem, flow_per_node, F_abs_level_demand, "basin")

    return nothing
end

"""
Add constraints so that variables F_abs_flow_demand act as the
absolute value of the expression comparing flow to a flow buffer to the flow demand.
"""
function add_constraints_absolute_value_flow_demand!(problem::JuMP.Model)::Nothing
    F_flow_buffer_in = problem[:F_flow_buffer_in]
    F_abs_flow_demand = problem[:F_abs_flow_demand]
    flow_per_node = Dict(
        node_id => F_flow_buffer_in[node_id] for node_id in only(F_abs_flow_demand.axes)
    )

    add_constraints_absolute_value!(
        problem,
        flow_per_node,
        F_abs_flow_demand,
        "flow_demand",
    )
    return nothing
end

"""
Add the fractional flow constraints to the allocation problem.
The constraint indices are allocation edges over a fractional flow node.

Constraint:
flow after fractional_flow node <= fraction * inflow
"""
function add_constraints_fractional_flow!(
    problem::JuMP.Model,
    p::Parameters,
    allocation_network_id::Int32,
)::Nothing
    (; graph, fractional_flow) = p
    F = problem[:F]
    node_ids = graph[].node_ids[allocation_network_id]

    edges_to_fractional_flow = Tuple{NodeID, NodeID}[]
    fractions = Dict{Tuple{NodeID, NodeID}, Float64}()
    inflows = Dict{NodeID, JuMP.AffExpr}()
    for node_id in node_ids
        for outflow_id_ in outflow_ids(graph, node_id)
            if outflow_id_.type == NodeType.FractionalFlow
                # The fractional flow nodes themselves are not represented in
                # the allocation network
                dst_id = outflow_id(graph, outflow_id_)
                # For now only consider fractional flow nodes which end in a basin
                if haskey(graph, node_id, dst_id) && dst_id.type == NodeType.Basin
                    edge = (node_id, dst_id)
                    push!(edges_to_fractional_flow, edge)
                    node_idx = findsorted(fractional_flow.node_id, outflow_id_)
                    fractions[edge] = fractional_flow.fraction[node_idx]
                    inflows[node_id] = sum([
                        F[(inflow_id_, node_id)] for
                        inflow_id_ in inflow_ids(graph, node_id)
                    ])
                end
            end
        end
    end

    if !isempty(edges_to_fractional_flow)
        problem[:fractional_flow] = JuMP.@constraint(
            problem,
            [edge = edges_to_fractional_flow],
            F[edge] <= fractions[edge] * inflows[edge[1]],
            base_name = "fractional_flow"
        )
    end
    return nothing
end

"""
Add the Basin flow constraints to the allocation problem.
The constraint indices are the Basin node IDs.

Constraint:
flow out of basin <= basin capacity
"""
function add_constraints_basin_flow!(problem::JuMP.Model)::Nothing
    F_basin_out = problem[:F_basin_out]
    problem[:basin_outflow] = JuMP.@constraint(
        problem,
        [node_id = only(F_basin_out.axes)],
        F_basin_out[node_id] <= 0.0,
        base_name = "basin_outflow"
    )
    return nothing
end

"""
Add the buffer outflow constraints to the allocation problem.
The constraint indices are the node IDs of the nodes that have a flow demand.

Constraint:
flow out of buffer <= flow buffer capacity
"""
function add_constraints_buffer!(problem::JuMP.Model)::Nothing
    F_flow_buffer_out = problem[:F_flow_buffer_out]
    problem[:flow_buffer_outflow] = JuMP.@constraint(
        problem,
        [node_id = only(F_flow_buffer_out.axes)],
        F_flow_buffer_out[node_id] <= 0.0,
        base_name = "flow_buffer_outflow"
    )
    return nothing
end

"""
Add the flow demand node outflow constraints to the allocation problem.
The constraint indices are the node IDs of the nodes that have a flow demand.

Constraint:
flow out of node with flow demand <= ∞ if not at flow demand priority, 0.0 otherwise
"""
function add_constraints_flow_demand_outflow!(
    problem::JuMP.Model,
    p::Parameters,
    allocation_network_id::Int32,
)::Nothing
    (; graph) = p
    F = problem[:F]
    node_ids = graph[].node_ids[allocation_network_id]
    node_ids_flow_demand = [
        node_id for
        node_id in node_ids if has_external_demand(graph, node_id, :flow_demand)[1]
    ]
    problem[:flow_demand_outflow] = JuMP.@constraint(
        problem,
        [node_id = node_ids_flow_demand],
        F[(node_id, only(outflow_ids_allocation(graph, node_id)))] <= 0.0,
        base_name = "flow_demand_outflow"
    )
    return nothing
end

"""
Construct the allocation problem for the current subnetwork as a JuMP.jl model.
"""
function allocation_problem(
    p::Parameters,
    capacity::SparseMatrixCSC{Float64, Int},
    allocation_network_id::Int32,
)::JuMP.Model
    optimizer = JuMP.optimizer_with_attributes(HiGHS.Optimizer, "log_to_console" => false)
    problem = JuMP.direct_model(optimizer)

    # Add variables to problem
    add_variables_flow!(problem, p, allocation_network_id)
    add_variables_basin!(problem, p, allocation_network_id)
    add_variables_absolute_value!(problem, p, allocation_network_id)
    add_variables_flow_buffer!(problem, p, allocation_network_id)

    # Add constraints to problem
    add_constraints_conservation_basin!(problem, p, allocation_network_id)
    add_constraints_conservation_flow_demand!(problem, p, allocation_network_id)
    add_constraints_conservation_subnetwork!(problem, p, allocation_network_id)

    add_constraints_absolute_value_user_demand!(problem, p)
    add_constraints_absolute_value_flow_demand!(problem)
    add_constraints_absolute_value_level_demand!(problem)

    add_constraints_capacity!(problem, capacity, p, allocation_network_id)
    add_constraints_source!(problem, p, allocation_network_id)
<<<<<<< HEAD
    add_constraints_user_source!(problem, p, allocation_network_id)
    add_constraints_flow_conservation!(problem, p, allocation_network_id)
    add_constraints_absolute_value_user_demand!(problem, p)
    add_constraints_absolute_value_basin!(problem)
=======
    add_constraints_user_demand_returnflow!(problem, p, allocation_network_id)
>>>>>>> 503443d5
    add_constraints_fractional_flow!(problem, p, allocation_network_id)
    add_constraints_basin_flow!(problem)
    add_constraints_flow_demand_outflow!(problem, p, allocation_network_id)
    add_constraints_buffer!(problem)

    return problem
end

"""
Construct the JuMP.jl problem for allocation.

Inputs
------
allocation_network_id: the ID of this allocation network
p: Ribasim problem parameters
Δt_allocation: The timestep between successive allocation solves

Outputs
-------
An AllocationModel object.
"""
function AllocationModel(
    allocation_network_id::Int32,
    p::Parameters,
    Δt_allocation::Float64,
)::AllocationModel
    # Add allocation network data to the model MetaGraph
    capacity = allocation_graph(p, allocation_network_id)

    # The JuMP.jl allocation problem
    problem = allocation_problem(p, capacity, allocation_network_id)

    return AllocationModel(allocation_network_id, capacity, problem, Δt_allocation)
end<|MERGE_RESOLUTION|>--- conflicted
+++ resolved
@@ -685,44 +685,6 @@
 end
 
 """
-<<<<<<< HEAD
-=======
-Add the UserDemand returnflow constraints to the allocation problem.
-The constraint indices are UserDemand node IDs.
-Constraint:
-outflow from user_demand <= return factor * inflow to user_demand
-"""
-function add_constraints_user_demand_returnflow!(
-    problem::JuMP.Model,
-    p::Parameters,
-    allocation_network_id::Int32,
-)::Nothing
-    (; graph, user_demand) = p
-    F = problem[:F]
-
-    node_ids = graph[].node_ids[allocation_network_id]
-    node_ids_user_demand_with_returnflow = [
-        node_id for node_id in node_ids if node_id.type == NodeType.UserDemand &&
-        !isempty(outflow_ids_allocation(graph, node_id))
-    ]
-    problem[:return_flow] = JuMP.@constraint(
-        problem,
-        [node_id_user_demand = node_ids_user_demand_with_returnflow],
-        F[(
-            node_id_user_demand,
-            only(outflow_ids_allocation(graph, node_id_user_demand)),
-        )] <=
-        user_demand.return_factor[findsorted(user_demand.node_id, node_id_user_demand)] * F[(
-            only(inflow_ids_allocation(graph, node_id_user_demand)),
-            node_id_user_demand,
-        )],
-        base_name = "return_flow",
-    )
-    return nothing
-end
-
-"""
->>>>>>> 503443d5
 Minimizing |expr| can be achieved by introducing a new variable expr_abs
 and posing the following constraints:
 expr_abs >= expr
@@ -965,14 +927,6 @@
 
     add_constraints_capacity!(problem, capacity, p, allocation_network_id)
     add_constraints_source!(problem, p, allocation_network_id)
-<<<<<<< HEAD
-    add_constraints_user_source!(problem, p, allocation_network_id)
-    add_constraints_flow_conservation!(problem, p, allocation_network_id)
-    add_constraints_absolute_value_user_demand!(problem, p)
-    add_constraints_absolute_value_basin!(problem)
-=======
-    add_constraints_user_demand_returnflow!(problem, p, allocation_network_id)
->>>>>>> 503443d5
     add_constraints_fractional_flow!(problem, p, allocation_network_id)
     add_constraints_basin_flow!(problem)
     add_constraints_flow_demand_outflow!(problem, p, allocation_network_id)
