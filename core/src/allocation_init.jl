--- conflicted
+++ resolved
@@ -485,7 +485,6 @@
         graph[].node_ids[subnetwork_id],
     )
 
-<<<<<<< HEAD
     # Define parameters: storage (in or out) allocated to basins with a level demand (m^3, values to be filled in before optimizing)
     basin_allocated_in =
         problem[:basin_allocated_in] =
@@ -494,7 +493,7 @@
         problem[:basin_allocated_out] =
             JuMP.@variable(problem, basin_allocated_out[ids_with_level_demand_subnetwork])
 
-    # Define parameters: target storage demand fraction (m^3, value to be set before optimizing)
+    # Define parameters: target storage demand fraction (unitless, value to be set before optimizing)
     target_storage_demand_fraction_in =
         problem[:target_storage_demand_fraction_in] =
             JuMP.@variable(problem, target_storage_demand_fraction_in == 1)
@@ -505,16 +504,6 @@
     # Define decision variables: relative storage error below minimum level (unitless)
     relative_storage_error_in =
         problem[:relative_storage_error_in] = JuMP.@variable(
-=======
-    # Define parameters: storage allocated to basins with a level demand (m^3, values to be filled in before optimizing)
-    basin_allocated =
-        problem[:basin_allocated] =
-            JuMP.@variable(problem, basin_allocated[ids_with_level_demand_subnetwork] == 0)
-
-    # Define parameters: target storage (scaling.storage * m^3, value to be set before optimizing)
-    target_storage =
-        problem[:targe_storage_demand_fraction] = JuMP.@variable(
->>>>>>> b192859d
             problem,
             relative_storage_error_in[ids_with_level_demand_subnetwork] >= 0
         )
@@ -562,8 +551,8 @@
     )
 
     # Add error terms to objectives
-    relative_in_error_sum = sum(relative_storage_error_in)
-    relative_out_error_sum = sum(relative_storage_error_out)
+    relative_in_error_sum = variable_sum(relative_storage_error_in)
+    relative_out_error_sum = variable_sum(relative_storage_error_out)
     for objective in get_demand_objectives(objectives)
         JuMP.add_to_expression!(objective.expression, relative_in_error_sum)
         JuMP.add_to_expression!(objective.expression, relative_out_error_sum)
@@ -629,13 +618,9 @@
         flow[inflow_link[node_id.idx].link] == begin
             qh = interpolations[current_interpolation_index[node_id.idx](0.0)]
             level_upstream = get_level(problem, inflow_link[node_id.idx].link[1])
-<<<<<<< HEAD
-            piecewiselinear(problem, level_upstream, qh.t, qh.u)
-=======
-            level_upstream_data = itp.t
-            flow_rate_data = itp.u ./ scaling.flow
+            level_upstream_data = qh.t
+            flow_rate_data = qh.u ./ scaling.flow
             piecewiselinear(problem, level_upstream, level_upstream_data, flow_rate_data)
->>>>>>> b192859d
         end,
         base_name = "rating_curve",
     )
