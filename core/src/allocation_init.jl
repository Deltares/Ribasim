"""
Get the fixed capacity (∈[0,∞]) of the links in the subnetwork in a JuMP.Containers.SparseAxisArray,
which is a type of sparse arrays that in this case takes NodeID in stead of Int as indices.
E.g. capacity[(node_a, node_b)] gives the capacity of link (node_a, node_b).
"""
function get_subnetwork_capacity(
    p_non_diff::ParametersNonDiff,
    subnetwork_id::Int32,
)::JuMP.Containers.SparseAxisArray{Float64, 2, Tuple{NodeID, NodeID}}
    (; graph) = p_non_diff
    node_ids_subnetwork = graph[].node_ids[subnetwork_id]

    dict = Dict{Tuple{NodeID, NodeID}, Float64}()
    capacity = JuMP.Containers.SparseAxisArray(dict)

    for link_metadata in values(graph.edge_data)
        # Only flow links are used for allocation
        if link_metadata.type != LinkType.flow
            continue
        end

        # If this link is part of this subnetwork
        # links between the main network and a subnetwork are added in add_subnetwork_connections!
        if link_metadata.link ⊆ node_ids_subnetwork
            id_src, id_dst = link_metadata.link

            capacity_link = Inf

            # Find flow constraints for this link
            if is_flow_constraining(id_src.type)
                node_src = getfield(p_non_diff, graph[id_src].type)

                max_flow_rate = node_src.max_flow_rate[id_src.idx]
                capacity_node_src =
                    max_flow_rate isa AbstractInterpolation ? max_flow_rate(0) :
                    max_flow_rate
                capacity_link = min(capacity_link, capacity_node_src)
            end
            if is_flow_constraining(id_dst.type)
                node_dst = getfield(p_non_diff, graph[id_dst].type)

                max_flow_rate = node_dst.max_flow_rate[id_dst.idx]
                capacity_node_dst =
                    max_flow_rate isa AbstractInterpolation ? max_flow_rate(0) :
                    max_flow_rate
                capacity_link = min(capacity_link, capacity_node_dst)
            end

            # Set the capacity
            capacity[link_metadata.link] = capacity_link

            # If allowed by the nodes from this link,
            # allow allocation flow in opposite direction of the link
            if !(
                is_flow_direction_constraining(id_src.type) ||
                is_flow_direction_constraining(id_dst.type)
            )
                capacity[reverse(link_metadata.link)] = capacity_link
            end
        end
    end

    return capacity
end

const boundary_source_nodetypes =
    Set{NodeType.T}([NodeType.LevelBoundary, NodeType.FlowBoundary])

"""
Add the links connecting the main network work to a subnetwork to both the main network
and subnetwork allocation network (defined by their capacity objects).
"""
function add_subnetwork_connections!(
    capacity::JuMP.Containers.SparseAxisArray{Float64, 2, Tuple{NodeID, NodeID}},
    p_non_diff::ParametersNonDiff,
    subnetwork_id::Int32,
)::Nothing
    (; allocation) = p_non_diff
    (; main_network_connections) = allocation

    # Add the connections to the main network
    if is_main_network(subnetwork_id)
        for connections in values(main_network_connections)
            for connection in connections
                capacity[connection...] = Inf
            end
        end
    else
        # Add the connections to this subnetwork
        for connection in main_network_connections[subnetwork_id]
            capacity[connection...] = Inf
        end
    end
    return nothing
end

"""
Get the capacity of all links in the subnetwork in a JuMP
dictionary wrapper. The keys of this dictionary define
the which links are used in the allocation optimization problem.
"""
function get_capacity(
    p_non_diff::ParametersNonDiff,
    subnetwork_id::Int32,
)::JuMP.Containers.SparseAxisArray{Float64, 2, Tuple{NodeID, NodeID}}
    capacity = get_subnetwork_capacity(p_non_diff, subnetwork_id)
    add_subnetwork_connections!(capacity, p_non_diff, subnetwork_id)

    return capacity
end

"""
Add the flow variables F to the allocation problem.
The variable indices are (link_source_id, link_dst_id).
Non-negativivity constraints are also immediately added to the flow variables.
"""
function add_variables_flow!(
    problem::JuMP.Model,
    capacity::JuMP.Containers.SparseAxisArray{Float64, 2, Tuple{NodeID, NodeID}},
)::Nothing
    links = keys(capacity.data)
    problem[:F] = JuMP.@variable(problem, F[link = links] >= 0.0)
    return nothing
end

"""
Add the variables for describing the profile and its contents for each basin to the problem.
These are:
- The level and storage at the start and end of the allocation interval
- Auxiliary and boolean variables for enforcing the storage-level relationship
"""
function add_variables_basin_profile!(
    problem::JuMP.Model,
    p_non_diff::ParametersNonDiff,
    subnetwork_id::Int32,
)::Dict{NodeID, Int}
    (; graph, basin) = p_non_diff
    (; node_id, storage_to_level) = basin
    n_samples_per_interval = 5

    # Basin node IDs within the current subnetwork
    node_ids = filter(id -> graph[id].subnetwork_id == subnetwork_id, node_id)

    # Indices for states at the beginning and end of the allocation interval
    state_indices = IterTools.product(node_ids, [:start, :end])

    # Define the storages and levels of the basin
    # TODO: Not sure the initial level is needed
    problem[:basin_storage] = JuMP.@variable(problem, basin_storage[state_indices] >= 0)
    problem[:basin_level] = JuMP.@variable(problem, basin_level[state_indices] >= 0)

    # The number of points in the piecewise linear approximation
    # of the level(storage) relationship
    n_points = Dict{NodeID, Int}()

    for id in node_ids
        n_points[id] = (length(storage_to_level[id.idx].t) - 1) * n_samples_per_interval + 1
    end

    # Define auxiliary variables for the basin profiles within this subnetwork
    indices_points =
        Iterators.flatten(map(id -> ((id, i) for i in 1:n_points[id]), node_ids))
    problem[:aux_basin_profile] =
        JuMP.@variable(problem, 0 <= aux_basin_profile[indices_points] <= 1)

    # Define binary variables for in which interval the storage lies
    indices_intervals =
        Iterators.flatten(map(id -> ((id, i) for i in 1:(n_points[id] - 1)), node_ids))
    problem[:bool_basin_profile] =
        JuMP.@variable(problem, bool_basin_profile[indices_intervals], binary = true)

    return n_points
end

"""
Add the variables for supply/demand of the buffer of a node with a flow demand to the problem.
The variable indices are the node IDs of the nodes with a buffer in the subnetwork.
"""
function add_variables_flow_buffer!(
    problem::JuMP.Model,
    sources::OrderedDict{Tuple{NodeID, NodeID}, AllocationSource},
)::Nothing
    node_ids_flow_demand = [
        source.link[1] for
        source in values(sources) if source.type == AllocationSourceType.flow_demand
    ]

    problem[:F_flow_buffer_in] =
        JuMP.@variable(problem, F_flow_buffer_in[node_id = node_ids_flow_demand,] >= 0.0)
    problem[:F_flow_buffer_out] =
        JuMP.@variable(problem, F_flow_buffer_out[node_id = node_ids_flow_demand,] >= 0.0)
    return nothing
end

"""
Add the flow capacity constraints to the allocation problem.
Only finite capacities get a constraint.
The constraint indices are (link_source_id, link_dst_id).

Constraint:
flow over link <= link capacity
"""
function add_constraints_capacity!(
    problem::JuMP.Model,
    capacity::JuMP.Containers.SparseAxisArray{Float64, 2, Tuple{NodeID, NodeID}},
    p_non_diff::ParametersNonDiff,
    subnetwork_id::Int32,
)::Nothing
    (; main_network_connections) = p_non_diff.allocation
    main_network_source_links = main_network_connections[subnetwork_id]
    F = problem[:F]

    # Find the links within the subnetwork with finite capacity
    link_ids_finite_capacity = Tuple{NodeID, NodeID}[]
    for (link, c) in capacity.data
        if !isinf(c) && link ∉ main_network_source_links
            push!(link_ids_finite_capacity, link)
        end
    end

    problem[:capacity] = JuMP.@constraint(
        problem,
        [link = link_ids_finite_capacity],
        F[link] <= capacity[link...],
        base_name = "capacity"
    )
    return nothing
end

"""
Add capacity constraints to the outflow link of UserDemand nodes.
The constraint indices are the UserDemand node IDs.

Constraint:
flow over UserDemand link outflow link <= cumulative return flow from previous demand priorities
"""
function add_constraints_user_source!(
    problem::JuMP.Model,
    sources::OrderedDict{Tuple{NodeID, NodeID}, AllocationSource},
)::Nothing
    F = problem[:F]

    return_links = Dict(
        source.link[1] => source.link for
        source in values(sources) if source.type == AllocationSourceType.user_demand
    )

    problem[:source_user] = JuMP.@constraint(
        problem,
        [node_id = keys(return_links)],
        F[return_links[node_id]] <= 0.0,
        base_name = "source_user"
    )
    return nothing
end

"""
Add the boundary source constraints to the allocation problem.
The actual threshold values will be set before each allocation solve.
The constraint indices are (link_source_id, link_dst_id).

Constraint:
flow over source link <= source flow in physical layer
"""
function add_constraints_boundary_source!(
    problem::JuMP.Model,
    sources::OrderedDict{Tuple{NodeID, NodeID}, AllocationSource},
)::Nothing
    links_source = [
        source.link for
        source in values(sources) if source.type == AllocationSourceType.boundary
    ]
    F = problem[:F]

    problem[:source_boundary] = JuMP.@constraint(
        problem,
        [link_id = links_source],
        F[link_id] <= 0.0,
        base_name = "source_boundary"
    )
    return nothing
end

"""
Add main network source constraints to the allocation problem.
The actual threshold values will be set before each allocation solve.
The constraint indices are (link_source_id, link_dst_id).

Constraint:
flow over main network to subnetwork connection link <= either 0 or allocated amount from the main network
"""
function add_constraints_main_network_source!(
    problem::JuMP.Model,
    sources::OrderedDict{Tuple{NodeID, NodeID}, AllocationSource},
)::Nothing
    F = problem[:F]

    links_source = [
        source.link for source in values(sources) if
        source.type == AllocationSourceType.subnetwork_inlet
    ]

    problem[:source_main_network] = JuMP.@constraint(
        problem,
        [link_id = links_source],
        F[link_id] <= 0.0,
        base_name = "source_main_network"
    )
    return nothing
end

"""
Per basin, collect the in- and outflows and equate their cumulative flow over the
allocation optimization interval to the storage difference.
"""
function add_constraints_storage_conservation!(
    problem::JuMP.Model,
    p_non_diff::ParametersNonDiff,
    subnetwork_id::Int32,
    Δt_allocation::Float64,
)::Nothing
<<<<<<< HEAD
    (; graph, basin) = p_non_diff
    (; node_id) = basin
    storage = problem[:basin_storage]
=======
    (; graph) = p_non_diff
>>>>>>> 9e07cc48
    F = problem[:F]

    links_allocation = only(F.axes)

    # Basin node IDs within the current subnetwork
    node_ids = filter(id -> graph[id].subnetwork_id == subnetwork_id, node_id)

    inflows = Dict{NodeID, Set{JuMP.VariableRef}}()
    outflows = Dict{NodeID, Set{JuMP.VariableRef}}()

    for id in node_ids
        inflows_node = Set{JuMP.VariableRef}()
        outflows_node = Set{JuMP.VariableRef}()

        for neighbor_id in inoutflow_ids(graph, id)
            link_in = (neighbor_id, node_id)
            if link_in in links_allocation
                push!(inflows_node, F[link_in])
            end
            link_out = (node_id, neighbor_id)
            if link_out in links_allocation
                push!(outflows_node, F[link_out])
            end
        end

        inflows[id] = inflows_node
        outflows[id] = outflows_node
    end

    problem[:storage_conservation] = JuMP.@constraint(
        problem,
        [node_id = node_ids],
        storage[(node_id, :end)] ==
        storage[(node_id, :start)] +
        Δt_allocation * (sum(inflows[node_id]) - sum(outflows[node_id]));
        base_name = "storage_conservation"
    )

    return nothing
end

"""
Add constraints stating that for conservative connector nodes the inflow is equal to the outflow.
"""
function add_constraints_flow_conservation!(
    problem::JuMP.Model,
    p_non_diff::ParametersNonDiff,
    subnetwork_id::Int32,
)::Nothing
    (; graph, pump, outlet, linear_resistance, manning_resistance, tabulated_rating_curve) =
        p_non_diff
    add_constraints_flow_conservation!(problem, pump, graph, subnetwork_id)
    add_constraints_flow_conservation!(problem, outlet, graph, subnetwork_id)
    add_constraints_flow_conservation!(problem, linear_resistance, graph, subnetwork_id)
    add_constraints_flow_conservation!(problem, manning_resistance, graph, subnetwork_id)
    add_constraints_flow_conservation!(
        problem,
        tabulated_rating_curve,
        graph,
        subnetwork_id,
    )
    return nothing
end

function add_constraints_flow_conservation!(
    problem::JuMP.Model,
    node::AbstractParameterNode,
    graph::MetaGraph,
    subnetwork_id::Int32,
)::Nothing
    (; node_id, inflow_link, outflow_link) = node
    node_ids = filter(id -> graph[id].subnetwork_id == subnetwork_id, node_id)
    F = problem[:F]

    problem[:flow_conservation] = JuMP.@constraint(
        problem,
        [node_id = node_ids],
        F[inflow_link[node_id.idx].link] == F[outflow_link[node_id.idx].link]
    )

    return nothing
end

function add_constraints_basin_profile!(
    problem::JuMP.Model,
    p_non_diff::ParametersNonDiff,
    subnetwork_id::Int32,
    n_points::Dict{NodeID, Int},
)::Nothing
    n_samples_per_interval = 5
    (; basin, graph) = p_non_diff
    (; node_id, storage_to_level) = basin
    bool_basin_profile = problem[:bool_basin_profile]
    aux_basin_profile = problem[:aux_basin_profile]
    basin_storage = problem[:basin_storage]
    basin_level = problem[:basin_level]

    # Basin node IDs within the current subnetwork
    node_ids = filter(id -> graph[id].subnetwork_id == subnetwork_id, node_id)

    # The data for the piecewise linear basin profile approximations
    storages = Dict{NodeID, Vector{Float64}}()
    levels = Dict{NodeID, Vector{Float64}}()

    for id in node_ids
        itp = storage_to_level[id.idx]
        storage = vcat(
            [
                itp.(
                    range(itp.t[i], itp.t[i + 1]; length = n_samples_per_interval + 1)[1:(end - 1)]
                ) for i in 1:(length(itp.t) - 1)
            ]...,
        )
        push!(storage, itp.t[end])
        storages[id] = storage
        levels[id] = itp.(storage)
    end

    # The constraints describing the basin profile approximation
    problem[:basin_profile_storage] = JuMP.@constraint(
        problem,
        [id = node_ids],
        sum(
            bool_basin_profile[(id, i)] * (
                storages[id][i] * aux_basin_profile[(id, i)] +
                storages[id][i + 1] * aux_basin_profile[(id, i + 1)]
            ) for i in 1:(n_points[id] - 1)
        ) == basin_storage[(id, :end)]
    )
    problem[:basin_profile_level] = JuMP.@constraint(
        problem,
        [id = node_ids],
        sum(
            bool_basin_profile[(id, i)] * (
                levels[(id, :end)][i] * aux_basin_profile[(id, i)] +
                levels[(id, :end)][i + 1] * aux_basin_profile[(id, i + 1)]
            ) for i in 1:(n_points[id] - 1)
        ) == basin_level[(id, :end)]
    )

    # Unity sum of auxiliary variables
    problem[:aux_basin_profile_unity_sum] = JuMP.@constraint(
        problem,
        [id = node_ids],
        sum(aux_basin_profile[(id, i)] for i in 1:n_points[id]) == 1,
        base_name = "aux_basin_profile_unity_sum"
    )

    # The sum of the binary variables per basin is 1 => the storage can only lie in one interval
    problem[:bool_basin_profile_sum] = JuMP.@constraint(
        problem,
        [id = node_ids],
        sum(intv_bool_basin_profile[(id, i)] for i in 1:(n_points[id] - 1)) == 1,
        base_name = "bool_basin_profile_sum"
    )

    return nothing
end

"""
Add the buffer outflow constraints to the allocation problem.
The constraint indices are the node IDs of the nodes that have a flow demand.

Constraint:
flow out of buffer <= flow buffer capacity
"""
function add_constraints_buffer!(problem::JuMP.Model)::Nothing
    F_flow_buffer_out = problem[:F_flow_buffer_out]
    problem[:flow_buffer_outflow] = JuMP.@constraint(
        problem,
        [node_id = only(F_flow_buffer_out.axes)],
        F_flow_buffer_out[node_id] <= 0.0,
        base_name = "flow_buffer_outflow"
    )
    return nothing
end

"""
Construct the allocation problem for the current subnetwork as a JuMP model.
"""
function allocation_problem(
    p_non_diff::ParametersNonDiff,
    sources::OrderedDict{Tuple{NodeID, NodeID}, AllocationSource},
    capacity::JuMP.Containers.SparseAxisArray{Float64, 2, Tuple{NodeID, NodeID}},
    subnetwork_id::Int32,
    Δt_allocation::Float64,
)::JuMP.Model
    optimizer = JuMP.optimizer_with_attributes(
        HiGHS.Optimizer,
        "log_to_console" => false,
        "objective_bound" => 0.0,
        "time_limit" => 60.0,
        "random_seed" => 0,
        "primal_feasibility_tolerance" => 1e-5,
        "dual_feasibility_tolerance" => 1e-5,
    )
    problem = JuMP.direct_model(optimizer)

    # Add variables to problem
    add_variables_flow!(problem, capacity)
    n_points = add_variables_basin_profile!(problem, p_non_diff, subnetwork_id)
    add_variables_flow_buffer!(problem, sources)

    # Add constraints to problem
<<<<<<< HEAD
    add_constraints_storage_conservation!(problem, p_non_diff, subnetwork_id, Δt_allocation)
    add_constraints_flow_conservation!(problem, p_non_diff, subnetwork_id)
=======
    add_constraints_conservation_node!(problem, p_non_diff, subnetwork_id)
>>>>>>> 9e07cc48
    add_constraints_capacity!(problem, capacity, p_non_diff, subnetwork_id)
    add_constraints_boundary_source!(problem, sources)
    add_constraints_main_network_source!(problem, sources)
    add_constraints_user_source!(problem, sources)
    add_constraints_basin_profile!(problem, p_non_diff, subnetwork_id, n_points)
    add_constraints_buffer!(problem)

    return problem
end

"""
Construct the JuMP.jl problem for allocation.
"""
function AllocationModel(
    subnetwork_id::Int32,
    p_non_diff::ParametersNonDiff,
    sources::OrderedDict{Tuple{NodeID, NodeID}, AllocationSource},
    Δt_allocation::Float64,
)::AllocationModel
    capacity = get_capacity(p_non_diff, subnetwork_id)
    source_priorities = unique(source.source_priority for source in values(sources))
    sources = OrderedDict(
        link => source for
        (link, source) in sources if source.subnetwork_id == subnetwork_id
    )
<<<<<<< HEAD
    problem =
        allocation_problem(p_non_diff, sources, capacity, subnetwork_id, Δt_allocation)
=======
    problem = allocation_problem(p_non_diff, sources, capacity, subnetwork_id)
>>>>>>> 9e07cc48
    flow = JuMP.Containers.SparseAxisArray(Dict(only(problem[:F].axes) .=> 0.0))

    return AllocationModel(;
        subnetwork_id,
        source_priorities,
        capacity,
        flow,
        sources,
        problem,
        Δt_allocation,
    )
end<|MERGE_RESOLUTION|>--- conflicted
+++ resolved
@@ -319,13 +319,9 @@
     subnetwork_id::Int32,
     Δt_allocation::Float64,
 )::Nothing
-<<<<<<< HEAD
-    (; graph, basin) = p_non_diff
+    (; basin, graph) = p_non_diff
     (; node_id) = basin
     storage = problem[:basin_storage]
-=======
-    (; graph) = p_non_diff
->>>>>>> 9e07cc48
     F = problem[:F]
 
     links_allocation = only(F.axes)
@@ -530,12 +526,8 @@
     add_variables_flow_buffer!(problem, sources)
 
     # Add constraints to problem
-<<<<<<< HEAD
     add_constraints_storage_conservation!(problem, p_non_diff, subnetwork_id, Δt_allocation)
     add_constraints_flow_conservation!(problem, p_non_diff, subnetwork_id)
-=======
-    add_constraints_conservation_node!(problem, p_non_diff, subnetwork_id)
->>>>>>> 9e07cc48
     add_constraints_capacity!(problem, capacity, p_non_diff, subnetwork_id)
     add_constraints_boundary_source!(problem, sources)
     add_constraints_main_network_source!(problem, sources)
@@ -561,12 +553,8 @@
         link => source for
         (link, source) in sources if source.subnetwork_id == subnetwork_id
     )
-<<<<<<< HEAD
     problem =
         allocation_problem(p_non_diff, sources, capacity, subnetwork_id, Δt_allocation)
-=======
-    problem = allocation_problem(p_non_diff, sources, capacity, subnetwork_id)
->>>>>>> 9e07cc48
     flow = JuMP.Containers.SparseAxisArray(Dict(only(problem[:F].axes) .=> 0.0))
 
     return AllocationModel(;
