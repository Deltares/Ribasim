--- conflicted
+++ resolved
@@ -1,10 +1,9 @@
-<<<<<<< HEAD
 function add_objectives!(
     allocation_model::AllocationModel,
-    p_non_diff::ParametersNonDiff,
+    p_independent::ParametersIndependent,
 )::Nothing
     (; objectives) = allocation_model
-    (; demand_priorities_all) = p_non_diff.allocation
+    (; demand_priorities_all) = p_independent.allocation
 
     # Then optimize for demands (objectives will be will be further specified in the add_*_demand! functions)
     # NOTE: demand objectives are assumed to be consecutive by get_demand_objectives
@@ -18,46 +17,18 @@
             ),
         )
     end
-=======
-"""
-Get the fixed capacity (∈[0,∞]) of the links in the subnetwork in a JuMP.Containers.SparseAxisArray,
-which is a type of sparse arrays that in this case takes NodeID in stead of Int as indices.
-E.g. capacity[(node_a, node_b)] gives the capacity of link (node_a, node_b).
-"""
-function get_subnetwork_capacity(
-    p_independent::ParametersIndependent,
-    subnetwork_id::Int32,
-)::JuMP.Containers.SparseAxisArray{Float64, 2, Tuple{NodeID, NodeID}}
-    (; graph) = p_independent
-    node_ids_subnetwork = graph[].node_ids[subnetwork_id]
-
-    dict = Dict{Tuple{NodeID, NodeID}, Float64}()
-    capacity = JuMP.Containers.SparseAxisArray(dict)
-
-    for link_metadata in values(graph.edge_data)
-        # Only flow links are used for allocation
-        if link_metadata.type != LinkType.flow
-            continue
-        end
-
-        # If this link is part of this subnetwork
-        # links between the main network and a subnetwork are added in add_subnetwork_connections!
-        if link_metadata.link ⊆ node_ids_subnetwork
-            id_src, id_dst = link_metadata.link
->>>>>>> d23b5b27
 
     # Lastly optimize for source priorities
-    push!(objectives, make_source_priority_objective(allocation_model, p_non_diff))
-
-<<<<<<< HEAD
+    push!(objectives, make_source_priority_objective(allocation_model, p_independent))
+
     return nothing
 end
 
 function make_source_priority_objective(
     allocation_model::AllocationModel,
-    p_non_diff::ParametersNonDiff,
+    p_independent::ParametersIndependent,
 )::AllocationObjective
-    (; graph, allocation) = p_non_diff
+    (; graph, allocation) = p_independent
     (; subnetwork_inlet_source_priority) = allocation
     (; problem, subnetwork_id) = allocation_model
     flow = problem[:flow]
@@ -76,26 +47,6 @@
                     source_priority_objective.expression,
                     flow[(node_id, downstream_id)] / source_priority,
                 )
-=======
-            # Find flow constraints for this link
-            if is_flow_constraining(id_src.type)
-                node_src = getfield(p_independent, graph[id_src].type)
-
-                max_flow_rate = node_src.max_flow_rate[id_src.idx]
-                capacity_node_src =
-                    max_flow_rate isa AbstractInterpolation ? max_flow_rate(0) :
-                    max_flow_rate
-                capacity_link = min(capacity_link, capacity_node_src)
-            end
-            if is_flow_constraining(id_dst.type)
-                node_dst = getfield(p_independent, graph[id_dst].type)
-
-                max_flow_rate = node_dst.max_flow_rate[id_dst.idx]
-                capacity_node_dst =
-                    max_flow_rate isa AbstractInterpolation ? max_flow_rate(0) :
-                    max_flow_rate
-                capacity_link = min(capacity_link, capacity_node_dst)
->>>>>>> d23b5b27
             end
         else
             for link in primary_network_connections
@@ -117,13 +68,12 @@
 """
 Add variables and constraints defining the basin profile.
 """
-<<<<<<< HEAD
 function add_basin!(
     allocation_model::AllocationModel,
-    p_non_diff::ParametersNonDiff,
+    p_independent::ParametersIndependent,
 )::Nothing
     (; problem, subnetwork_id, cumulative_forcing_volume) = allocation_model
-    (; graph, basin) = p_non_diff
+    (; graph, basin) = p_independent
     (; storage_to_level, level_to_area) = basin
 
     # Basin node IDs within the subnetwork
@@ -170,22 +120,6 @@
             values_storage_node[inds] .=
                 range(itp.t[i], itp.t[i + 1]; length = n_samples_per_segment + 1)
             itp(view(values_level_node, inds), view(values_storage_node, inds))
-=======
-function add_subnetwork_connections!(
-    capacity::JuMP.Containers.SparseAxisArray{Float64, 2, Tuple{NodeID, NodeID}},
-    p_independent::ParametersIndependent,
-    subnetwork_id::Int32,
-)::Nothing
-    (; allocation) = p_independent
-    (; main_network_connections) = allocation
-
-    # Add the connections to the main network
-    if is_main_network(subnetwork_id)
-        for connections in values(main_network_connections)
-            for connection in connections
-                capacity[connection...] = Inf
-            end
->>>>>>> d23b5b27
         end
 
         phantom_Δh = values_level_node[1] - lowest_level
@@ -224,21 +158,12 @@
 """
 Add flow variables with capacity constraints derived from connected nodes.
 """
-<<<<<<< HEAD
 function add_flow!(
     allocation_model::AllocationModel,
-    p_non_diff::ParametersNonDiff,
+    p_independent::ParametersIndependent,
 )::Nothing
     (; problem, subnetwork_id) = allocation_model
-    (; graph) = p_non_diff
-=======
-function get_capacity(
-    p_independent::ParametersIndependent,
-    subnetwork_id::Int32,
-)::JuMP.Containers.SparseAxisArray{Float64, 2, Tuple{NodeID, NodeID}}
-    capacity = get_subnetwork_capacity(p_independent, subnetwork_id)
-    add_subnetwork_connections!(capacity, p_independent, subnetwork_id)
->>>>>>> d23b5b27
+    (; graph) = p_independent
 
     node_ids_subnetwork = graph[].node_ids[subnetwork_id]
     flow_links_subnetwork = Vector{Tuple{NodeID, NodeID}}()
@@ -254,9 +179,9 @@
     # Define decision variables: flow over flow links (m^3/s)
     problem[:flow] = JuMP.@variable(
         problem,
-        flow_capacity_lower_bound(link, p_non_diff) ≤
+        flow_capacity_lower_bound(link, p_independent) ≤
         flow[link = flow_links_subnetwork] ≤
-        flow_capacity_upper_bound(link, p_non_diff)
+        flow_capacity_upper_bound(link, p_independent)
     )
 
     # Define parameters: Basin forcing (m^3, values to be filled in before optimizing)
@@ -290,10 +215,9 @@
     return nothing
 end
 
-<<<<<<< HEAD
 function add_conservation!(
     allocation_model::AllocationModel,
-    p_non_diff::ParametersNonDiff,
+    p_independent::ParametersIndependent,
 )::Nothing
     (; problem, subnetwork_id, Δt_allocation) = allocation_model
 
@@ -306,7 +230,7 @@
         manning_resistance,
         tabulated_rating_curve,
         basin,
-    ) = p_non_diff
+    ) = p_independent
     add_flow_conservation!(allocation_model, pump, graph)
     add_flow_conservation!(allocation_model, outlet, graph)
     add_flow_conservation!(allocation_model, linear_resistance, graph)
@@ -335,35 +259,6 @@
         ) for basin_id in basin_ids_subnetwork
     )
     problem[:volume_conservation] = JuMP.@constraint(
-=======
-"""
-Add the flow capacity constraints to the allocation problem.
-Only finite capacities get a constraint.
-The constraint indices are (link_source_id, link_dst_id).
-
-Constraint:
-flow over link <= link capacity
-"""
-function add_constraints_capacity!(
-    problem::JuMP.Model,
-    capacity::JuMP.Containers.SparseAxisArray{Float64, 2, Tuple{NodeID, NodeID}},
-    p_independent::ParametersIndependent,
-    subnetwork_id::Int32,
-)::Nothing
-    (; main_network_connections) = p_independent.allocation
-    main_network_source_links = main_network_connections[subnetwork_id]
-    F = problem[:F]
-
-    # Find the links within the subnetwork with finite capacity
-    link_ids_finite_capacity = Tuple{NodeID, NodeID}[]
-    for (link, c) in capacity.data
-        if !isinf(c) && link ∉ main_network_source_links
-            push!(link_ids_finite_capacity, link)
-        end
-    end
-
-    problem[:capacity] = JuMP.@constraint(
->>>>>>> d23b5b27
         problem,
         [node_id = basin_ids_subnetwork],
         storage[(node_id, :end)] - storage[(node_id, :start)] ==
@@ -376,10 +271,10 @@
 
 function add_user_demand!(
     allocation_model::AllocationModel,
-    p_non_diff::ParametersNonDiff,
+    p_independent::ParametersIndependent,
 )::Nothing
     (; problem, objectives, subnetwork_id, cumulative_realized_volume) = allocation_model
-    (; graph, user_demand) = p_non_diff
+    (; graph, user_demand) = p_independent
     (; inflow_link, outflow_link) = user_demand
 
     user_demand_ids_subnetwork =
@@ -464,10 +359,10 @@
 
 function add_flow_demand!(
     allocation_model::AllocationModel,
-    p_non_diff::ParametersNonDiff,
+    p_independent::ParametersIndependent,
 )::Nothing
     (; problem, cumulative_realized_volume, subnetwork_id, objectives) = allocation_model
-    (; graph, flow_demand) = p_non_diff
+    (; graph, flow_demand) = p_independent
     ids_with_flow_demand_subnetwork = filter(
         node_id -> has_external_flow_demand(graph, node_id, :flow_demand)[1],
         graph[].node_ids[subnetwork_id],
@@ -531,39 +426,12 @@
     return nothing
 end
 
-<<<<<<< HEAD
 function add_level_demand!(
     allocation_model::AllocationModel,
-    p_non_diff::ParametersNonDiff,
+    p_independent::ParametersIndependent,
 )::Nothing
     (; problem, subnetwork_id, objectives) = allocation_model
-    (; graph, level_demand) = p_non_diff
-=======
-"""
-Add the basin flow conservation constraints to the allocation problem.
-The constraint indices are Basin node IDs.
-
-Constraint:
-sum(flows out of basin) == sum(flows into basin) + flow from storage and vertical fluxes
-"""
-function add_constraints_conservation_node!(
-    problem::JuMP.Model,
-    p_independent::ParametersIndependent,
-    subnetwork_id::Int32,
-)::Nothing
-    (; graph) = p_independent
-    F = problem[:F]
-    F_basin_in = problem[:F_basin_in]
-    F_basin_out = problem[:F_basin_out]
-    F_flow_buffer_in = problem[:F_flow_buffer_in]
-    F_flow_buffer_out = problem[:F_flow_buffer_out]
-    node_ids = graph[].node_ids[subnetwork_id]
-
-    inflows = Dict{NodeID, Set{JuMP.VariableRef}}()
-    outflows = Dict{NodeID, Set{JuMP.VariableRef}}()
-
-    links_allocation = only(F.axes)
->>>>>>> d23b5b27
+    (; graph, level_demand) = p_independent
 
     ids_with_level_demand_subnetwork = filter(
         node_id -> has_external_flow_demand(graph, node_id, :level_demand)[1],
@@ -627,10 +495,10 @@
 
 function add_flow_boundary!(
     allocation_model::AllocationModel,
-    p_non_diff::ParametersNonDiff,
+    p_independent::ParametersIndependent,
 )::Nothing
     (; subnetwork_id, cumulative_boundary_volume) = allocation_model
-    (; flow_boundary, graph) = p_non_diff
+    (; flow_boundary, graph) = p_independent
     flow_boundary_ids_subnetwork =
         get_subnetwork_ids(graph, NodeType.FlowBoundary, subnetwork_id)
     for node_id in flow_boundary_ids_subnetwork
@@ -641,10 +509,10 @@
 
 function add_level_boundary!(
     allocation_model::AllocationModel,
-    p_non_diff::ParametersNonDiff,
+    p_independent::ParametersIndependent,
 )::Nothing
     (; problem, subnetwork_id) = allocation_model
-    (; graph) = p_non_diff
+    (; graph) = p_independent
     level_boundary_ids_subnetwork =
         get_subnetwork_ids(graph, NodeType.LevelBoundary, subnetwork_id)
 
@@ -657,10 +525,10 @@
 
 function add_tabulated_rating_curve!(
     allocation_model::AllocationModel,
-    p_non_diff::ParametersNonDiff,
+    p_independent::ParametersIndependent,
 )::Nothing
     (; problem, subnetwork_id) = allocation_model
-    (; tabulated_rating_curve, graph) = p_non_diff
+    (; tabulated_rating_curve, graph) = p_independent
     (; interpolations, current_interpolation_index, inflow_link) = tabulated_rating_curve
     rating_curve_ids_subnetwork =
         get_subnetwork_ids(graph, NodeType.TabulatedRatingCurve, subnetwork_id)
@@ -688,10 +556,10 @@
 
 function add_linear_resistance!(
     allocation_model::AllocationModel,
-    p_non_diff::ParametersNonDiff,
+    p_independent::ParametersIndependent,
 )::Nothing
     (; problem, subnetwork_id) = allocation_model
-    (; graph, linear_resistance) = p_non_diff
+    (; graph, linear_resistance) = p_independent
     (; inflow_link, outflow_link, resistance, max_flow_rate) = linear_resistance
 
     linear_resistance_ids_subnetwork =
@@ -718,9 +586,9 @@
                 # If there is a flow bound, the flow(Δlevel) relationship
                 # is modelled as a (non-convex) piecewise linear relationship
                 min_inflow_level, max_inflow_level =
-                    get_minmax_level(p_non_diff, inflow_id)
+                    get_minmax_level(p_independent, inflow_id)
                 min_outflow_level, max_outflow_level =
-                    get_minmax_level(p_non_diff, outflow_id)
+                    get_minmax_level(p_independent, outflow_id)
 
                 Δlevel_min = min_inflow_level - max_outflow_level
                 Δlevel_max = max_inflow_level - min_outflow_level
@@ -749,10 +617,10 @@
 
 function add_manning_resistance!(
     allocation_model::AllocationModel,
-    p_non_diff::ParametersNonDiff,
+    p_independent::ParametersIndependent,
 )::Nothing
     (; problem, subnetwork_id) = allocation_model
-    (; graph, manning_resistance) = p_non_diff
+    (; graph, manning_resistance) = p_independent
     (; inflow_link, outflow_link) = manning_resistance
 
     manning_resistance_ids_subnetwork =
@@ -780,9 +648,9 @@
 
 function add_subnetwork_demand!(
     allocation_model::AllocationModel,
-    p_non_diff::ParametersNonDiff,
-)::Nothing
-    (; allocation) = p_non_diff
+    p_independent::ParametersIndependent,
+)::Nothing
+    (; allocation) = p_independent
     (; problem, objectives) = allocation_model
     target_demand_fraction = problem[:target_demand_fraction]
     flow = problem[:flow]
@@ -830,12 +698,11 @@
     return nothing
 end
 
-<<<<<<< HEAD
 function validate_objectives(
     allocation_models::Vector{AllocationModel},
-    p_non_diff::ParametersNonDiff,
-)::Nothing
-    (; demand_priorities_all) = p_non_diff.allocation
+    p_independent::ParametersIndependent,
+)::Nothing
+    (; demand_priorities_all) = p_independent.allocation
 
     errors = false
 
@@ -862,17 +729,8 @@
 end
 
 function AllocationModel(
-=======
-"""
-Construct the allocation problem for the current subnetwork as a JuMP model.
-"""
-function allocation_problem(
-    p_independent::ParametersIndependent,
-    sources::OrderedDict{Tuple{NodeID, NodeID}, AllocationSource},
-    capacity::JuMP.Containers.SparseAxisArray{Float64, 2, Tuple{NodeID, NodeID}},
->>>>>>> d23b5b27
     subnetwork_id::Int32,
-    p_non_diff::ParametersNonDiff,
+    p_independent::ParametersIndependent,
     allocation_config::config.Allocation,
 )
     Δt_allocation = allocation_config.timestep
@@ -888,87 +746,40 @@
     allocation_model = AllocationModel(; subnetwork_id, problem, Δt_allocation)
 
     # Volume and flow
-    add_basin!(allocation_model, p_non_diff)
-    add_flow!(allocation_model, p_non_diff)
-    add_conservation!(allocation_model, p_non_diff)
+    add_basin!(allocation_model, p_independent)
+    add_flow!(allocation_model, p_independent)
+    add_conservation!(allocation_model, p_independent)
 
     # Objectives (goals)
-    add_objectives!(allocation_model, p_non_diff)
+    add_objectives!(allocation_model, p_independent)
 
     # Boundary nodes
-    add_flow_boundary!(allocation_model, p_non_diff)
-    add_level_boundary!(allocation_model, p_non_diff)
+    add_flow_boundary!(allocation_model, p_independent)
+    add_level_boundary!(allocation_model, p_independent)
 
     # Connector nodes
-    add_tabulated_rating_curve!(allocation_model, p_non_diff)
-    add_linear_resistance!(allocation_model, p_non_diff)
-    add_manning_resistance!(allocation_model, p_non_diff)
+    add_tabulated_rating_curve!(allocation_model, p_independent)
+    add_linear_resistance!(allocation_model, p_independent)
+    add_manning_resistance!(allocation_model, p_independent)
 
     # Demand nodes and subnetworks as demand nodes
     problem[:target_demand_fraction] = JuMP.@variable(problem, target_fraction == 1.0)
-    add_user_demand!(allocation_model, p_non_diff)
-    add_flow_demand!(allocation_model, p_non_diff)
-    add_level_demand!(allocation_model, p_non_diff)
+    add_user_demand!(allocation_model, p_independent)
+    add_flow_demand!(allocation_model, p_independent)
+    add_level_demand!(allocation_model, p_independent)
 
     # Primary to secondary subnetwork connections
     if is_primary_network(subnetwork_id)
-        add_subnetwork_demand!(allocation_model, p_non_diff)
+        add_subnetwork_demand!(allocation_model, p_independent)
     else
         # Initialize subnetwork demands
-        n_demands = length(p_non_diff.allocation.demand_priorities_all)
+        n_demands = length(p_independent.allocation.demand_priorities_all)
         if !is_primary_network(subnetwork_id)
-            for link in p_non_diff.allocation.primary_network_connections[subnetwork_id]
+            for link in p_independent.allocation.primary_network_connections[subnetwork_id]
                 allocation_model.subnetwork_demand[link] = zeros(n_demands)
             end
         end
     end
 
-<<<<<<< HEAD
     return allocation_model
-=======
-    # Add variables to problem
-    add_variables_flow!(problem, capacity)
-    add_variables_basin!(problem, sources)
-    add_variables_flow_buffer!(problem, sources)
-
-    # Add constraints to problem
-    add_constraints_conservation_node!(problem, p_independent, subnetwork_id)
-    add_constraints_capacity!(problem, capacity, p_independent, subnetwork_id)
-    add_constraints_boundary_source!(problem, sources)
-    add_constraints_main_network_source!(problem, sources)
-    add_constraints_user_source!(problem, sources)
-    add_constraints_basin_flow!(problem)
-    add_constraints_buffer!(problem)
-
-    return problem
-end
-
-"""
-Construct the JuMP.jl problem for allocation.
-"""
-function AllocationModel(
-    subnetwork_id::Int32,
-    p_independent::ParametersIndependent,
-    sources::OrderedDict{Tuple{NodeID, NodeID}, AllocationSource},
-    Δt_allocation::Float64,
-)::AllocationModel
-    capacity = get_capacity(p_independent, subnetwork_id)
-    source_priorities = unique(source.source_priority for source in values(sources))
-    sources = OrderedDict(
-        link => source for
-        (link, source) in sources if source.subnetwork_id == subnetwork_id
-    )
-    problem = allocation_problem(p_independent, sources, capacity, subnetwork_id)
-    flow = JuMP.Containers.SparseAxisArray(Dict(only(problem[:F].axes) .=> 0.0))
-
-    return AllocationModel(;
-        subnetwork_id,
-        source_priorities,
-        capacity,
-        flow,
-        sources,
-        problem,
-        Δt_allocation,
-    )
->>>>>>> d23b5b27
 end