--- conflicted
+++ resolved
@@ -328,42 +328,18 @@
             d
         )
 
-<<<<<<< HEAD
-    # Define decision variables: lower and upper relative user demand error per demand priority (unitless)
-    relative_user_demand_error_lower =
-        problem[:relative_user_demand_error_lower] = JuMP.@variable(
-            problem,
-            relative_user_demand_error_lower[
-                user_demand_ids_subnetwork,
-                demand_priorities_all,
-            ] >= 0
-        )
-    relative_user_demand_error_upper =
-        problem[:relative_user_demand_error_upper] = JuMP.@variable(
-            problem,
-            relative_user_demand_error_upper[
-                user_demand_ids_subnetwork,
-                demand_priorities_all,
-            ] >= 0
-=======
     # Define decision variables: relative user demand error (unitless)
     relative_user_demand_error =
         problem[:relative_user_demand_error] = JuMP.@variable(
             problem,
             relative_user_demand_error[user_demand_ids_subnetwork] >= 0
->>>>>>> e4b9fbd7
         )
 
     # Define constraints: error terms
     problem[:user_demand_constraint_lower] = JuMP.@constraint(
         problem,
-<<<<<<< HEAD
         [node_id = user_demand_ids_subnetwork, demand_priorities_all],
-        d * (relative_user_demand_error_lower[node_id] - target_demand_fraction) ≥
-=======
-        [node_id = user_demand_ids_subnetwork],
         d * (relative_user_demand_error[node_id] - target_demand_fraction) ≥
->>>>>>> e4b9fbd7
         -(flow[inflow_link[node_id.idx].link] - user_demand_allocated[node_id]),
         base_name = "user_demand_constraint_lower"
     )
