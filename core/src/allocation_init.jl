--- conflicted
+++ resolved
@@ -1,73 +1,21 @@
 """
 Add variables defining the Basin profiles
 """
-function add_basin!(
-    allocation_model::AllocationModel,
-    p_independent::ParametersIndependent,
-)::Nothing
-<<<<<<< HEAD
+function add_basin!(allocation_model::AllocationModel)::Nothing
     (; problem, cumulative_forcing_volume, scaling, node_id_in_subnetwork) =
         allocation_model
     (; basin_ids_subnetwork) = node_id_in_subnetwork
-    (; basin) = p_independent
-    (; storage_to_level, level_to_area) = basin
-
-    # Define decision variables: storage (scaling.storage * m^3) (at the start of the allocation time step
+
+    # Define decision variables: storage change (scaling.storage * m^3) (at the start of the allocation time step
     # and the change over the allocation time step)
     # Each storage variable is constrained between 0 and the largest storage value in the profile
-    problem[:basin_storage] = JuMP.@variable(
-        problem,
-        0 ≤
-        basin_storage[node_id = basin_ids_subnetwork, [:start, :change]] ≤
-        storage_to_level[node_id.idx].t[end] / scaling.storage
-    )
-
-    problem[:basin_level] = JuMP.@variable(
-        problem,
-        level_to_area[node_id.idx].t[1] <=
-        basin_level[node_id = basin_ids_subnetwork] <=
-        level_to_area[node_id.idx].t[end]
-=======
-    (; problem, subnetwork_id, cumulative_forcing_volume, scaling) = allocation_model
-    (; graph, basin) = p_independent
-    (; storage_to_level) = basin
-
-    # Basin node IDs within the subnetwork
-    basin_ids_subnetwork = get_ids_in_subnetwork(graph, NodeType.Basin, subnetwork_id)
-
-    # Storage and level indices
-    indices = Iterators.product(basin_ids_subnetwork, [:start, :end])
-
-    # Define decision variables: storage (scaling.storage * m^3) (at the start and end of the time step)
-    # and level (m) (only at the end of the time step)
-    # Each storage variable is constrained between 0 and the largest storage value in the profile
-    basin_storage =
-        problem[:basin_storage] = JuMP.@variable(
-            problem,
-            0 ≤
-            basin_storage[index = indices] ≤
-            storage_to_level[index[1].idx].t[end] / scaling.storage
-        )
-    basin_level =
-        problem[:basin_level] = JuMP.@variable(
-            problem,
-            0 ≤
-            basin_level[node_id = basin_ids_subnetwork] ≤
-            storage_to_level[node_id.idx].u[end],
-        )
-
-    # Define constraints: linear basin profile
-    level_start = 1e6 # Example starting level of the Basin (m^3, to be filled in before optimizing)
-    A = 1e6 # Example area of the Basin (m^2, to be filled in before optimizing)
-    problem[:linear_basin_profile] = JuMP.@constraint(
-        problem,
-        [node_id = basin_ids_subnetwork],
-        basin_level[node_id] ==
-        level_start +
-        (basin_storage[(node_id, :end)] - basin_storage[(node_id, :start)]) *
-        scaling.storage / A;
-        base_name = "linear_basin_profile",
->>>>>>> 0c6310a3
+    current_storage = 1000.0 # Example current_storage (m^3, to be filled in before optimizing)
+    max_storage = 5000.0 # Example maximum storage (m^3, to be filled in before optimizing)
+    problem[:basin_storage_change] = JuMP.@variable(
+        problem,
+        -current_storage / scaling.storage ≤
+        basin_storage_change[node_id = basin_ids_subnetwork, [:start, :change]] ≤
+        (max_storage - current_storage) / scaling.storage
     )
 
     # Add decision variables: Low storage factor (unitless)
@@ -176,7 +124,7 @@
     add_flow_conservation!(allocation_model, tabulated_rating_curve, graph)
 
     # Define constraints: Basin storage change (water balance)
-    storage = problem[:basin_storage]
+    storage_change = problem[:basin_storage_change]
     low_storage_factor = problem[:low_storage_factor]
     flow = problem[:flow]
     inflow_sum = Dict(
@@ -200,7 +148,7 @@
     problem[:volume_conservation] = JuMP.@constraint(
         problem,
         [node_id = basin_ids_subnetwork],
-        storage[node_id, :change] ==
+        storage_change[node_id] ==
         Δt_allocation *
         (scaling.flow / scaling.storage) *
         (
@@ -377,9 +325,6 @@
 
     # Define decision variables: The allocated storage change per Basin with a
     # level demand per priority for which there is a level demand (scaling.storage * m^3)
-
-    # Define decision variables: Per Basin with a LevelDemand per priority for which there is a demand
-    # the allocation error (scaling.storage * m^3)
     d = 100.0 # example incoming storage demand (scaling.storage * m^3)
     level_demand_allocated =
         problem[:level_demand_allocated] = JuMP.@variable(
@@ -395,11 +340,11 @@
 
     # Define constraints: The sum of the storage changes per demand priority of each Basin with a level demand
     # is equal t the total storage change of that basin
-    storage = problem[:basin_storage]
+    storage_change = problem[:basin_storage_change]
     problem[:storage_change_allocated_sum_constraint] = JuMP.@constraint(
         problem,
         [node_id = basin_ids_subnetwork_with_level_demand],
-        storage[node_id, :change] == sum(
+        storage_change[node_id] == sum(
             level_demand_allocated[node_id, demand_priority, :lower] -
             level_demand_allocated[node_id, demand_priority, :upper] for
             demand_priority in
@@ -422,7 +367,6 @@
         )
 
     # Define constraints: error terms below minimum storage
-    storage = problem[:basin_storage]
     d_in = 2000.0 # example incoming storage demand (scaling.storage * m^3)
     problem[:storage_constraint_in] = JuMP.@constraint(
         problem,
@@ -480,23 +424,18 @@
     node::AbstractParameterNode,
     node_ids_subnetwork,
 )::Nothing
-<<<<<<< HEAD
-    (; problem, scaling, node_id_in_subnetwork) = allocation_model
-    (; tabulated_rating_curve_ids_subnetwork) = node_id_in_subnetwork
-    (; tabulated_rating_curve) = p_independent
-    (; interpolations, current_interpolation_index, inflow_link) = tabulated_rating_curve
-=======
     (; problem) = allocation_model
     (; inflow_link, outflow_link) = node
->>>>>>> 0c6310a3
 
     flow = problem[:flow]
+    storage_change = problem[:basin_storage_change]
 
     # Extract node type name from the struct type
     node_name = snake_case(string(typeof(node).name.name))
     constraint_name = "$(node_name)_constraint"
 
-    q0 = 1.0 # example value (scaling.flow * m^3/s, to be filled in before optimizing)
+    A = 100.0 # example area (m^2, to be filled in before optimizing)
+    q0 = 1.0 # example flow value (scaling.flow * m^3/s, to be filled in before optimizing)
     ∂q∂h_upstream = 1.0 # example value (scaling.flow * m^2/s, to be filled in before optimizing)
     ∂q∂h_downstream = -1.0 # example value, to be filled in before optimizing)
 
@@ -504,24 +443,30 @@
     # flow(level upstream, level_downstream) relation of the connector node
     problem[Symbol(constraint_name)] = JuMP.@constraint(
         problem,
-<<<<<<< HEAD
-        [node_id = tabulated_rating_curve_ids_subnetwork],
+        [node_id = node_ids_subnetwork],
         flow[inflow_link[node_id.idx].link] == begin
-            qh = interpolations[current_interpolation_index[node_id.idx](0.0)]
-            level_upstream = get_level(problem, inflow_link[node_id.idx].link[1])
-            level_upstream_data = qh.t
-            flow_rate_data = qh.u ./ scaling.flow
-            piecewiselinear(problem, level_upstream, level_upstream_data, flow_rate_data)
+            linearization = JuMP.AffExpr(q0)
+
+            # Only linearize if the level comes from a Basin
+            upstream_node = inflow_link[node_id.idx].link[1]
+            if upstream_node.type == NodeType.Basin
+                JuMP.add_to_expression!(
+                    linearization,
+                    ∂q∂h_upstream * storage_change[upstream_node] / A,
+                )
+            end
+
+            downstream_node = outflow_link[node_id.idx].link[2]
+            if downstream_node.type == NodeType.Basin
+                JuMP.add_to_expression!(
+                    linearization,
+                    ∂q∂h_downstream * storage_change[downstream_node] / A,
+                )
+            end
+
+            linearization
         end,
-        base_name = "rating_curve",
-=======
-        [node_id = node_ids_subnetwork],
-        flow[inflow_link[node_id.idx].link] ==
-        q0 +
-        ∂q∂h_upstream * get_level(problem, inflow_link[node_id.idx].link[1]) +
-        +∂q∂h_downstream * get_level(problem, outflow_link[node_id.idx].link[2]),
         base_name = constraint_name
->>>>>>> 0c6310a3
     )
     return nothing
 end
@@ -530,56 +475,6 @@
     allocation_model::AllocationModel,
     p_independent::ParametersIndependent,
 )::Nothing
-<<<<<<< HEAD
-    (; problem, scaling, node_id_in_subnetwork) = allocation_model
-    (; linear_resistance_ids_subnetwork) = node_id_in_subnetwork
-    (; linear_resistance) = p_independent
-    (; inflow_link, outflow_link, resistance, max_flow_rate) = linear_resistance
-
-    # Add constraints: flow(levels) relationship
-    flow = problem[:flow]
-    problem[:linear_resistance] = JuMP.@constraint(
-        problem,
-        [node_id = linear_resistance_ids_subnetwork],
-        flow[inflow_link[node_id.idx].link] == begin
-            inflow_id = inflow_link[node_id.idx].link[1]
-            outflow_id = outflow_link[node_id.idx].link[2]
-
-            level_upstream = get_level(problem, inflow_id)
-            level_downstream = get_level(problem, outflow_id)
-            Δlevel = level_upstream - level_downstream
-            max_flow = max_flow_rate[node_id.idx]
-
-            if isinf(max_flow)
-                # If there is no flow bound the relationship is simple
-                Δlevel / (resistance[node_id.idx] * scaling.flow)
-            else
-                # If there is a flow bound, the flow(Δlevel) relationship
-                # is modelled as a (non-convex) piecewise linear relationship
-                min_inflow_level, max_inflow_level =
-                    get_minmax_level(p_independent, inflow_id)
-                min_outflow_level, max_outflow_level =
-                    get_minmax_level(p_independent, outflow_id)
-
-                Δlevel_min = min_inflow_level - max_outflow_level
-                Δlevel_max = max_inflow_level - min_outflow_level
-                Δlevel_max_flow = resistance[node_id.idx] * max_flow
-
-                input = [-Δlevel_max_flow, Δlevel_max_flow]
-                output = [-max_flow, max_flow]
-
-                if Δlevel_min < -Δlevel_max_flow
-                    pushfirst!(input, Δlevel_min)
-                    pushfirst!(output, -max_flow)
-                end
-
-                if Δlevel_max > Δlevel_max_flow
-                    push!(input, Δlevel_max)
-                    push!(output, max_flow)
-                end
-
-                output ./= scaling.flow
-=======
     (; subnetwork_id) = allocation_model
     (; tabulated_rating_curve, graph) = p_independent
     add_linearized_connector_node!(
@@ -589,7 +484,6 @@
     )
     return nothing
 end
->>>>>>> 0c6310a3
 
 function add_linear_resistance!(
     allocation_model::AllocationModel,
@@ -609,36 +503,12 @@
     allocation_model::AllocationModel,
     p_independent::ParametersIndependent,
 )::Nothing
-<<<<<<< HEAD
-    (; problem, node_id_in_subnetwork) = allocation_model
-    (; manning_resistance_ids_subnetwork) = node_id_in_subnetwork
-    (; manning_resistance) = p_independent
-    (; inflow_link, outflow_link) = manning_resistance
-
-    # Add constraints: linearisation of the flow(levels) relationship in the current levels in the physical layer
-    flow = problem[:flow]
-    q0 = 1.0 # example value (scaling.flow * m^3/s, to be filled in before optimizing)
-    ∂q_∂level_upstream = 1.0 # example value (scaling_flow * m^3/(sm), to be filled in before optimizing)
-    ∂q_∂level_downstream = -1.0 # example value (scaling_flow * m^3/(sm), to be filled in before optimizing)
-    problem[:manning_resistance_constraint] = JuMP.@constraint(
-        problem,
-        [node_id = manning_resistance_ids_subnetwork],
-        flow[inflow_link[node_id.idx].link] == begin
-            level_upstream = get_level(problem, inflow_link[node_id.idx].link[1])
-            level_downstream = get_level(problem, outflow_link[node_id.idx].link[2])
-            q0 +
-            ∂q_∂level_upstream * level_upstream +
-            ∂q_∂level_downstream * level_downstream
-        end,
-        base_name = "manning_resistance_constraint"
-=======
     (; subnetwork_id) = allocation_model
     (; manning_resistance, graph) = p_independent
     add_linearized_connector_node!(
         allocation_model,
         manning_resistance,
         get_ids_in_subnetwork(graph, NodeType.ManningResistance, subnetwork_id),
->>>>>>> 0c6310a3
     )
     return nothing
 end
@@ -1035,7 +905,7 @@
     )
 
     # Volume and flow
-    add_basin!(allocation_model, p_independent)
+    add_basin!(allocation_model)
     add_flow!(allocation_model, p_independent)
     add_conservation!(allocation_model, p_independent)
 
