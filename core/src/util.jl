"Get the package version of a given module"
function pkgversion(m::Module)::VersionNumber
    version = Base.pkgversion(Ribasim)
    !isnothing(version) && return version

    # Base.pkgversion doesn't work with compiled binaries
    # If it returns `nothing`, we try a different way
    rootmodule = Base.moduleroot(m)
    pkg = Base.PkgId(rootmodule)
    pkgorigin = Base.pkgorigins[pkg]
    return pkgorigin.version
end

"""Get the storage of a basin from its level."""
function get_storage_from_level(basin::Basin, state_idx::Int, level::Float64)::Float64
    level_to_area = basin.level_to_area[state_idx]
    if level < level_to_area.t[1]
        0.0
    else
        integral(level_to_area, level)
    end
end

"""Compute the storages of the basins based on the water level of the basins."""
function get_storages_from_levels(basin::Basin, levels::AbstractVector)::Vector{Float64}
    errors = false
    state_length = length(levels)
    basin_length = length(basin.storage_to_level)
    if state_length != basin_length
        @error "Unexpected 'Basin / state' length." state_length basin_length
        errors = true
    end
    storages = zeros(state_length)

    for (i, level) in enumerate(levels)
        storage = get_storage_from_level(basin, i, level)
        bottom = first(basin_levels(basin, i))
        if level < bottom
            node_id = basin.node_id[i]
            @error "The initial level ($level) of $node_id is below the bottom ($bottom)."
            errors = true
        end
        storages[i] = storage
    end
    if errors
        error("Encountered errors while parsing the initial levels of basins.")
    end

    return storages
end

"""
Compute the level of a basin given its storage.
"""
function get_level_from_storage(basin::Basin, state_idx::Int, storage::T)::T where {T}
    storage_to_level = basin.storage_to_level[state_idx]
    if storage >= 0
        return storage_to_level(storage)
    else
        # Negative storage is not feasible and this yields a level
        # below the basin bottom, but this does yield usable gradients
        # for the non-linear solver
        bottom = first(storage_to_level.u)
        return bottom + derivative(storage_to_level, 0.0) * storage
    end
end

function get_scalar_interpolation(
    starttime::DateTime,
    time::AbstractVector,
    node_id::NodeID,
    param::Symbol;
    default_value::Float64 = 0.0,
    interpolation_type::Type{<:AbstractInterpolation} = LinearInterpolation,
    cyclic_time::Bool = false,
)::interpolation_type
    rows = searchsorted(time.node_id, node_id)
    parameter = getproperty(time, param)[rows]
    parameter = coalesce.(parameter, default_value)
    times = seconds_since.(time.time[rows], starttime)

    valid = valid_time_interpolation(times, parameter, node_id, cyclic_time)
    !valid && error("Invalid time series.")
    return interpolation_type(
        parameter,
        times;
        extrapolation = cyclic_time ? Periodic : ConstantExtrapolation,
        cache_parameters = true,
    )
end

"""
Create a valid Qh ScalarLinearInterpolation.
Takes a node_id for validation logging, and a vector of level (h) and flow_rate (Q).
"""
function qh_interpolation(
    node_id::NodeID,
    level::Vector{Float64},
    flow_rate::Vector{Float64},
)::ScalarLinearInterpolation
    errors = false
    n = length(level)
    if n < 2
        @error "At least two datapoints are needed." node_id n
        errors = true
    end
    Q0 = first(flow_rate)
    if Q0 != 0.0
        @error "The `flow_rate` must start at 0." node_id flow_rate = Q0
        errors = true
    end

    if !allunique(level)
        @error "The `level` cannot be repeated." node_id
        errors = true
    end

    if any(diff(flow_rate) .< 0.0)
        @error "The `flow_rate` cannot decrease with increasing `level`." node_id
        errors = true
    end

    errors && error("Errors occurred when parsing $node_id.")

    return LinearInterpolation(
        flow_rate,
        level;
        extrapolation_left = ConstantExtrapolation,
        extrapolation_right = Linear,
        cache_parameters = true,
    )
end

"""
Find the index of element x in a sorted collection a.
Returns the index of x if it exists, or nothing if it doesn't.
If x occurs more than once, throw an error.
"""
function findsorted(a, x)::Union{Int, Nothing}
    r = searchsorted(a, x)
    return if isempty(r)
        nothing
    elseif length(r) == 1
        only(r)
    else
        error("Multiple occurrences of $x found.")
    end
end

"From an iterable of DateTimes, find the times the solver needs to stop"
function get_tstops(time, starttime::DateTime)::Vector{Float64}
    unique_times = filter(!ismissing, unique(time))
    return seconds_since.(unique_times, starttime)
end

"""
Get the current water level of a node ID.
The ID can belong to either a Basin or a LevelBoundary.
du: tells ForwardDiff whether this call is for differentiation or not
"""
function get_level(p::Parameters, node_id::NodeID, t::Number)::Number
    (; p_independent, state_time_dependent_cache, time_dependent_cache) = p

    if node_id.type == NodeType.Basin
        state_time_dependent_cache.current_level[node_id.idx]
    elseif node_id.type == NodeType.LevelBoundary
        itp = p_independent.level_boundary.level[node_id.idx]
        eval_time_interp(
            itp,
            time_dependent_cache.level_boundary.current_level,
            node_id.idx,
            p,
            t,
        )
    elseif node_id.type == NodeType.Terminal
        # Terminal is like a bottomless pit.
        # A level at -Inf ensures we don't hit `max_downstream_level` reduction factors.
        -Inf
    else
        error("Node ID $node_id is not a Basin, LevelBoundary or Terminal.")
    end
end

"Return the bottom elevation of the basin with index i, or nothing if it doesn't exist"
function basin_bottom(basin::Basin, node_id::NodeID)::Tuple{Bool, Float64}
    return if node_id.type == NodeType.Basin
        # get level(storage) interpolation function
        level_discrete = basin_levels(basin, node_id.idx)
        # and return the first level in this vector, representing the bottom
        return true, first(level_discrete)
    else
        return false, 0.0
    end
end

"""
Replace the truth states in the logic mapping which contain wildcards with
all possible explicit truth states.
"""
function expand_logic_mapping(
    logic_mapping::Vector{Dict{String, String}},
    node_ids::Vector{NodeID},
)::Vector{Dict{Vector{Bool}, String}}
    logic_mapping_expanded = [Dict{Vector{Bool}, String}() for _ in eachindex(node_ids)]
    pattern = r"^[TF\*]+$"

    for node_id in node_ids
        for truth_state in keys(logic_mapping[node_id.idx])
            if !occursin(pattern, truth_state)
                error(
                    "Truth state \'$truth_state\' contains illegal characters or is empty.",
                )
            end

            control_state = logic_mapping[node_id.idx][truth_state]
            n_wildcards = count(==('*'), truth_state)

            substitutions = if n_wildcards > 0
                substitutions = Iterators.product(fill([true, false], n_wildcards)...)
            else
                [nothing]
            end

            # Loop over all substitution sets for the wildcards
            for substitution in substitutions
                truth_state_new = Bool[]
                s_index = 0

                # If a wildcard is found replace it, otherwise take the old truth value
                for truth_value in truth_state
                    if truth_value == '*'
                        s_index += 1
                        push!(truth_state_new, substitution[s_index])
                    else
                        push!(truth_state_new, truth_value == 'T')
                    end
                end

                if haskey(logic_mapping_expanded[node_id.idx], truth_state_new)
                    control_state_existing =
                        logic_mapping_expanded[node_id.idx][truth_state_new]
                    control_states = sort([control_state, control_state_existing])
                    msg = "Multiple control states found for $node_id for truth state `$(convert_truth_state(truth_state_new))`: $control_states."
                    @assert control_state_existing == control_state msg
                else
                    logic_mapping_expanded[node_id.idx][truth_state_new] = control_state
                end
            end
        end
    end
    return logic_mapping_expanded
end

"""
    struct FlatVector{T} <: AbstractVector{T}

A FlatVector is an AbstractVector that iterates the T of a `Vector{Vector{T}}`.

Each inner vector is assumed to be of equal length.

It is similar to `Iterators.flatten`, though that doesn't work with the `Tables.Column`
interface, which needs `length` and `getindex` support.
"""
struct FlatVector{T} <: AbstractVector{T}
    v::Vector{Vector{T}}
end

function Base.length(fv::FlatVector)
    return if isempty(fv.v)
        0
    else
        length(fv.v) * length(first(fv.v))
    end
end

Base.size(fv::FlatVector) = (length(fv),)

function Base.getindex(fv::FlatVector, i::Int)
    veclen = length(first(fv.v))
    d, r = divrem(i - 1, veclen)
    v = fv.v[d + 1]
    return v[r + 1]
end

"Construct a FlatVector from one of the fields of SavedFlow."
function FlatVector(saveval::Vector{SavedFlow}, sym::Symbol)
    v = isempty(saveval) ? Vector{Float64}[] : getfield.(saveval, sym)
    FlatVector(v)
end
FlatVector(v::Vector{Matrix{Float64}}) = FlatVector(vec.(v))

"""
Function that goes smoothly from 0 to 1 in the interval [0,threshold],
and is constant outside this interval.
"""
function reduction_factor(x::T, threshold::Real)::T where {T <: Real}
    return if x < 0
        zero(T)
    elseif x < threshold
        x_scaled = x / threshold
        (-2 * x_scaled + 3) * x_scaled^2
    else
        one(T)
    end
end

function get_low_storage_factor(p::Parameters, id::NodeID)
    (; current_low_storage_factor) = p.state_time_dependent_cache
    if id.type == NodeType.Basin
        current_low_storage_factor[id.idx]
    else
        one(eltype(current_low_storage_factor))
    end
end

"""
For resistance nodes, give a reduction factor based on the upstream node
as defined by the flow direction.
"""
function low_storage_factor_resistance_node(
    p::Parameters,
    q::Number,
    inflow_id::NodeID,
    outflow_id::NodeID,
)
    if q > 0
        get_low_storage_factor(p, inflow_id)
    else
        get_low_storage_factor(p, outflow_id)
    end
end

function has_primary_network(allocation::Allocation)::Bool
    if !is_active(allocation)
        false
    else
        first(allocation.subnetwork_ids) == 1
    end
end

function is_primary_network(subnetwork_id::Int32)::Bool
    return subnetwork_id == 1
end

function get_all_demand_priorities(db::DB, config::Config;)::Vector{Int32}
    demand_priorities = Set{Int32}()
    is_valid = true

    for name in names(Ribasim; all = true)
        type = getfield(Ribasim, name)
        if !(
            (type isa DataType) &&
            type <: Legolas.AbstractRecord &&
            hasfield(type, :demand_priority)
        )
            continue
        end

        data = load_structvector(db, config, type)
        demand_priority_col = data.demand_priority
        demand_priority_col = Int32.(coalesce.(demand_priority_col, Int32(0)))
        if valid_demand_priorities(demand_priority_col, config.experimental.allocation)
            union!(demand_priorities, demand_priority_col)
        else
            is_valid = false
            node, kind = nodetype(Legolas._schema_version_from_record_type(type))
            table_name = "$node / $kind"
            @error "Missing demand_priority parameter(s) for a $table_name node in the allocation problem."
        end
    end
    if is_valid
        return sort(collect(demand_priorities))
    else
        error("Missing demand priority parameter(s).")
    end
end

function get_external_demand_priority_idx(
    p_independent::ParametersIndependent,
    node_id::NodeID,
)::Int
    (; graph, level_demand, flow_demand, allocation) = p_independent
    inneighbor_control_ids = inneighbor_labels_type(graph, node_id, LinkType.control)
    if isempty(inneighbor_control_ids)
        return 0
    end
    inneighbor_control_id = only(inneighbor_control_ids)
    type = inneighbor_control_id.type
    if type == NodeType.LevelDemand
        demand_priority = level_demand.demand_priority[inneighbor_control_id.idx]
    elseif type == NodeType.FlowDemand
        demand_priority = flow_demand.demand_priority[inneighbor_control_id.idx]
    else
        error("Nodes of type $type have no demand_priority.")
    end

    return findsorted(allocation.demand_priorities_all, demand_priority)
end

const control_type_mapping = Dict{NodeType.T, ContinuousControlType.T}(
    NodeType.PidControl => ContinuousControlType.PID,
    NodeType.ContinuousControl => ContinuousControlType.Continuous,
)

function set_control_type!(node::AbstractParameterNode, graph::MetaGraph)::Nothing
    (; control_type, control_mapping) = node

    errors = false

    for node_id in node.node_id
        control_inneighbors =
            collect(inneighbor_labels_type(graph, node_id, LinkType.control))

        control_type[node_id.idx] = if length(control_inneighbors) == 1
            control_inneighbor = only(control_inneighbors)
            get(control_type_mapping, control_inneighbor.type, ContinuousControlType.None)
        elseif length(control_inneighbors) > 1
            @error "$node_id has more than 1 control inneighbors."
            errors = true
            ContinuousControlType.None
        else
            ContinuousControlType.None
        end

        node.allocation_controlled[node_id.idx] =
            (node_id, "Ribasim.allocation") in keys(control_mapping)
    end

    errors && @error("Errors encountered when parsing control type of $(typeof(node)).")

    return nothing
end

function has_external_flow_demand(
    graph::MetaGraph,
    node_id::NodeID,
    node_type::Symbol,
)::Tuple{Bool, Union{NodeID, Nothing}}
    control_inneighbors = inneighbor_labels_type(graph, node_id, LinkType.control)
    for id in control_inneighbors
        if graph[id].type == node_type
            return true, id
        end
    end
    return false, nothing
end

"""
Get the time interval between (flow) saves
"""
function get_Δt(integrator)::Float64
    (; p, t, dt) = integrator
    (; saveat) = p.p_independent.graph[]
    if iszero(saveat)
        dt
    elseif isinf(saveat)
        t
    else
        t_end = integrator.sol.prob.tspan[end]
        if t_end - t > saveat
            saveat
        else
            # The last interval might be shorter than saveat
            rem = t % saveat
            iszero(rem) ? saveat : rem
        end
    end
end

inflow_link(graph, node_id)::LinkMetadata = graph[inflow_id(graph, node_id), node_id]
outflow_link(graph, node_id)::LinkMetadata = graph[node_id, outflow_id(graph, node_id)]

"""
We want to perform allocation at t = 0 but there are no cumulative volumes available yet
as input. Therefore we set the instantaneous flows as the mean flows as allocation input.
"""
function set_initial_allocation_cumulative_volume!(integrator)::Nothing
    (; u, p, t) = integrator
    (; p_independent) = p
    (; allocation, flow_boundary) = p_independent
    (; allocation_models) = allocation
    (; Δt_allocation) = allocation_models[1]

    # At the time of writing water_balance! already
    # gets called once at the problem initialization, this
    # one is just to make sure.
    du = get_du(integrator)
    water_balance!(du, u, p, t)

    for allocation_model in allocation_models
        (; cumulative_forcing_volume, cumulative_boundary_volume) = allocation_model

        # Basin forcing
        for node_id in keys(cumulative_forcing_volume)
            cumulative_forcing_volume[node_id] = get_influx(du, node_id, p) * Δt_allocation
        end

        # Boundary flow
        for link in keys(cumulative_boundary_volume)
            cumulative_boundary_volume[link] =
                flow_boundary.flow_rate[link[1].idx](0.0) * Δt_allocation
        end
    end
    return nothing
end

"""
Convert a truth state in terms of a BitVector or Vector{Bool} into a string of 'T' and 'F'
"""
function convert_truth_state(boolean_vector)::String
    String(UInt8.(ifelse.(boolean_vector, 'T', 'F')))
end

function NodeID(type::Symbol, value::Integer, p_independent::ParametersIndependent)::NodeID
    node_type = NodeType.T(type)
    node = getfield(p_independent, snake_case(type))
    idx = searchsortedfirst(node.node_id, NodeID(node_type, value, 0))
    return NodeID(node_type, value, idx)
end

"""
Get the reference to a parameter
"""
function get_cache_ref(
    node_id::NodeID,
    variable::String,
    state_ranges::StateTuple{UnitRange{Int}};
    listen::Bool = true,
)::Tuple{CacheRef, Bool}
    errors = false

    ref = if node_id.type == NodeType.Basin && variable == "level"
        CacheRef(; type = CacheType.basin_level, node_id.idx)
    elseif variable == "flow_rate" && node_id.type != NodeType.FlowBoundary
        if listen
            if node_id.type ∉ conservative_nodetypes
                errors = true
                @error "Cannot listen to flow_rate of $node_id, the node type must be one of $conservative_node_types."
                CacheRef()
            else
                # Index in the state vector (inflow)
                idx = get_state_index(state_ranges, node_id)
                CacheRef(; idx, from_du = true)
            end
        else
            type = if node_id.type == NodeType.Pump
                CacheType.flow_rate_pump
            elseif node_id.type == NodeType.Outlet
                CacheType.flow_rate_outlet
            else
                errors = true
                @error "Cannot set the flow rate of $node_id."
                CacheType.flow_rate_pump
            end
            CacheRef(; type, node_id.idx)
        end
    else
        # Placeholder to obtain correct type
        CacheRef()
    end
    return ref, errors
end

"""
Set references to all variables that are listened to by discrete/continuous control
"""
function set_listen_cache_refs!(
    p_independent::ParametersIndependent,
    state_ranges::StateTuple{UnitRange{Int}},
)::Nothing
    (; discrete_control, continuous_control) = p_independent
    compound_variable_sets =
        [discrete_control.compound_variables..., continuous_control.compound_variable]
    errors = false

    for compound_variables in compound_variable_sets
        for compound_variable in compound_variables
            (; subvariables) = compound_variable
            for (j, subvariable) in enumerate(subvariables)
                ref, error = get_cache_ref(
                    subvariable.listen_node_id,
                    subvariable.variable,
                    state_ranges,
                )
                if !error
                    subvariables[j] = @set subvariable.cache_ref = ref
                end
                errors |= error
            end
        end
    end

    if errors
        error("Error(s) occurred when parsing listen variables.")
    end
    return nothing
end

"""
Set references to all variables that are controlled by discrete control
"""
function set_discrete_controlled_variable_refs!(
    p_independent::ParametersIndependent,
)::Nothing
    for nodetype in propertynames(p_independent)
        node = getfield(p_independent, nodetype)
        if node isa AbstractParameterNode && hasfield(typeof(node), :control_mapping)
            control_mapping::Dict{Tuple{NodeID, String}, ControlStateUpdate} =
                node.control_mapping

            for ((node_id, control_state), control_state_update) in control_mapping
                (; scalar_update, itp_update_linear, itp_update_lookup) =
                    control_state_update

                # References to scalar parameters
                for (i, parameter_update) in enumerate(scalar_update)
                    field = getfield(node, parameter_update.name)
                    scalar_update[i] = @set parameter_update.ref = Ref(field, node_id.idx)
                end

                # References to linear interpolation parameters
                for (i, parameter_update) in enumerate(itp_update_linear)
                    field = getfield(node, parameter_update.name)
                    itp_update_linear[i] =
                        @set parameter_update.ref = Ref(field, node_id.idx)
                end

                # References to index interpolation parameters
                for (i, parameter_update) in enumerate(itp_update_lookup)
                    field = getfield(node, parameter_update.name)
                    itp_update_lookup[i] =
                        @set parameter_update.ref = Ref(field, node_id.idx)
                end

                # Reference to 'active' parameter if it exists
                if hasfield(typeof(node), :active)
                    control_mapping[(node_id, control_state)] =
                        @set control_state_update.active.ref = Ref(node.active, node_id.idx)
                end
            end
        end
    end
    return nothing
end

function set_target_ref!(
    target_ref::Vector{CacheRef},
    node_id::Vector{NodeID},
    controlled_variable::Vector{String},
    state_ranges::StateTuple{UnitRange{Int}},
    graph::MetaGraph,
)::Nothing
    errors = false
    for (i, (id, variable)) in enumerate(zip(node_id, controlled_variable))
        controlled_node_id = only(outneighbor_labels_type(graph, id, LinkType.control))
        ref, error =
            get_cache_ref(controlled_node_id, variable, state_ranges; listen = false)
        target_ref[i] = ref
        errors |= error
    end

    if errors
        error("Errors encountered when setting continuously controlled variable refs.")
    end
    return nothing
end

"""
Collect the control mappings of all controllable nodes in
the DiscreteControl object for easy access
"""
function collect_control_mappings!(p_independent::ParametersIndependent)::Nothing
    (; control_mappings) = p_independent.discrete_control

    for node_type in instances(NodeType.T)
        node_type == NodeType.Terminal && continue
        node = getfield(p_independent, snake_case(node_type))
        if hasfield(typeof(node), :control_mapping)
            control_mappings[node_type] = node.control_mapping
        end
    end
end

function basin_levels(basin::Basin, state_idx::Int)
    return basin.level_to_area[state_idx].t
end

function basin_areas(basin::Basin, state_idx::Int)
    return basin.level_to_area[state_idx].u
end

"""
The function f(x) = sign(x)*√(|x|) where for |x|<threshold a
polynomial is used so that the function is still differentiable
but the derivative is bounded at x = 0.
"""
function relaxed_root(x, threshold)
    if abs(x) < threshold
        1 / 4 * (x / sqrt(threshold)) * (5 - (x / threshold)^2)
    else
        sign(x) * sqrt(abs(x))
    end
end

# Overloads for SparseConnectivityTracer
reduction_factor(x::GradientTracer, ::Real) = x
low_storage_factor_resistance_node(::Parameters, q::GradientTracer, ::NodeID, ::NodeID) = q
relaxed_root(x::GradientTracer, threshold::Real) = x
get_level_from_storage(basin::Basin, state_idx::Int, storage::GradientTracer) = storage

"Create a NamedTuple of the node IDs per state component in the state order"
function state_node_ids(
    p::Union{ParametersIndependent, NamedTuple},
)::StateTuple{Vector{NodeID}}
    (;
        tabulated_rating_curve = p.tabulated_rating_curve.node_id,
        pump = p.pump.node_id,
        outlet = p.outlet.node_id,
        user_demand_inflow = p.user_demand.node_id,
        user_demand_outflow = p.user_demand.node_id,
        linear_resistance = p.linear_resistance.node_id,
        manning_resistance = p.manning_resistance.node_id,
        evaporation = p.basin.node_id,
        infiltration = p.basin.node_id,
        integral = p.pid_control.node_id,
    )
end

"Create the axis of the state vector"
function count_state_ranges(u_ids::StateTuple{Vector{NodeID}})::StateTuple{UnitRange{Int}}
    StateTuple{UnitRange{Int}}(ranges(map(length, collect(u_ids))))
end

function build_state_vector(p_independent::ParametersIndependent)
    # It is assumed that the horizontal flow states come first in
    # p_independent.state_inflow_link and p_independent.state_outflow_link
    u_ids = state_node_ids(p_independent)
    state_ranges = count_state_ranges(u_ids)
    data = zeros(length(p_independent.node_id))
    u = CVector(data, state_ranges)
    # Ensure p_independent.node_id, state_ranges and u have the same length and order
    ranges = (getproperty(state_ranges, x) for x in propertynames(state_ranges))
    @assert length(u) == length(p_independent.node_id) == mapreduce(length, +, ranges)
    @assert keys(u_ids) == state_components
    return u
end

function build_reltol_vector(u0::CVector, reltol::Float64)
    reltolv = fill(reltol, length(u0))
    mask = trues(length(u0))
    # Mask the non-cumulative states
    for (node, range) in pairs(getaxes(u0))
        if node in (:integral,)
            mask[range] .= false
        end
    end
    reltolv, mask
end

function build_flow_to_storage(
    state_ranges::StateTuple{UnitRange{Int}},
    n_states::Int,
    basin::Basin,
    connector_nodes::NamedTuple,
)::SparseMatrixCSC{Float64, Int}
    (; user_demand_inflow, user_demand_outflow, evaporation, infiltration) = state_ranges
    n_basins = length(basin.node_id)
    flow_to_storage = spzeros(n_basins, n_states)

    for (node_name, node) in pairs(connector_nodes)
        if node_name == :user_demand
            flow_to_storage_node_inflow = view(flow_to_storage, :, user_demand_inflow)
            flow_to_storage_node_outflow = view(flow_to_storage, :, user_demand_outflow)
        else
            state_range = getproperty(state_ranges, node_name)
            flow_to_storage_node_inflow = view(flow_to_storage, :, state_range)
            flow_to_storage_node_outflow = flow_to_storage_node_inflow
        end

        for (inflow_link, outflow_link) in zip(node.inflow_link, node.outflow_link)
            inflow_id, node_id = inflow_link.link
            if inflow_id.type == NodeType.Basin
                flow_to_storage_node_inflow[inflow_id.idx, node_id.idx] = -1.0
            end

            outflow_id = outflow_link.link[2]
            if outflow_id.type == NodeType.Basin
                flow_to_storage_node_outflow[outflow_id.idx, node_id.idx] = 1.0
            end
        end
    end

    flow_to_storage_evaporation = view(flow_to_storage, :, evaporation)
    flow_to_storage_infiltration = view(flow_to_storage, :, infiltration)

    for i in 1:n_basins
        flow_to_storage_evaporation[i, i] = -1.0
        flow_to_storage_infiltration[i, i] = -1.0
    end

    return flow_to_storage
end

"""
Create vectors state_inflow_link and state_outflow_link which give for each state
in the state vector in order the metadata of the link that is associated with that state.
Only for horizontal flows, which are assumed to come first in the state vector.
"""
function get_state_flow_links(
    graph::MetaGraph,
    nodes::NamedTuple,
)::Tuple{Vector{LinkMetadata}, Vector{LinkMetadata}}
    (; user_demand) = nodes
    state_inflow_link = LinkMetadata[]
    state_outflow_link = LinkMetadata[]

    placeholder_link =
        LinkMetadata(0, LinkType.flow, (NodeID(:Terminal, 0, 0), NodeID(:Terminal, 0, 0)))

    for node_name in state_components
        if hasproperty(nodes, node_name)
            node::AbstractParameterNode = getproperty(nodes, node_name)
            for id in node.node_id
                inflow_ids_ = collect(inflow_ids(graph, id))
                outflow_ids_ = collect(outflow_ids(graph, id))

                inflow_link = if length(inflow_ids_) == 0
                    placeholder_link
                elseif length(inflow_ids_) == 1
                    inflow_id = only(inflow_ids_)
                    graph[inflow_id, id]
                else
                    error("Multiple inflows not supported")
                end
                push!(state_inflow_link, inflow_link)

                outflow_link = if length(outflow_ids_) == 0
                    placeholder_link
                elseif length(outflow_ids_) == 1
                    outflow_id = only(outflow_ids_)
                    graph[id, outflow_id]
                else
                    error("Multiple outflows not supported")
                end
                push!(state_outflow_link, outflow_link)
            end
        elseif startswith(String(node_name), "user_demand")
            placeholder_links = fill(placeholder_link, length(user_demand.node_id))
            if node_name == :user_demand_inflow
                append!(state_inflow_link, user_demand.inflow_link)
                append!(state_outflow_link, placeholder_links)
            elseif node_name == :user_demand_outflow
                append!(state_inflow_link, placeholder_links)
                append!(state_outflow_link, user_demand.outflow_link)
            end
        end
    end

    return state_inflow_link, state_outflow_link
end

"""
Get the index of the state vector corresponding to the given NodeID.
Use the inflow Boolean argument to disambiguite for node types that have multiple states.
Can return nothing for node types that do not have a state, like Terminal.
"""
function get_state_index(
    state_ranges::StateTuple{UnitRange{Int}},
    id::NodeID;
    inflow::Bool = true,
)::Union{Int, Nothing}
    component_name = if id.type == NodeType.UserDemand
        inflow ? :user_demand_inflow : :user_demand_outflow
    else
        snake_case(id)
    end

    if hasproperty(state_ranges, component_name)
        state_range = getproperty(state_ranges, component_name)
        return state_range[id.idx]
    else
        return nothing
    end
end

"Get the state index of the to-node of the link if it exists, otherwise the from-node."
function get_state_index(
    state_ranges::StateTuple{UnitRange{Int}},
    link::Tuple{NodeID, NodeID},
)::Int
    idx = get_state_index(state_ranges, link[2])
    isnothing(idx) ? get_state_index(state_ranges, link[1]; inflow = false) : idx
end

"""
Check whether any storages are negative given the state u.
"""
function isoutofdomain(u, p, t)
    (; current_storage) = p.state_time_dependent_cache
    formulate_storages!(u, p, t)
    any(<(0), current_storage)
end

function get_demand(user_demand, id, demand_priority_idx, t)::Float64
    (; demand_from_timeseries, demand_itp, demand) = user_demand
    if demand_from_timeseries[id.idx]
        demand_itp[id.idx][demand_priority_idx](t)
    else
        demand[id.idx, demand_priority_idx]
    end
end

"""
Estimate the minimum reduction factor achieved over the last time step by
estimating the lowest storage achieved over the last time step. To make sure
it is an underestimate of the minimum, 2low_storage_threshold is subtracted from this lowest storage.
This is done to not be too strict in clamping the flow in the limiter
"""
function min_low_storage_factor(
    storage_now::AbstractVector{T},
    storage_prev,
    basin,
    id,
) where {T}
    if id.type == NodeType.Basin
        low_storage_threshold = basin.low_storage_threshold[id.idx]
        reduction_factor(
            min(storage_now[id.idx], storage_prev[id.idx]) - 2low_storage_threshold,
            low_storage_threshold,
        )
    else
        one(T)
    end
end

"""
Estimate the minimum level reduction factor achieved over the last time step by
estimating the lowest level achieved over the last time step. To make sure
it is an underestimate of the minimum, 2USER_DEMAND_MIN_LEVEL_THRESHOLD is subtracted from this lowest level.
This is done to not be too strict in clamping the flow in the limiter
"""
function min_low_user_demand_level_factor(
    level_now::AbstractVector{T},
    level_prev,
    min_level,
    id_user_demand,
    id_inflow,
) where {T}
    if id_inflow.type == NodeType.Basin
        reduction_factor(
            min(level_now[id_inflow.idx], level_prev[id_inflow.idx]) -
            min_level[id_user_demand.idx] - 2USER_DEMAND_MIN_LEVEL_THRESHOLD,
            USER_DEMAND_MIN_LEVEL_THRESHOLD,
        )
    else
        one(T)
    end
end

"""
Wrap the data of a SubArray into a Vector.

This function is labeled unsafe because it will crash if pointer is not a valid memory
address to data of the requested length, and it will not prevent the input array A from
being freed.
"""
function unsafe_array(
    A::SubArray{Float64, 1, Vector{Float64}, Tuple{UnitRange{Int64}}, true},
)::Vector{Float64}
    GC.@preserve A unsafe_wrap(Array, pointer(A), length(A))
end

"""
Find the index of a symbol in an ordered set using iteration.

This replaces `findfirst(==(x), s)` which triggered this depwarn:
> indexing is deprecated for OrderedSet, please rewrite your code to use iteration
"""
function find_index(x::Symbol, s::OrderedSet{Symbol})
    for (i, s) in enumerate(s)
        s === x && return i
    end
    error(lazy"$x not found in $s.")
end

function get_timeseries_tstops(
    p_independent::ParametersIndependent,
    t_end::Float64,
)::Vector{Vector{Float64}}
    (;
        basin,
        flow_boundary,
        flow_demand,
        level_boundary,
        level_demand,
        pid_control,
        tabulated_rating_curve,
        user_demand,
        discrete_control,
    ) = p_independent
    tstops = Vector{Float64}[]

    # For nodes that have multiple timeseries associated with them defined in the same table
    # (e.g. multiple Basin forcings and multiple PID terms)
    # only one timeseries is used as all timeseries use the same timesteps
    get_timeseries_tstops!(tstops, t_end, basin.forcing.precipitation)
    get_timeseries_tstops!(tstops, t_end, flow_boundary.flow_rate)
    get_timeseries_tstops!(tstops, t_end, flow_demand.demand_itp)
    get_timeseries_tstops!(tstops, t_end, level_boundary.level)
    get_timeseries_tstops!(tstops, t_end, level_demand.min_level)
    get_timeseries_tstops!(tstops, t_end, pid_control.target)
    get_timeseries_tstops!(
        tstops,
        t_end,
        tabulated_rating_curve.current_interpolation_index,
    )
    get_timeseries_tstops!(tstops, t_end, user_demand.return_factor)
    for row in user_demand.demand_itp
        get_timeseries_tstops!(tstops, t_end, row)
    end
    for compound_variables in discrete_control.compound_variables
        for compound_variable in compound_variables
            get_timeseries_tstops!(tstops, t_end, compound_variable.greater_than)
        end
    end

    return tstops
end

function get_timeseries_tstops!(
    tstops::Vector{Vector{Float64}},
    t_end::Float64,
    interpolations::AbstractArray{<:AbstractInterpolation},
)::Nothing
    for itp in interpolations
        push!(tstops, get_timeseries_tstops(itp, t_end))
    end
    return nothing
end

function get_timeseries_tstops(itp::AbstractInterpolation, t_end::Float64)::Vector{Float64}
    # Timepoints where the interpolation transitions to a new section
    transition_ts = get_transition_ts(itp)

    # The length of the period
    T = last(transition_ts) - first(transition_ts)

    # How many periods back from first(transition_ts) are needed
    nT_back = itp.extrapolation_left == Periodic ? Int(ceil((first(transition_ts)) / T)) : 0

    # How many periods forward from first(transition_ts) are needed
    nT_forward =
        itp.extrapolation_right == Periodic ?
        Int(ceil((t_end - first(transition_ts)) / T)) : 0

    tstops = Float64[]

    for i in (-nT_back):nT_forward
        # Append the timepoints of the interpolation shifted by an integer amount of
        # periods to the tstops, filtering out values outside the simulation period
        if i == nT_forward
            append!(tstops, filter(t -> 0 ≤ t ≤ t_end, transition_ts .+ i * T))
        else
            # Because of floating point errors last(transition_ts) = first(transition_ts) + T
            # does not always hold exactly, so to prevent that these become separate
            # very close tstops we only use the last time point of the period in the last period
            append!(tstops, filter(t -> 0 ≤ t ≤ t_end, transition_ts[1:(end - 1)] .+ i * T))
        end
    end

    return tstops
end

"""Get the exponential time stops for decreasing the tolerance."""
function get_log_tstops(starttime, t_end)::Vector{Float64}
    log_tstops = Float64[]
    t = 60 * 60
    while Second(t) <= round(t_end - starttime, Second)
        push!(log_tstops, t)
        t *= 2.0
    end
    return log_tstops
end

function ranges(lengths::Vector{<:Integer})
    # from the lengths of the components
    # construct [1:n_pump, (n_pump+1):(n_pump+n_outlet)]
    # which are used to create views into the data array
    bounds = pushfirst!(cumsum(lengths), 0)
    ranges = [range(p[1] + 1, p[2]) for p in IterTools.partition(bounds, 2, 1)]
    # standardize empty ranges to 1:0 for easier testing
    replace!(x -> isempty(x) ? (1:0) : x, ranges)
    return ranges
end

function get_interpolation_vec(interpolation_type::String, node_id::Vector{NodeID})::Vector
    type = if interpolation_type == "linear"
        ScalarLinearInterpolation
    elseif interpolation_type == "block"
        ScalarBlockInterpolation
    else
        error("Invalid interpolation type specified: $interpolation_type.")
    end
    return Vector{type}(undef, length(node_id))
end

"""
Check whether the inputs u and t are different from the previous call of water_balance! and
update the boolean flags in p_mutable. In several parts of the calculations in water_balance!,
caches are only updated if the data they depend on is different from the previous water_balance! call.
"""
function check_new_input!(p::Parameters, u::CVector, t::Number)::Nothing
    (; state_time_dependent_cache, time_dependent_cache, p_mutable) = p
    (; u_prev_call) = state_time_dependent_cache
    (; t_prev_call) = time_dependent_cache

    p_mutable.new_t =
        !isassigned(t_prev_call, 1) || (
            t != t_prev_call[1] &&
            ForwardDiff.partials(t) == ForwardDiff.partials(t_prev_call[1])
        )
    if p_mutable.new_t
        time_dependent_cache.t_prev_call[1] = t
    end

    p_mutable.new_u =
        any(i -> !isassigned(u_prev_call, i), eachindex(u)) || any(
            i -> !(
                u[i] == u_prev_call[i] &&
                ForwardDiff.partials(u[i]) == ForwardDiff.partials(u_prev_call[i])
            ),
            eachindex(u),
        )
    if p_mutable.new_u
        state_time_dependent_cache.u_prev_call .= u
    end
    return nothing
end

function eval_time_interp(
    itp::AbstractInterpolation,
    cache::Vector,
    idx::Int,
    p::Parameters,
    t::Number,
)
    if p.p_mutable.new_t
        val = itp(t)
        cache[idx] = val
        return val
    else
        return cache[idx]
    end
end

<<<<<<< HEAD
function finitemaximum(u::AbstractVector; init = 0)
    # Find the maximum finite value in the vector
    max_val = init
    for val in u
        if isfinite(val) && val > max_val
            max_val = val
        end
    end
    max_val
=======
function initialize_concentration_itp(
    n_substance,
    substance_idx_node_type;
    continuity_tracer = true,
)::Vector{ScalarConstantInterpolation}
    # Default: concentration of 0
    concentration_itp = fill(trivial_itp, n_substance)

    # Set the concentration corresponding to the node type to 1
    concentration_itp[substance_idx_node_type] = unit_itp
    if continuity_tracer
        # Set the concentration corresponding of the continuity tracer to 1
        concentration_itp[Substance.Continuity] = unit_itp
    end
    return concentration_itp
end

function filtered_constant_interpolation(
    group,
    field::Symbol,
    cyclic_time::Bool,
    config::Config,
)::ScalarConstantInterpolation
    values = getproperty.(group, field)
    times = getproperty.(group, :time)
    mask = map(!ismissing, values)
    return if any(mask)
        ConstantInterpolation(
            values[mask],
            seconds_since.(times[mask], config.starttime);
            extrapolation = cyclic_time ? Periodic : ConstantExtrapolation,
        )
    else
        trivial_itp
    end
end

function get_concentration_itp(
    concentration_time,
    node_id,
    substances,
    substance_idx_node_type,
    cyclic_times,
    config;
    continuity_tracer = true,
)::Vector{Vector{ScalarConstantInterpolation}}
    concentration_itp = [
        initialize_concentration_itp(
            length(substances),
            substance_idx_node_type;
            continuity_tracer,
        ) for _ in node_id
    ]

    for (id, cyclic_time) in zip(node_id, cyclic_times)
        data_id = filter(row -> row.node_id == id.value, concentration_time)
        for group in IterTools.groupby(row -> row.substance, data_id)
            first_row = first(group)
            substance_idx = find_index(Symbol(first_row.substance), substances)
            concentration_itp[id.idx][substance_idx] =
                filtered_constant_interpolation(group, :concentration, cyclic_time, config)
        end
    end

    return concentration_itp
end

function add_substance_mass!(
    mass,
    concentration_itp,
    cumulative_flow::Float64, # m³
    t::Float64,
)::Nothing
    for (substance_idx, itp) in enumerate(concentration_itp)
        mass[substance_idx] += cumulative_flow * itp(t)
    end
    return nothing
>>>>>>> 2153647a
end

function should_skip_update_q(
    active::Bool,
    control_type::ContinuousControlType.T,
    control_type_::ContinuousControlType.T,
    p::Parameters,
)::Bool
    (; p_mutable) = p
    (; all_nodes_active) = p_mutable
    # Update is not needed if inactive and all nodes are not active
    if !active && !all_nodes_active
        return true
    end

    return control_type != control_type_
end<|MERGE_RESOLUTION|>--- conflicted
+++ resolved
@@ -1153,7 +1153,6 @@
     end
 end
 
-<<<<<<< HEAD
 function finitemaximum(u::AbstractVector; init = 0)
     # Find the maximum finite value in the vector
     max_val = init
@@ -1163,7 +1162,8 @@
         end
     end
     max_val
-=======
+end
+
 function initialize_concentration_itp(
     n_substance,
     substance_idx_node_type;
@@ -1241,7 +1241,6 @@
         mass[substance_idx] += cumulative_flow * itp(t)
     end
     return nothing
->>>>>>> 2153647a
 end
 
 function should_skip_update_q(
