--- conflicted
+++ resolved
@@ -1067,13 +1067,6 @@
 end
 
 function get_timeseries_tstops(
-<<<<<<< HEAD
-    itp::AbstractInterpolation,
-    endtime::Float64,
-)::Vector{Float64}
-    transition_ts = get_transition_ts(itp)
-
-=======
     p_non_diff::ParametersNonDiff,
     t_end::Float64,
 )::Vector{Vector{Float64}}
@@ -1129,7 +1122,9 @@
 end
 
 function get_timeseries_tstops(itp::AbstractInterpolation, t_end::Float64)::Vector{Float64}
->>>>>>> 7675bed0
+    # Timepoints where the interpolation transitions to a new section
+    transition_ts = get_transition_ts(itp)
+
     # The length of the period
     T = last(transition_ts) - first(transition_ts)
 
@@ -1138,12 +1133,8 @@
 
     # How many periods forward from first(transition_ts) are needed
     nT_forward =
-<<<<<<< HEAD
         itp.extrapolation_right == Periodic ?
-        Int(ceil((endtime - first(transition_ts)) / T)) : 0
-=======
-        itp.extrapolation_right == Periodic ? Int(ceil((t_end - first(itp.t)) / T)) : 0
->>>>>>> 7675bed0
+        Int(ceil((t_end - first(transition_ts)) / T)) : 0
 
     tstops = Float64[]
 
@@ -1151,23 +1142,12 @@
         # Append the timepoints of the interpolation shifted by an integer amount of
         # periods to the tstops, filtering out values outside the simulation period
         if i == nT_forward
-<<<<<<< HEAD
-            append!(tstops, filter(t -> 0 ≤ t ≤ endtime, transition_ts .+ i * T))
-=======
-            append!(tstops, filter(t -> 0 ≤ t ≤ t_end, itp.t .+ i * T))
->>>>>>> 7675bed0
+            append!(tstops, filter(t -> 0 ≤ t ≤ t_end, transition_ts .+ i * T))
         else
             # Because of floating point errors last(transition_ts) = first(transition_ts) + T
             # does not always hold exactly, so to prevent that these become separate
             # very close tstops we only use the last time point of the period in the last period
-<<<<<<< HEAD
-            append!(
-                tstops,
-                filter(t -> 0 ≤ t ≤ endtime, transition_ts[1:(end - 1)] .+ i * T),
-            )
-=======
-            append!(tstops, filter(t -> 0 ≤ t ≤ t_end, itp.t[1:(end - 1)] .+ i * T))
->>>>>>> 7675bed0
+            append!(tstops, filter(t -> 0 ≤ t ≤ t_end, transition_ts[1:(end - 1)] .+ i * T))
         end
     end
 
