"Get the package version of a given module"
function pkgversion(m::Module)::VersionNumber
    version = Base.pkgversion(Ribasim)
    !isnothing(version) && return version

    # Base.pkgversion doesn't work with compiled binaries
    # If it returns `nothing`, we try a different way
    rootmodule = Base.moduleroot(m)
    pkg = Base.PkgId(rootmodule)
    pkgorigin = get(Base.pkgorigins, pkg, nothing)
    return pkgorigin.version
end

"Calculate a profile storage by integrating the areas over the levels"
function profile_storage(levels::Vector, areas::Vector)::Vector{Float64}
    # profile starts at the bottom; first storage is 0
    storages = zero(areas)
    n = length(storages)

    for i in 2:n
        Δh = levels[i] - levels[i - 1]
        avg_area = 0.5 * (areas[i - 1] + areas[i])
        ΔS = avg_area * Δh
        storages[i] = storages[i - 1] + ΔS
    end
    return storages
end

"""Get the storage of a basin from its level."""
function get_storage_from_level(basin::Basin, state_idx::Int, level::Float64)::Float64
    storage_discrete = basin.storage[state_idx]
    area_discrete = basin.area[state_idx]
    level_discrete = basin.level[state_idx]
    bottom = first(level_discrete)

    if level < bottom
        node_id = basin.node_id.values[state_idx]
        @error "The level $level of $node_id is lower than the bottom of this basin; $bottom."
        return NaN
    end

    level_lower_index = searchsortedlast(level_discrete, level)

    # If the level is equal to the bottom then the storage is 0
    if level_lower_index == 0
        return 0.0
    end

    level_lower_index = min(level_lower_index, length(level_discrete) - 1)

    darea =
        (area_discrete[level_lower_index + 1] - area_discrete[level_lower_index]) /
        (level_discrete[level_lower_index + 1] - level_discrete[level_lower_index])

    level_lower = level_discrete[level_lower_index]
    area_lower = area_discrete[level_lower_index]
    level_diff = level - level_lower

    storage =
        storage_discrete[level_lower_index] +
        area_lower * level_diff +
        0.5 * darea * level_diff^2

    return storage
end

"""Compute the storages of the basins based on the water level of the basins."""
function get_storages_from_levels(basin::Basin, levels::Vector)::Vector{Float64}
    errors = false
    state_length = length(levels)
    basin_length = length(basin.level)
    if state_length != basin_length
        @error "Unexpected 'Basin / state' length." state_length basin_length
        errors = true
    end
    storages = zeros(state_length)

    for (i, level) in enumerate(levels)
        storage = get_storage_from_level(basin, i, level)
        if isnan(storage)
            errors = true
        end
        storages[i] = storage
    end
    if errors
        error("Encountered errors while parsing the initial levels of basins.")
    end

    return storages
end

"""
Compute the area and level of a basin given its storage.
Also returns darea/dlevel as it is needed for the Jacobian.
"""
function get_area_and_level(basin::Basin, state_idx::Int, storage::Real)::Tuple{Real, Real}
    storage_discrete = basin.storage[state_idx]
    area_discrete = basin.area[state_idx]
    level_discrete = basin.level[state_idx]

    return get_area_and_level(storage_discrete, area_discrete, level_discrete, storage)
end

function get_area_and_level(
    storage_discrete::Vector,
    area_discrete::Vector,
    level_discrete::Vector,
    storage::Real,
)::Tuple{Real, Real}
    # storage_idx: smallest index such that storage_discrete[storage_idx] >= storage
    storage_idx = searchsortedfirst(storage_discrete, storage)

    if storage_idx == 1
        # This can only happen if the storage is 0
        level = level_discrete[1]
        area = area_discrete[1]

        level_lower = level
        level_higher = level_discrete[2]
        area_lower = area
        area_higher = area_discrete[2]

        darea = (area_higher - area_lower) / (level_higher - level_lower)

    elseif storage_idx == length(storage_discrete) + 1
        # With a storage above the profile, use a linear extrapolation of area(level)
        # based on the last 2 values.
        area_lower = area_discrete[end - 1]
        area_higher = area_discrete[end]
        level_lower = level_discrete[end - 1]
        level_higher = level_discrete[end]
        storage_lower = storage_discrete[end - 1]
        storage_higher = storage_discrete[end]

        area_diff = area_higher - area_lower
        level_diff = level_higher - level_lower

        if area_diff ≈ 0
            # Constant area means linear interpolation of level
            darea = 0.0
            area = area_lower
            level =
                level_higher +
                level_diff * (storage - storage_higher) / (storage_higher - storage_lower)
        else
            darea = area_diff / level_diff
            area = sqrt(area_higher^2 + 2 * (storage - storage_higher) * darea)
            level = level_lower + level_diff * (area - area_lower) / area_diff
        end

    else
        area_lower = area_discrete[storage_idx - 1]
        area_higher = area_discrete[storage_idx]
        level_lower = level_discrete[storage_idx - 1]
        level_higher = level_discrete[storage_idx]
        storage_lower = storage_discrete[storage_idx - 1]
        storage_higher = storage_discrete[storage_idx]

        area_diff = area_higher - area_lower
        level_diff = level_higher - level_lower

        if area_diff ≈ 0
            # Constant area means linear interpolation of level
            darea = 0.0
            area = area_lower
            level =
                level_lower +
                level_diff * (storage - storage_lower) / (storage_higher - storage_lower)

        else
            darea = area_diff / level_diff
            area = sqrt(area_lower^2 + 2 * (storage - storage_lower) * darea)
            level = level_lower + level_diff * (area - area_lower) / area_diff
        end
    end

    return area, level
end

"""
For an element `id` and a vector of elements `ids`, get the range of indices of the last
consecutive block of `id`.
Returns the empty range `1:0` if `id` is not in `ids`.
"""
function findlastgroup(id::NodeID, ids::AbstractVector{NodeID})::UnitRange{Int}
    idx_block_end = findlast(==(id), ids)
    if idx_block_end === nothing
        return 1:0
    end
    idx_block_begin = findprev(!=(id), ids, idx_block_end)
    idx_block_begin = if idx_block_begin === nothing
        1
    else
        # can happen if that id is the only ID in ids
        idx_block_begin + 1
    end
    return idx_block_begin:idx_block_end
end

"Linear interpolation of a scalar with constant extrapolation."
function get_scalar_interpolation(
    starttime::DateTime,
    t_end::Float64,
    time::AbstractVector,
    node_id::NodeID,
    param::Symbol;
    default_value::Float64 = 0.0,
)::Tuple{LinearInterpolation, Bool}
<<<<<<< HEAD
    rows = searchsorted(time.node_id, node_id)
    values = getfield.(time, param)[rows]
    return get_scalar_interpolation(
        starttime,
        t_end,
        time.time[rows],
        values,
        default_value,
    )
end

function get_scalar_interpolation(
    starttime::DateTime,
    t_end::Float64,
    time::AbstractVector,
    values::AbstractVector,
    default_value::Float64 = 0.0,
)::Tuple{LinearInterpolation, Bool}
    parameter = coalesce(values, default_value)
    times = seconds_since.(time, starttime)
=======
    nodetype = node_id.type
    rows = searchsorted(NodeID.(nodetype, time.node_id), node_id)
    parameter = getfield.(time, param)[rows]
    parameter = coalesce(parameter, default_value)
    times = seconds_since.(time.time[rows], starttime)
>>>>>>> b773aac8
    # Add extra timestep at start for constant extrapolation
    if times[1] > 0
        pushfirst!(times, 0.0)
        pushfirst!(parameter, parameter[1])
    end
    # Add extra timestep at end for constant extrapolation
    if times[end] < t_end
        push!(times, t_end)
        push!(parameter, parameter[end])
    end

    return LinearInterpolation(parameter, times), allunique(times)
end

"Derivative of scalar interpolation."
function scalar_interpolation_derivative(
    itp::ScalarInterpolation,
    t::Float64;
    extrapolate_down_constant::Bool = true,
    extrapolate_up_constant::Bool = true,
)::Float64
    # The function 'derivative' doesn't handle extrapolation well (DataInterpolations v4.0.1)
    t_smaller_index = searchsortedlast(itp.t, t)
    if t_smaller_index == 0
        if extrapolate_down_constant
            return 0.0
        else
            # Get derivative in middle of last interval
            return derivative(itp, (itp.t[end] - itp.t[end - 1]) / 2)
        end
    elseif t_smaller_index == length(itp.t)
        if extrapolate_up_constant
            return 0.0
        else
            # Get derivative in middle of first interval
            return derivative(itp, (itp.t[2] - itp.t[1]) / 2)
        end
    else
        return derivative(itp, t)
    end
end

function qh_interpolation(
    level::AbstractVector,
    flow_rate::AbstractVector,
)::Tuple{LinearInterpolation, Bool}
    return LinearInterpolation(flow_rate, level; extrapolate = true), allunique(level)
end

"""
From a table with columns node_id, flow_rate (Q) and level (h),
create a LinearInterpolation from level to flow rate for a given node_id.
"""
function qh_interpolation(
    node_id::NodeID,
    table::StructVector,
)::Tuple{LinearInterpolation, Bool}
    nodetype = node_id.type
    rowrange = findlastgroup(node_id, NodeID.(nodetype, table.node_id))
    @assert !isempty(rowrange) "timeseries starts after model start time"
    return qh_interpolation(table.level[rowrange], table.flow_rate[rowrange])
end

"""
Find the index of element x in a sorted collection a.
Returns the index of x if it exists, or nothing if it doesn't.
If x occurs more than once, throw an error.
"""
function findsorted(a, x)::Union{Int, Nothing}
    r = searchsorted(a, x)
    return if isempty(r)
        nothing
    elseif length(r) == 1
        only(r)
    else
        error("Multiple occurrences of $x found.")
    end
end

"""
Update `table` at row index `i`, with the values of a given row.
`table` must be a NamedTuple of vectors with all variables that must be loaded.
The row must contain all the column names that are present in the table.
If a value is missing, it is not set.
"""
function set_table_row!(table::NamedTuple, row, i::Int)::NamedTuple
    for (symbol, vector) in pairs(table)
        val = getproperty(row, symbol)
        if !ismissing(val)
            vector[i] = val
        end
    end
    return table
end

"""
Load data from a source table `static` into a destination `table`.
Data is matched based on the node_id, which is sorted.
"""
function set_static_value!(
    table::NamedTuple,
    node_id::Vector{Int},
    static::StructVector,
)::NamedTuple
    for (i, id) in enumerate(node_id)
        idx = findsorted(static.node_id, id)
        idx === nothing && continue
        row = static[idx]
        set_table_row!(table, row, i)
    end
    return table
end

"""
From a timeseries table `time`, load the most recent applicable data into `table`.
`table` must be a NamedTuple of vectors with all variables that must be loaded.
The most recent applicable data is non-NaN data for a given ID that is on or before `t`.
"""
function set_current_value!(
    table::NamedTuple,
    node_id::Vector{Int},
    time::StructVector,
    t::DateTime,
)::NamedTuple
    idx_starttime = searchsortedlast(time.time, t)
    pre_table = view(time, 1:idx_starttime)

    for (i, id) in enumerate(node_id)
        for (symbol, vector) in pairs(table)
            idx = findlast(
                row -> row.node_id == id && !ismissing(getproperty(row, symbol)),
                pre_table,
            )
            if idx !== nothing
                vector[i] = getproperty(pre_table, symbol)[idx]
            end
        end
    end
    return table
end

function check_no_nans(table::NamedTuple, nodetype::String)
    for (symbol, vector) in pairs(table)
        any(isnan, vector) &&
            error("Missing initial data for the $nodetype variable $symbol")
    end
    return nothing
end

"From an iterable of DateTimes, find the times the solver needs to stop"
function get_tstops(time, starttime::DateTime)::Vector{Float64}
    unique_times = unique(time)
    return seconds_since.(unique_times, starttime)
end

"""
Get the current water level of a node ID.
The ID can belong to either a Basin or a LevelBoundary.
storage: tells ForwardDiff whether this call is for differentiation or not
"""
function get_level(
    p::Parameters,
    node_id::NodeID,
    t::Number;
    storage::Union{AbstractArray, Number} = 0,
)::Union{Real, Nothing}
    (; basin, level_boundary) = p
    if node_id.type == NodeType.Basin
        _, i = id_index(basin.node_id, node_id)
        current_level = get_tmp(basin.current_level, storage)
        current_level[i]
    elseif node_id.type == NodeType.LevelBoundary
        i = findsorted(level_boundary.node_id, node_id)
        level_boundary.level[i](t)
    else
        nothing
    end
end

"Get the index of an ID in a set of indices."
function id_index(ids::Indices{NodeID}, id::NodeID)::Tuple{Bool, Int}
    # We avoid creating Dictionary here since it converts the values to a Vector,
    # leading to allocations when used with PreallocationTools's ReinterpretArrays.
    hasindex, (_, i) = gettoken(ids, id)
    return hasindex, i
end

"Return the bottom elevation of the basin with index i, or nothing if it doesn't exist"
function basin_bottom(basin::Basin, node_id::NodeID)::Union{Float64, Nothing}
    hasindex, i = id_index(basin.node_id, node_id)
    return if hasindex
        # get level(storage) interpolation function
        level_discrete = basin.level[i]
        # and return the first level in this vector, representing the bottom
        first(level_discrete)
    else
        nothing
    end
end

"Get the bottom on both ends of a node. If only one has a bottom, use that for both."
function basin_bottoms(
    basin::Basin,
    basin_a_id::NodeID,
    basin_b_id::NodeID,
    id::NodeID,
)::Tuple{Float64, Float64}
    bottom_a = basin_bottom(basin, basin_a_id)
    bottom_b = basin_bottom(basin, basin_b_id)
    if bottom_a === bottom_b === nothing
        error(lazy"No bottom defined on either side of $id")
    end
    bottom_a = something(bottom_a, bottom_b)
    bottom_b = something(bottom_b, bottom_a)
    return bottom_a, bottom_b
end

"""
Replace the truth states in the logic mapping which contain wildcards with
all possible explicit truth states.
"""
function expand_logic_mapping(
    logic_mapping::Dict{Tuple{NodeID, String}, String},
)::Dict{Tuple{NodeID, String}, String}
    logic_mapping_expanded = Dict{Tuple{NodeID, String}, String}()

    for (node_id, truth_state) in keys(logic_mapping)
        pattern = r"^[TFUD\*]+$"
        if !occursin(pattern, truth_state)
            error("Truth state \'$truth_state\' contains illegal characters or is empty.")
        end

        control_state = logic_mapping[(node_id, truth_state)]
        n_wildcards = count(==('*'), truth_state)

        substitutions = if n_wildcards > 0
            substitutions = Iterators.product(fill(['T', 'F'], n_wildcards)...)
        else
            [nothing]
        end

        # Loop over all substitution sets for the wildcards
        for substitution in substitutions
            truth_state_new = ""
            s_index = 0

            # If a wildcard is found replace it, otherwise take the old truth value
            for truth_value in truth_state
                truth_state_new *= if truth_value == '*'
                    s_index += 1
                    substitution[s_index]
                else
                    truth_value
                end
            end

            new_key = (node_id, truth_state_new)

            if haskey(logic_mapping_expanded, new_key)
                control_state_existing = logic_mapping_expanded[new_key]
                control_states = sort([control_state, control_state_existing])
                msg = "Multiple control states found for $node_id for truth state `$truth_state_new`: $control_states."
                @assert control_state_existing == control_state msg
            else
                logic_mapping_expanded[new_key] = control_state
            end
        end
    end
    return logic_mapping_expanded
end

"""Get all node fieldnames of the parameter object."""
nodefields(p::Parameters) = (
    name for
    name in fieldnames(typeof(p)) if fieldtype(typeof(p), name) <: AbstractParameterNode
)

"""
Get the node type specific indices of the fractional flows and basins,
that are consecutively connected to a node of given id.
"""
function get_fractional_flow_connected_basins(
    node_id::NodeID,
    basin::Basin,
    fractional_flow::FractionalFlow,
    graph::MetaGraph,
)::Tuple{Vector{Int}, Vector{Int}, Bool}
    fractional_flow_idxs = Int[]
    basin_idxs = Int[]

    has_fractional_flow_outneighbors = false

    for first_outneighbor_id in outflow_ids(graph, node_id)
        if first_outneighbor_id in fractional_flow.node_id
            has_fractional_flow_outneighbors = true
            second_outneighbor_id = outflow_id(graph, first_outneighbor_id)
            has_index, basin_idx = id_index(basin.node_id, second_outneighbor_id)
            if has_index
                push!(
                    fractional_flow_idxs,
                    searchsortedfirst(fractional_flow.node_id, first_outneighbor_id),
                )
                push!(basin_idxs, basin_idx)
            end
        end
    end
    return fractional_flow_idxs, basin_idxs, has_fractional_flow_outneighbors
end

"""
    struct FlatVector{T} <: AbstractVector{T}

A FlatVector is an AbstractVector that iterates the T of a `Vector{Vector{T}}`.

Each inner vector is assumed to be of equal length.

It is similar to `Iterators.flatten`, though that doesn't work with the `Tables.Column`
interface, which needs `length` and `getindex` support.
"""
struct FlatVector{T} <: AbstractVector{T}
    v::Vector{Vector{T}}
end

function Base.length(fv::FlatVector)
    return if isempty(fv.v)
        0
    else
        length(fv.v) * length(first(fv.v))
    end
end

Base.size(fv::FlatVector) = (length(fv),)

function Base.getindex(fv::FlatVector, i::Int)
    veclen = length(first(fv.v))
    d, r = divrem(i - 1, veclen)
    v = fv.v[d + 1]
    return v[r + 1]
end

"""
Function that goes smoothly from 0 to 1 in the interval [0,threshold],
and is constant outside this interval.
"""
function reduction_factor(x::T, threshold::Real)::T where {T <: Real}
    return if x < 0
        zero(T)
    elseif x < threshold
        x_scaled = x / threshold
        (-2 * x_scaled + 3) * x_scaled^2
    else
        one(T)
    end
end

"If id is a Basin with storage below the threshold, return a reduction factor != 1"
function low_storage_factor(
    storage::AbstractVector{T},
    basin_ids::Indices{NodeID},
    id::NodeID,
    threshold::Real,
)::T where {T <: Real}
    hasindex, basin_idx = id_index(basin_ids, id)
    return if hasindex
        reduction_factor(storage[basin_idx], threshold)
    else
        one(T)
    end
end

"""Whether the given node node is flow constraining by having a maximum flow rate."""
is_flow_constraining(node::AbstractParameterNode) = hasfield(typeof(node), :max_flow_rate)

"""Whether the given node is flow direction constraining (only in direction of edges)."""
is_flow_direction_constraining(node::AbstractParameterNode) =
    (nameof(typeof(node)) ∈ [:Pump, :Outlet, :TabulatedRatingCurve, :FractionalFlow])

"""Find out whether a path exists between a start node and end node in the given allocation network."""
function allocation_path_exists_in_graph(
    graph::MetaGraph,
    start_node_id::NodeID,
    end_node_id::NodeID,
)::Bool
    node_ids_visited = Set{NodeID}()
    stack = [start_node_id]

    while !isempty(stack)
        current_node_id = pop!(stack)
        if current_node_id == end_node_id
            return true
        end
        if !(current_node_id in node_ids_visited)
            push!(node_ids_visited, current_node_id)
            for outneighbor_node_id in outflow_ids_allocation(graph, current_node_id)
                push!(stack, outneighbor_node_id)
            end
        end
    end
    return false
end

function has_main_network(allocation::Allocation)::Bool
    return first(allocation.allocation_network_ids) == 1
end

function is_main_network(allocation_network_id::Int)::Bool
    return allocation_network_id == 1
end

function get_user_demand(p::Parameters, node_id::NodeID, priority_idx::Int)::Float64
    (; user_demand, allocation) = p
    (; demand) = user_demand
    user_demand_idx = findsorted(user_demand.node_id, node_id)
    n_priorities = length(allocation.priorities)
    return demand[(user_demand_idx - 1) * n_priorities + priority_idx]
end

function set_user_demand!(
    p::Parameters,
    node_id::NodeID,
    priority_idx::Int,
    value::Float64,
)::Nothing
    (; user_demand, allocation) = p
    (; demand) = user_demand
    user_demand_idx = findsorted(user_demand.node_id, node_id)
    n_priorities = length(allocation.priorities)
    demand[(user_demand_idx - 1) * n_priorities + priority_idx] = value
    return nothing
end

function get_all_priorities(db::DB, config::Config)::Vector{Int}
    priorities = Set{Int}()

    # TODO: Is there a way to automatically grab all tables with a priority column?
    for type in
        [UserDemandStaticV1, UserDemandTimeV1, LevelDemandStaticV1, LevelDemandTimeV1]
        union!(priorities, load_structvector(db, config, type).priority)
    end
    return sort(unique(priorities))
end

function get_basin_priority_idx(p::Parameters, node_id::NodeID)::Int
    (; graph, level_demand, allocation) = p
    @assert node_id.type == NodeType.Basin
    inneighbors_control = inneighbor_labels_type(graph, node_id, EdgeType.control)
    if isempty(inneighbors_control)
        return 0
    else
        idx = findsorted(level_demand.node_id, only(inneighbors_control))
        priority = level_demand.priority[idx]
        return findsorted(allocation.priorities, priority)
    end
end

"""
Set is_pid_controlled to true for those pumps and outlets that are PID controlled
"""
function set_is_pid_controlled!(p::Parameters)::Nothing
    (; graph, pid_control, pump, outlet) = p

    for id in pid_control.node_id
        id_controlled = only(outneighbor_labels_type(graph, id, EdgeType.control))
        if id_controlled.type == NodeType.Pump
            pump_idx = findsorted(pump.node_id, id_controlled)
            pump.is_pid_controlled[pump_idx] = true
        elseif id_controlled.type == NodeType.Outlet
            outlet_idx = findsorted(outlet.node_id, id_controlled)
            outlet.is_pid_controlled[outlet_idx] = true
        else
            error(
                "Only Pump and Outlet can be controlled by PidController, got $is_controlled",
            )
        end
    end
    return nothing
end<|MERGE_RESOLUTION|>--- conflicted
+++ resolved
@@ -206,34 +206,11 @@
     param::Symbol;
     default_value::Float64 = 0.0,
 )::Tuple{LinearInterpolation, Bool}
-<<<<<<< HEAD
-    rows = searchsorted(time.node_id, node_id)
-    values = getfield.(time, param)[rows]
-    return get_scalar_interpolation(
-        starttime,
-        t_end,
-        time.time[rows],
-        values,
-        default_value,
-    )
-end
-
-function get_scalar_interpolation(
-    starttime::DateTime,
-    t_end::Float64,
-    time::AbstractVector,
-    values::AbstractVector,
-    default_value::Float64 = 0.0,
-)::Tuple{LinearInterpolation, Bool}
-    parameter = coalesce(values, default_value)
-    times = seconds_since.(time, starttime)
-=======
     nodetype = node_id.type
     rows = searchsorted(NodeID.(nodetype, time.node_id), node_id)
     parameter = getfield.(time, param)[rows]
     parameter = coalesce(parameter, default_value)
     times = seconds_since.(time.time[rows], starttime)
->>>>>>> b773aac8
     # Add extra timestep at start for constant extrapolation
     if times[1] > 0
         pushfirst!(times, 0.0)
