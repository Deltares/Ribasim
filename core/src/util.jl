--- conflicted
+++ resolved
@@ -476,15 +476,9 @@
 """
 function set_initial_allocation_cumulative_volume!(integrator)::Nothing
     (; u, p, t) = integrator
-<<<<<<< HEAD
-    (; p_non_diff) = p
-    (; allocation, flow_boundary) = p_non_diff
+    (; p_independent) = p
+    (; allocation, flow_boundary) = p_independent
     (; allocation_models) = allocation
-=======
-    (; p_independent) = p
-    (; allocation) = p_independent
-    (; mean_input_flows, mean_realized_flows, allocation_models) = allocation
->>>>>>> d23b5b27
     (; Δt_allocation) = allocation_models[1]
 
     # At the time of writing water_balance! already
@@ -493,42 +487,18 @@
     du = get_du(integrator)
     water_balance!(du, u, p, t)
 
-<<<<<<< HEAD
     for allocation_model in allocation_models
         (; cumulative_forcing_volume, cumulative_boundary_volume) = allocation_model
 
         # Basin forcing
         for node_id in keys(cumulative_forcing_volume)
             cumulative_forcing_volume[node_id] = get_influx(du, node_id, p) * Δt_allocation
-=======
-    for mean_input_flows_subnetwork in values(mean_input_flows)
-        for link in keys(mean_input_flows_subnetwork)
-            if link[1] == link[2]
-                q = get_influx(du, link[1], p)
-            else
-                q = get_flow(du, p_independent, t, link)
-            end
-            # Multiply by Δt_allocation as averaging divides by this factor
-            # in update_allocation!
-            mean_input_flows_subnetwork[link] = q * Δt_allocation
->>>>>>> d23b5b27
-        end
-
-<<<<<<< HEAD
+        end
+
         # Boundary flow
         for link in keys(cumulative_boundary_volume)
             cumulative_boundary_volume[link] =
                 flow_boundary.flow_rate[link[1].idx](0.0) * Δt_allocation
-=======
-    # Mean realized demands for basins are calculated as Δstorage/Δt
-    # This sets the realized demands as -storage_old
-    for link in keys(mean_realized_flows)
-        if link[1] == link[2]
-            mean_realized_flows[link] = -u[link[1].idx]
-        else
-            q = get_flow(du, p_independent, t, link)
-            mean_realized_flows[link] = q * Δt_allocation
->>>>>>> d23b5b27
         end
     end
     return nothing
@@ -988,18 +958,6 @@
     end
 end
 
-<<<<<<< HEAD
-=======
-function mean_input_flows_subnetwork(
-    p_independent::ParametersIndependent,
-    subnetwork_id::Int32,
-)
-    (; mean_input_flows, subnetwork_ids) = p_independent.allocation
-    subnetwork_idx = searchsortedfirst(subnetwork_ids, subnetwork_id)
-    return mean_input_flows[subnetwork_idx]
-end
-
->>>>>>> d23b5b27
 """
 Wrap the data of a SubArray into a Vector.
 
