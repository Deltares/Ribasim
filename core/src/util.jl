"Get the package version of a given module"
function pkgversion(m::Module)::VersionNumber
    version = Base.pkgversion(Ribasim)
    !isnothing(version) && return version

    # Base.pkgversion doesn't work with compiled binaries
    # If it returns `nothing`, we try a different way
    rootmodule = Base.moduleroot(m)
    pkg = Base.PkgId(rootmodule)
    pkgorigin = Base.pkgorigins[pkg]
    return pkgorigin.version
end

"""Get the storage of a basin from its level."""
function get_storage_from_level(basin::Basin, state_idx::Int, level::Float64)::Float64
    level_to_area = basin.level_to_area[state_idx]
    if level < level_to_area.t[1]
        0.0
    else
        integral(level_to_area, level)
    end
end

"""Compute the storages of the basins based on the water level of the basins."""
function get_storages_from_levels(basin::Basin, levels::AbstractVector)::Vector{Float64}
    errors = false
    state_length = length(levels)
    basin_length = length(basin.storage_to_level)
    if state_length != basin_length
        @error "Unexpected 'Basin / state' length." state_length basin_length
        errors = true
    end
    storages = zeros(state_length)

    for (i, level) in enumerate(levels)
        storage = get_storage_from_level(basin, i, level)
        bottom = first(basin_levels(basin, i))
        if level < bottom
            node_id = basin.node_id[i]
            @error "The initial level ($level) of $node_id is below the bottom ($bottom)."
            errors = true
        end
        storages[i] = storage
    end
    if errors
        error("Encountered errors while parsing the initial levels of basins.")
    end

    return storages
end

"""
Compute the level of a basin given its storage.
"""
function get_level_from_storage(basin::Basin, state_idx::Int, storage::T)::T where {T}
    storage_to_level = basin.storage_to_level[state_idx]
    if storage >= 0
        return storage_to_level(storage)
    else
        # Negative storage is not feasible and this yields a level
        # below the basin bottom, but this does yield usable gradients
        # for the non-linear solver
        bottom = first(storage_to_level.u)
        return bottom + derivative(storage_to_level, 0.0) * storage
    end
end

function get_scalar_interpolation(
    starttime::DateTime,
    time::AbstractVector,
    node_id::NodeID,
    param::Symbol;
    default_value::Float64 = 0.0,
    interpolation_type::Type{<:AbstractInterpolation} = LinearInterpolation,
    cyclic_time::Bool = false,
)::interpolation_type
    rows = searchsorted(time.node_id, node_id)
    parameter = getproperty(time, param)[rows]
    parameter = coalesce.(parameter, default_value)
    times = seconds_since.(time.time[rows], starttime)

    valid = valid_time_interpolation(times, parameter, node_id, cyclic_time)
    !valid && error("Invalid time series.")
    return interpolation_type(
        parameter,
        times;
        extrapolation = cyclic_time ? Periodic : ConstantExtrapolation,
        cache_parameters = true,
    )
end

"""
Create a valid Qh ScalarLinearInterpolation.
Takes a node_id for validation logging, and a vector of level (h) and flow_rate (Q).
"""
function qh_interpolation(
    node_id::NodeID,
    level::Vector{Float64},
    flow_rate::Vector{Float64},
)::ScalarLinearInterpolation
    errors = false
    n = length(level)
    if n < 2
        @error "At least two datapoints are needed." node_id n
        errors = true
    end
    Q0 = first(flow_rate)
    if Q0 != 0.0
        @error "The `flow_rate` must start at 0." node_id flow_rate = Q0
        errors = true
    end

    if !allunique(level)
        @error "The `level` cannot be repeated." node_id
        errors = true
    end

    if any(diff(flow_rate) .< 0.0)
        @error "The `flow_rate` cannot decrease with increasing `level`." node_id
        errors = true
    end

    errors && error("Errors occurred when parsing $node_id.")

    return LinearInterpolation(
        flow_rate,
        level;
        extrapolation_left = ConstantExtrapolation,
        extrapolation_right = Linear,
        cache_parameters = true,
    )
end

"""
Find the index of element x in a sorted collection a.
Returns the index of x if it exists, or nothing if it doesn't.
If x occurs more than once, throw an error.
"""
function findsorted(a, x)::Union{Int, Nothing}
    r = searchsorted(a, x)
    return if isempty(r)
        nothing
    elseif length(r) == 1
        only(r)
    else
        error("Multiple occurrences of $x found.")
    end
end

"From an iterable of DateTimes, find the times the solver needs to stop"
function get_tstops(time, starttime::DateTime)::Vector{Float64}
    unique_times = filter(!ismissing, unique(time))
    return seconds_since.(unique_times, starttime)
end

"""
Get the current water level of a node ID.
The ID can belong to either a Basin or a LevelBoundary.
du: tells ForwardDiff whether this call is for differentiation or not
"""
function get_level(p::Parameters, node_id::NodeID, t::Number)::Number
    (; p_independent, state_time_dependent_cache, time_dependent_cache) = p

    if node_id.type == NodeType.Basin
        state_time_dependent_cache.current_level[node_id.idx]
    elseif node_id.type == NodeType.LevelBoundary
        itp = p_independent.level_boundary.level[node_id.idx]
        eval_time_interp(
            itp,
            time_dependent_cache.level_boundary.current_level,
            node_id.idx,
            p,
            t,
        )
    elseif node_id.type == NodeType.Terminal
        # Terminal is like a bottomless pit.
        # A level at -Inf ensures we don't hit `max_downstream_level` reduction factors.
        -Inf
    else
        error("Node ID $node_id is not a Basin, LevelBoundary or Terminal.")
    end
end

"Return the bottom elevation of the basin with index i, or nothing if it doesn't exist"
function basin_bottom(basin::Basin, node_id::NodeID)::Tuple{Bool, Float64}
    return if node_id.type == NodeType.Basin
        # get level(storage) interpolation function
        level_discrete = basin_levels(basin, node_id.idx)
        # and return the first level in this vector, representing the bottom
        return true, first(level_discrete)
    else
        return false, 0.0
    end
end

"""
Replace the truth states in the logic mapping which contain wildcards with
all possible explicit truth states.
"""
function expand_logic_mapping(
    logic_mapping::Vector{Dict{String, String}},
    node_ids::Vector{NodeID},
)::Vector{Dict{Vector{Bool}, String}}
    logic_mapping_expanded = [Dict{Vector{Bool}, String}() for _ in eachindex(node_ids)]
    pattern = r"^[TF\*]+$"

    for node_id in node_ids
        for truth_state in keys(logic_mapping[node_id.idx])
            if !occursin(pattern, truth_state)
                error(
                    "Truth state \'$truth_state\' contains illegal characters or is empty.",
                )
            end

            control_state = logic_mapping[node_id.idx][truth_state]
            n_wildcards = count(==('*'), truth_state)

            substitutions = if n_wildcards > 0
                substitutions = Iterators.product(fill([true, false], n_wildcards)...)
            else
                [nothing]
            end

            # Loop over all substitution sets for the wildcards
            for substitution in substitutions
                truth_state_new = Bool[]
                s_index = 0

                # If a wildcard is found replace it, otherwise take the old truth value
                for truth_value in truth_state
                    if truth_value == '*'
                        s_index += 1
                        push!(truth_state_new, substitution[s_index])
                    else
                        push!(truth_state_new, truth_value == 'T')
                    end
                end

                if haskey(logic_mapping_expanded[node_id.idx], truth_state_new)
                    control_state_existing =
                        logic_mapping_expanded[node_id.idx][truth_state_new]
                    control_states = sort([control_state, control_state_existing])
                    msg = "Multiple control states found for $node_id for truth state `$(convert_truth_state(truth_state_new))`: $control_states."
                    @assert control_state_existing == control_state msg
                else
                    logic_mapping_expanded[node_id.idx][truth_state_new] = control_state
                end
            end
        end
    end
    return logic_mapping_expanded
end

"""
    struct FlatVector{T} <: AbstractVector{T}

A FlatVector is an AbstractVector that iterates the T of a `Vector{Vector{T}}`.

Each inner vector is assumed to be of equal length.

It is similar to `Iterators.flatten`, though that doesn't work with the `Tables.Column`
interface, which needs `length` and `getindex` support.
"""
struct FlatVector{T} <: AbstractVector{T}
    v::Vector{Vector{T}}
end

function Base.length(fv::FlatVector)
    return if isempty(fv.v)
        0
    else
        length(fv.v) * length(first(fv.v))
    end
end

Base.size(fv::FlatVector) = (length(fv),)

function Base.getindex(fv::FlatVector, i::Int)
    veclen = length(first(fv.v))
    d, r = divrem(i - 1, veclen)
    v = fv.v[d + 1]
    return v[r + 1]
end

"Construct a FlatVector from one of the fields of SavedFlow."
function FlatVector(saveval::Vector{SavedFlow}, sym::Symbol)
    v = isempty(saveval) ? Vector{Float64}[] : getfield.(saveval, sym)
    FlatVector(v)
end
FlatVector(v::Vector{Matrix{Float64}}) = FlatVector(vec.(v))

"""
Function that goes smoothly from 0 to 1 in the interval [0,threshold],
and is constant outside this interval.
"""
function reduction_factor(x::T, threshold::Real)::T where {T <: Real}
    return if x < 0
        zero(T)
    elseif x < threshold
        x_scaled = x / threshold
        (-2 * x_scaled + 3) * x_scaled^2
    else
        one(T)
    end
end

function get_low_storage_factor(p::Parameters, id::NodeID)
    (; current_low_storage_factor) = p.state_time_dependent_cache
    if id.type == NodeType.Basin
        current_low_storage_factor[id.idx]
    else
        one(eltype(current_low_storage_factor))
    end
end

"""
For resistance nodes, give a reduction factor based on the upstream node
as defined by the flow direction.
"""
function low_storage_factor_resistance_node(
    p::Parameters,
    q::Number,
    inflow_id::NodeID,
    outflow_id::NodeID,
)
    if q > 0
        get_low_storage_factor(p, inflow_id)
    else
        get_low_storage_factor(p, outflow_id)
    end
end

function has_primary_network(allocation::Allocation)::Bool
    if !is_active(allocation)
        false
    else
        first(allocation.subnetwork_ids) == 1
    end
end

function is_primary_network(subnetwork_id::Int32)::Bool
    return subnetwork_id == 1
end

function get_all_demand_priorities(db::DB, config::Config;)::Vector{Int32}
    demand_priorities = Set{Int32}()
    is_valid = true

    for name in names(Ribasim; all = true)
        type = getfield(Ribasim, name)
        if !(
            (type isa DataType) &&
            type <: Legolas.AbstractRecord &&
            hasfield(type, :demand_priority)
        )
            continue
        end

        data = load_structvector(db, config, type)
        demand_priority_col = data.demand_priority
        demand_priority_col = Int32.(coalesce.(demand_priority_col, Int32(0)))
        if valid_demand_priorities(demand_priority_col, config.experimental.allocation)
            union!(demand_priorities, demand_priority_col)
        else
            is_valid = false
            node, kind = nodetype(Legolas._schema_version_from_record_type(type))
            table_name = "$node / $kind"
            @error "Missing demand_priority parameter(s) for a $table_name node in the allocation problem."
        end
    end
    if is_valid
        return sort(collect(demand_priorities))
    else
        error("Missing demand priority parameter(s).")
    end
end

function get_external_demand_priority_idx(
    p_independent::ParametersIndependent,
    node_id::NodeID,
)::Int
    (; graph, level_demand, flow_demand, allocation) = p_independent
    inneighbor_control_ids = inneighbor_labels_type(graph, node_id, LinkType.control)
    if isempty(inneighbor_control_ids)
        return 0
    end
    inneighbor_control_id = only(inneighbor_control_ids)
    type = inneighbor_control_id.type
    if type == NodeType.LevelDemand
        demand_priority = level_demand.demand_priority[inneighbor_control_id.idx]
    elseif type == NodeType.FlowDemand
        demand_priority = flow_demand.demand_priority[inneighbor_control_id.idx]
    else
        error("Nodes of type $type have no demand_priority.")
    end

    return findsorted(allocation.demand_priorities_all, demand_priority)
end

const control_type_mapping = Dict{NodeType.T, ContinuousControlType.T}(
    NodeType.PidControl => ContinuousControlType.PID,
    NodeType.ContinuousControl => ContinuousControlType.Continuous,
)

function set_control_type!(node::AbstractParameterNode, graph::MetaGraph)::Nothing
    (; control_type, control_mapping) = node

    errors = false

    for node_id in node.node_id
        control_inneighbors =
            collect(inneighbor_labels_type(graph, node_id, LinkType.control))

        control_type[node_id.idx] = if length(control_inneighbors) == 1
            control_inneighbor = only(control_inneighbors)
            get(control_type_mapping, control_inneighbor.type, ContinuousControlType.None)
        elseif length(control_inneighbors) > 1
            @error "$node_id has more than 1 control inneighbors."
            errors = true
            ContinuousControlType.None
        else
            ContinuousControlType.None
        end

        node.allocation_controlled[node_id.idx] =
            (node_id, "Ribasim.allocation") in keys(control_mapping)
    end

    errors && @error("Errors encountered when parsing control type of $(typeof(node)).")

    return nothing
end

function has_external_flow_demand(
    graph::MetaGraph,
    node_id::NodeID,
    node_type::Symbol,
)::Tuple{Bool, Union{NodeID, Nothing}}
    control_inneighbors = inneighbor_labels_type(graph, node_id, LinkType.control)
    for id in control_inneighbors
        if graph[id].type == node_type
            return true, id
        end
    end
    return false, nothing
end

"""
Get the time interval between (flow) saves
"""
function get_Δt(integrator)::Float64
    (; p, t, dt) = integrator
    (; saveat) = p.p_independent.graph[]
    if iszero(saveat)
        dt
    elseif isinf(saveat)
        t
    else
        t_end = integrator.sol.prob.tspan[end]
        if t_end - t > saveat
            saveat
        else
            # The last interval might be shorter than saveat
            rem = t % saveat
            iszero(rem) ? saveat : rem
        end
    end
end

inflow_link(graph, node_id)::LinkMetadata = graph[inflow_id(graph, node_id), node_id]
outflow_link(graph, node_id)::LinkMetadata = graph[node_id, outflow_id(graph, node_id)]

"""
We want to perform allocation at t = 0 but there are no cumulative volumes available yet
as input. Therefore we set the instantaneous flows as the mean flows as allocation input.
"""
function set_initial_allocation_cumulative_volume!(integrator)::Nothing
    (; u, p, t) = integrator
    (; p_independent) = p
    (; allocation, flow_boundary) = p_independent
    (; allocation_models) = allocation
    (; Δt_allocation) = allocation_models[1]

    # At the time of writing water_balance! already
    # gets called once at the problem initialization, this
    # one is just to make sure.
    du = get_du(integrator)
    water_balance!(du, u, p, t)

    for allocation_model in allocation_models
        (; cumulative_forcing_volume, cumulative_boundary_volume) = allocation_model

        # Basin forcing
        for node_id in keys(cumulative_forcing_volume)
            cumulative_forcing_volume[node_id] = get_influx(du, node_id, p) * Δt_allocation
        end

        # Boundary flow
        for link in keys(cumulative_boundary_volume)
            cumulative_boundary_volume[link] =
                flow_boundary.flow_rate[link[1].idx](0.0) * Δt_allocation
        end
    end
    return nothing
end

"""
Convert a truth state in terms of a BitVector or Vector{Bool} into a string of 'T' and 'F'
"""
function convert_truth_state(boolean_vector)::String
    String(UInt8.(ifelse.(boolean_vector, 'T', 'F')))
end

function NodeID(type::Symbol, value::Integer, p_independent::ParametersIndependent)::NodeID
    node_type = NodeType.T(type)
    node = getfield(p_independent, snake_case(type))
    idx = searchsortedfirst(node.node_id, NodeID(node_type, value, 0))
    return NodeID(node_type, value, idx)
end

"""
Get the reference to a parameter
"""
function get_cache_ref(
    node_id::NodeID,
    variable::String,
    state_ranges::StateTuple{UnitRange{Int}};
    listen::Bool = true,
)::Tuple{CacheRef, Bool}
    errors = false

    ref = if node_id.type == NodeType.Basin && variable == "level"
        CacheRef(; type = CacheType.basin_level, node_id.idx)
    elseif variable == "flow_rate" && node_id.type != NodeType.FlowBoundary
        if listen
            if node_id.type ∉ conservative_nodetypes
                errors = true
                @error "Cannot listen to flow_rate of $node_id, the node type must be one of $conservative_node_types."
                CacheRef()
            else
                # Index in the state vector (inflow)
                idx = get_state_index(state_ranges, node_id)
                CacheRef(; idx, from_du = true)
            end
        else
            type = if node_id.type == NodeType.Pump
                CacheType.flow_rate_pump
            elseif node_id.type == NodeType.Outlet
                CacheType.flow_rate_outlet
            else
                errors = true
                @error "Cannot set the flow rate of $node_id."
                CacheType.flow_rate_pump
            end
            CacheRef(; type, node_id.idx)
        end
    else
        # Placeholder to obtain correct type
        CacheRef()
    end
    return ref, errors
end

"""
Set references to all variables that are listened to by discrete/continuous control
"""
function set_listen_cache_refs!(
    p_independent::ParametersIndependent,
    state_ranges::StateTuple{UnitRange{Int}},
)::Nothing
    (; discrete_control, continuous_control) = p_independent
    compound_variable_sets =
        [discrete_control.compound_variables..., continuous_control.compound_variable]
    errors = false

    for compound_variables in compound_variable_sets
        for compound_variable in compound_variables
            (; subvariables) = compound_variable
            for (j, subvariable) in enumerate(subvariables)
                ref, error = get_cache_ref(
                    subvariable.listen_node_id,
                    subvariable.variable,
                    state_ranges,
                )
                if !error
                    subvariables[j] = @set subvariable.cache_ref = ref
                end
                errors |= error
            end
        end
    end

    if errors
        error("Error(s) occurred when parsing listen variables.")
    end
    return nothing
end

"""
Set references to all variables that are controlled by discrete control
"""
function set_discrete_controlled_variable_refs!(
    p_independent::ParametersIndependent,
)::Nothing
    for nodetype in propertynames(p_independent)
        node = getfield(p_independent, nodetype)
        if node isa AbstractParameterNode && hasfield(typeof(node), :control_mapping)
            control_mapping::Dict{Tuple{NodeID, String}, ControlStateUpdate} =
                node.control_mapping

            for ((node_id, control_state), control_state_update) in control_mapping
                (; scalar_update, itp_update_linear, itp_update_lookup) =
                    control_state_update

                # References to scalar parameters
                for (i, parameter_update) in enumerate(scalar_update)
                    field = getfield(node, parameter_update.name)
                    scalar_update[i] = @set parameter_update.ref = Ref(field, node_id.idx)
                end

                # References to linear interpolation parameters
                for (i, parameter_update) in enumerate(itp_update_linear)
                    field = getfield(node, parameter_update.name)
                    itp_update_linear[i] =
                        @set parameter_update.ref = Ref(field, node_id.idx)
                end

                # References to index interpolation parameters
                for (i, parameter_update) in enumerate(itp_update_lookup)
                    field = getfield(node, parameter_update.name)
                    itp_update_lookup[i] =
                        @set parameter_update.ref = Ref(field, node_id.idx)
                end

                # Reference to 'active' parameter if it exists
                if hasfield(typeof(node), :active)
                    control_mapping[(node_id, control_state)] =
                        @set control_state_update.active.ref = Ref(node.active, node_id.idx)
                end
            end
        end
    end
    return nothing
end

function set_target_ref!(
    target_ref::Vector{CacheRef},
    node_id::Vector{NodeID},
    controlled_variable::Vector{String},
    state_ranges::StateTuple{UnitRange{Int}},
    graph::MetaGraph,
)::Nothing
    errors = false
    for (i, (id, variable)) in enumerate(zip(node_id, controlled_variable))
        controlled_node_id = only(outneighbor_labels_type(graph, id, LinkType.control))
        ref, error =
            get_cache_ref(controlled_node_id, variable, state_ranges; listen = false)
        target_ref[i] = ref
        errors |= error
    end

    if errors
        error("Errors encountered when setting continuously controlled variable refs.")
    end
    return nothing
end

"""
Collect the control mappings of all controllable nodes in
the DiscreteControl object for easy access
"""
function collect_control_mappings!(p_independent::ParametersIndependent)::Nothing
    (; control_mappings) = p_independent.discrete_control

    for node_type in instances(NodeType.T)
        node_type == NodeType.Terminal && continue
        node = getfield(p_independent, snake_case(node_type))
        if hasfield(typeof(node), :control_mapping)
            control_mappings[node_type] = node.control_mapping
        end
    end
end

function basin_levels(basin::Basin, state_idx::Int)
    return basin.level_to_area[state_idx].t
end

function basin_areas(basin::Basin, state_idx::Int)
    return basin.level_to_area[state_idx].u
end

"""
The function f(x) = sign(x)*√(|x|) where for |x|<threshold a
polynomial is used so that the function is still differentiable
but the derivative is bounded at x = 0.
"""
function relaxed_root(x, threshold)
    if abs(x) < threshold
        1 / 4 * (x / sqrt(threshold)) * (5 - (x / threshold)^2)
    else
        sign(x) * sqrt(abs(x))
    end
end

# Overloads for SparseConnectivityTracer
reduction_factor(x::GradientTracer, ::Real) = x
low_storage_factor_resistance_node(::Parameters, q::GradientTracer, ::NodeID, ::NodeID) = q
relaxed_root(x::GradientTracer, threshold::Real) = x
get_level_from_storage(basin::Basin, state_idx::Int, storage::GradientTracer) = storage

"Create a NamedTuple of the node IDs per state component in the state order"
function state_node_ids(
    p::Union{ParametersIndependent, NamedTuple},
)::StateTuple{Vector{NodeID}}
    (;
        tabulated_rating_curve = p.tabulated_rating_curve.node_id,
        pump = p.pump.node_id,
        outlet = p.outlet.node_id,
        user_demand_inflow = p.user_demand.node_id,
        user_demand_outflow = p.user_demand.node_id,
        linear_resistance = p.linear_resistance.node_id,
        manning_resistance = p.manning_resistance.node_id,
        evaporation = p.basin.node_id,
        infiltration = p.basin.node_id,
        integral = p.pid_control.node_id,
    )
end

"Create the axis of the state vector"
function count_state_ranges(u_ids::StateTuple{Vector{NodeID}})::StateTuple{UnitRange{Int}}
    StateTuple{UnitRange{Int}}(ranges(map(length, collect(u_ids))))
end

function build_state_vector(p_independent::ParametersIndependent)
    # It is assumed that the horizontal flow states come first in
    # p_independent.state_inflow_link and p_independent.state_outflow_link
    u_ids = state_node_ids(p_independent)
    state_ranges = count_state_ranges(u_ids)
    data = zeros(length(p_independent.node_id))
    u = CVector(data, state_ranges)
    # Ensure p_independent.node_id, state_ranges and u have the same length and order
    ranges = (getproperty(state_ranges, x) for x in propertynames(state_ranges))
    @assert length(u) == length(p_independent.node_id) == mapreduce(length, +, ranges)
    @assert keys(u_ids) == state_components
    return u
end

function build_reltol_vector(u0::CVector, reltol::Float64)
    reltolv = fill(reltol, length(u0))
    mask = trues(length(u0))
    # Mask the non-cumulative states
    for (node, range) in pairs(getaxes(u0))
        if node in (:integral,)
            mask[range] .= false
        end
    end
    reltolv, mask
end

function build_flow_to_storage(
    state_ranges::StateTuple{UnitRange{Int}},
    n_states::Int,
    basin::Basin,
    connector_nodes::NamedTuple,
)::SparseMatrixCSC{Float64, Int}
    (; user_demand_inflow, user_demand_outflow, evaporation, infiltration) = state_ranges
    n_basins = length(basin.node_id)
    flow_to_storage = spzeros(n_basins, n_states)

    for (node_name, node) in pairs(connector_nodes)
        if node_name == :user_demand
            flow_to_storage_node_inflow = view(flow_to_storage, :, user_demand_inflow)
            flow_to_storage_node_outflow = view(flow_to_storage, :, user_demand_outflow)
        else
            state_range = getproperty(state_ranges, node_name)
            flow_to_storage_node_inflow = view(flow_to_storage, :, state_range)
            flow_to_storage_node_outflow = flow_to_storage_node_inflow
        end

        for (inflow_link, outflow_link) in zip(node.inflow_link, node.outflow_link)
            inflow_id, node_id = inflow_link.link
            if inflow_id.type == NodeType.Basin
                flow_to_storage_node_inflow[inflow_id.idx, node_id.idx] = -1.0
            end

            outflow_id = outflow_link.link[2]
            if outflow_id.type == NodeType.Basin
                flow_to_storage_node_outflow[outflow_id.idx, node_id.idx] = 1.0
            end
        end
    end

    flow_to_storage_evaporation = view(flow_to_storage, :, evaporation)
    flow_to_storage_infiltration = view(flow_to_storage, :, infiltration)

    for i in 1:n_basins
        flow_to_storage_evaporation[i, i] = -1.0
        flow_to_storage_infiltration[i, i] = -1.0
    end

    return flow_to_storage
end

"""
Create vectors state_inflow_link and state_outflow_link which give for each state
in the state vector in order the metadata of the link that is associated with that state.
Only for horizontal flows, which are assumed to come first in the state vector.
"""
function get_state_flow_links(
    graph::MetaGraph,
    nodes::NamedTuple,
)::Tuple{Vector{LinkMetadata}, Vector{LinkMetadata}}
    (; user_demand) = nodes
    state_inflow_link = LinkMetadata[]
    state_outflow_link = LinkMetadata[]

    placeholder_link =
        LinkMetadata(0, LinkType.flow, (NodeID(:Terminal, 0, 0), NodeID(:Terminal, 0, 0)))

    for node_name in state_components
        if hasproperty(nodes, node_name)
            node::AbstractParameterNode = getproperty(nodes, node_name)
            for id in node.node_id
                inflow_ids_ = collect(inflow_ids(graph, id))
                outflow_ids_ = collect(outflow_ids(graph, id))

                inflow_link = if length(inflow_ids_) == 0
                    placeholder_link
                elseif length(inflow_ids_) == 1
                    inflow_id = only(inflow_ids_)
                    graph[inflow_id, id]
                else
                    error("Multiple inflows not supported")
                end
                push!(state_inflow_link, inflow_link)

                outflow_link = if length(outflow_ids_) == 0
                    placeholder_link
                elseif length(outflow_ids_) == 1
                    outflow_id = only(outflow_ids_)
                    graph[id, outflow_id]
                else
                    error("Multiple outflows not supported")
                end
                push!(state_outflow_link, outflow_link)
            end
        elseif startswith(String(node_name), "user_demand")
            placeholder_links = fill(placeholder_link, length(user_demand.node_id))
            if node_name == :user_demand_inflow
                append!(state_inflow_link, user_demand.inflow_link)
                append!(state_outflow_link, placeholder_links)
            elseif node_name == :user_demand_outflow
                append!(state_inflow_link, placeholder_links)
                append!(state_outflow_link, user_demand.outflow_link)
            end
        end
    end

    return state_inflow_link, state_outflow_link
end

"""
Get the index of the state vector corresponding to the given NodeID.
Use the inflow Boolean argument to disambiguite for node types that have multiple states.
Can return nothing for node types that do not have a state, like Terminal.
"""
function get_state_index(
    state_ranges::StateTuple{UnitRange{Int}},
    id::NodeID;
    inflow::Bool = true,
)::Union{Int, Nothing}
    component_name = if id.type == NodeType.UserDemand
        inflow ? :user_demand_inflow : :user_demand_outflow
    else
        snake_case(id)
    end

    if hasproperty(state_ranges, component_name)
        state_range = getproperty(state_ranges, component_name)
        return state_range[id.idx]
    else
        return nothing
    end
end

"Get the state index of the to-node of the link if it exists, otherwise the from-node."
function get_state_index(
    state_ranges::StateTuple{UnitRange{Int}},
    link::Tuple{NodeID, NodeID},
)::Int
    idx = get_state_index(state_ranges, link[2])
    isnothing(idx) ? get_state_index(state_ranges, link[1]; inflow = false) : idx
end

"""
Check whether any storages are negative given the state u.
"""
function isoutofdomain(u, p, t)
    (; current_storage) = p.state_time_dependent_cache
    formulate_storages!(u, p, t)
    any(<(0), current_storage)
end

function get_demand(user_demand, id, demand_priority_idx, t)::Float64
    (; demand_from_timeseries, demand_itp, demand) = user_demand
    if demand_from_timeseries[id.idx]
        demand_itp[id.idx][demand_priority_idx](t)
    else
        demand[id.idx, demand_priority_idx]
    end
end

"""
Estimate the minimum reduction factor achieved over the last time step by
estimating the lowest storage achieved over the last time step. To make sure
it is an underestimate of the minimum, 2low_storage_threshold is subtracted from this lowest storage.
This is done to not be too strict in clamping the flow in the limiter
"""
function min_low_storage_factor(
    storage_now::AbstractVector{T},
    storage_prev,
    basin,
    id,
) where {T}
    if id.type == NodeType.Basin
        low_storage_threshold = basin.low_storage_threshold[id.idx]
        reduction_factor(
            min(storage_now[id.idx], storage_prev[id.idx]) - 2low_storage_threshold,
            low_storage_threshold,
        )
    else
        one(T)
    end
end

"""
Estimate the minimum level reduction factor achieved over the last time step by
estimating the lowest level achieved over the last time step. To make sure
it is an underestimate of the minimum, 2USER_DEMAND_MIN_LEVEL_THRESHOLD is subtracted from this lowest level.
This is done to not be too strict in clamping the flow in the limiter
"""
function min_low_user_demand_level_factor(
    level_now::AbstractVector{T},
    level_prev,
    min_level,
    id_user_demand,
    id_inflow,
) where {T}
    if id_inflow.type == NodeType.Basin
        reduction_factor(
            min(level_now[id_inflow.idx], level_prev[id_inflow.idx]) -
            min_level[id_user_demand.idx] - 2USER_DEMAND_MIN_LEVEL_THRESHOLD,
            USER_DEMAND_MIN_LEVEL_THRESHOLD,
        )
    else
        one(T)
    end
end

"""
Wrap the data of a SubArray into a Vector.

This function is labeled unsafe because it will crash if pointer is not a valid memory
address to data of the requested length, and it will not prevent the input array A from
being freed.
"""
function unsafe_array(
    A::SubArray{Float64, 1, Vector{Float64}, Tuple{UnitRange{Int64}}, true},
)::Vector{Float64}
    GC.@preserve A unsafe_wrap(Array, pointer(A), length(A))
end

"""
Find the index of a symbol in an ordered set using iteration.

This replaces `findfirst(==(x), s)` which triggered this depwarn:
> indexing is deprecated for OrderedSet, please rewrite your code to use iteration
"""
function find_index(x::Symbol, s::OrderedSet{Symbol})
    for (i, s) in enumerate(s)
        s === x && return i
    end
    error(lazy"$x not found in $s.")
end

function get_timeseries_tstops(
    p_independent::ParametersIndependent,
    t_end::Float64,
)::Vector{Vector{Float64}}
    (;
        basin,
        flow_boundary,
        flow_demand,
        level_boundary,
        level_demand,
        pid_control,
        tabulated_rating_curve,
        user_demand,
        discrete_control,
    ) = p_independent
    tstops = Vector{Float64}[]

    # For nodes that have multiple timeseries associated with them defined in the same table
    # (e.g. multiple Basin forcings and multiple PID terms)
    # only one timeseries is used as all timeseries use the same timesteps
    get_timeseries_tstops!(tstops, t_end, basin.forcing.precipitation)
    get_timeseries_tstops!(tstops, t_end, flow_boundary.flow_rate)
    get_timeseries_tstops!(tstops, t_end, flow_demand.demand_itp)
    get_timeseries_tstops!(tstops, t_end, level_boundary.level)
    get_timeseries_tstops!(tstops, t_end, level_demand.min_level)
    get_timeseries_tstops!(tstops, t_end, pid_control.target)
    get_timeseries_tstops!(
        tstops,
        t_end,
        tabulated_rating_curve.current_interpolation_index,
    )
    get_timeseries_tstops!(tstops, t_end, user_demand.return_factor)
    for row in user_demand.demand_itp
        get_timeseries_tstops!(tstops, t_end, row)
    end
    for compound_variables in discrete_control.compound_variables
        for compound_variable in compound_variables
            get_timeseries_tstops!(tstops, t_end, compound_variable.greater_than)
        end
    end

    return tstops
end

function get_timeseries_tstops!(
    tstops::Vector{Vector{Float64}},
    t_end::Float64,
    interpolations::AbstractArray{<:AbstractInterpolation},
)::Nothing
    for itp in interpolations
        push!(tstops, get_timeseries_tstops(itp, t_end))
    end
    return nothing
end

function get_timeseries_tstops(itp::AbstractInterpolation, t_end::Float64)::Vector{Float64}
    # Timepoints where the interpolation transitions to a new section
    transition_ts = get_transition_ts(itp)

    # The length of the period
    T = last(transition_ts) - first(transition_ts)

    # How many periods back from first(transition_ts) are needed
    nT_back = itp.extrapolation_left == Periodic ? Int(ceil((first(transition_ts)) / T)) : 0

    # How many periods forward from first(transition_ts) are needed
    nT_forward =
        itp.extrapolation_right == Periodic ?
        Int(ceil((t_end - first(transition_ts)) / T)) : 0

    tstops = Float64[]

    for i in (-nT_back):nT_forward
        # Append the timepoints of the interpolation shifted by an integer amount of
        # periods to the tstops, filtering out values outside the simulation period
        if i == nT_forward
            append!(tstops, filter(t -> 0 ≤ t ≤ t_end, transition_ts .+ i * T))
        else
            # Because of floating point errors last(transition_ts) = first(transition_ts) + T
            # does not always hold exactly, so to prevent that these become separate
            # very close tstops we only use the last time point of the period in the last period
            append!(tstops, filter(t -> 0 ≤ t ≤ t_end, transition_ts[1:(end - 1)] .+ i * T))
        end
    end

    return tstops
end

"""Get the exponential time stops for decreasing the tolerance."""
function get_log_tstops(starttime, t_end)::Vector{Float64}
    log_tstops = Float64[]
    t = 60 * 60
    while Second(t) <= round(t_end - starttime, Second)
        push!(log_tstops, t)
        t *= 2.0
    end
    return log_tstops
end

function ranges(lengths::Vector{<:Integer})
    # from the lengths of the components
    # construct [1:n_pump, (n_pump+1):(n_pump+n_outlet)]
    # which are used to create views into the data array
    bounds = pushfirst!(cumsum(lengths), 0)
    ranges = [range(p[1] + 1, p[2]) for p in IterTools.partition(bounds, 2, 1)]
    # standardize empty ranges to 1:0 for easier testing
    replace!(x -> isempty(x) ? (1:0) : x, ranges)
    return ranges
end

function get_interpolation_vec(interpolation_type::String, node_id::Vector{NodeID})::Vector
    type = if interpolation_type == "linear"
        ScalarLinearInterpolation
    elseif interpolation_type == "block"
        ScalarBlockInterpolation
    else
        error("Invalid interpolation type specified: $interpolation_type.")
    end
    return Vector{type}(undef, length(node_id))
end

"""
Check whether the inputs u and t are different from the previous call of water_balance! and
update the boolean flags in p_mutable. In several parts of the calculations in water_balance!,
caches are only updated if the data they depend on is different from the previous water_balance! call.
"""
function check_new_input!(p::Parameters, u::CVector, t::Number)::Nothing
    (; state_time_dependent_cache, time_dependent_cache, p_mutable) = p
    (; u_prev_call) = state_time_dependent_cache
    (; t_prev_call) = time_dependent_cache

    p_mutable.new_t =
        !isassigned(t_prev_call, 1) || (
            t != t_prev_call[1] &&
            ForwardDiff.partials(t) == ForwardDiff.partials(t_prev_call[1])
        )
    if p_mutable.new_t
        time_dependent_cache.t_prev_call[1] = t
    end

    p_mutable.new_u =
        any(i -> !isassigned(u_prev_call, i), eachindex(u)) || any(
            i -> !(
                u[i] == u_prev_call[i] &&
                ForwardDiff.partials(u[i]) == ForwardDiff.partials(u_prev_call[i])
            ),
            eachindex(u),
        )
    if p_mutable.new_u
        state_time_dependent_cache.u_prev_call .= u
    end
    return nothing
end

function eval_time_interp(
    itp::AbstractInterpolation,
    cache::Vector,
    idx::Int,
    p::Parameters,
    t::Number,
)
    if p.p_mutable.new_t
        val = itp(t)
        cache[idx] = val
        return val
    else
        return cache[idx]
    end
end

<<<<<<< HEAD
function initialize_concentration_itp(
    n_substance,
    substance_idx_node_type;
    continuity_tracer = true,
)::Vector{ScalarConstantInterpolation}
    # Default: concentration of 0
    concentration_itp = fill(trivial_itp, n_substance)

    # Set the concentration corresponding to the node type to 1
    concentration_itp[substance_idx_node_type] = unit_itp
    if continuity_tracer
        # Set the concentration corresponding of the continuity tracer to 1
        concentration_itp[Substance.Continuity] = unit_itp
    end
    return concentration_itp
end

function filtered_constant_interpolation(
    group,
    field::Symbol,
    cyclic_time::Bool,
    config::Config,
)::ScalarConstantInterpolation
    values = getproperty.(group, field)
    times = getproperty.(group, :time)
    mask = map(!ismissing, values)
    return if any(mask)
        ConstantInterpolation(
            values[mask],
            seconds_since.(times[mask], config.starttime);
            extrapolation = cyclic_time ? Periodic : ConstantExtrapolation,
        )
    else
        trivial_itp
    end
end

function get_concentration_itp(
    concentration_time,
    node_id,
    substances,
    substance_idx_node_type,
    cyclic_times,
    config;
    continuity_tracer = true,
)::Vector{Vector{ScalarConstantInterpolation}}
    concentration_itp = [
        initialize_concentration_itp(
            length(substances),
            substance_idx_node_type;
            continuity_tracer,
        ) for _ in node_id
    ]

    for (id, cyclic_time) in zip(node_id, cyclic_times)
        data_id = filter(row -> row.node_id == id.value, concentration_time)
        for group in IterTools.groupby(row -> row.substance, data_id)
            first_row = first(group)
            substance_idx = find_index(Symbol(first_row.substance), substances)
            concentration_itp[id.idx][substance_idx] =
                filtered_constant_interpolation(group, :concentration, cyclic_time, config)
        end
    end

    return concentration_itp
end

function add_substance_mass!(
    mass,
    concentration_itp,
    cumulative_flow::Float64, # m³
    t::Float64,
)::Nothing
    for (substance_idx, itp) in enumerate(concentration_itp)
        mass[substance_idx] += cumulative_flow * itp(t)
    end
    return nothing
=======
function should_skip_update_q(
    active::Bool,
    control_type::ContinuousControlType.T,
    control_type_::ContinuousControlType.T,
    p::Parameters,
)::Bool
    (; p_mutable) = p
    (; all_nodes_active) = p_mutable
    # Update is not needed if inactive and all nodes are not active
    if !active && !all_nodes_active
        return true
    end

    return control_type != control_type_
>>>>>>> 63a66d1e
end<|MERGE_RESOLUTION|>--- conflicted
+++ resolved
@@ -1153,7 +1153,6 @@
     end
 end
 
-<<<<<<< HEAD
 function initialize_concentration_itp(
     n_substance,
     substance_idx_node_type;
@@ -1231,7 +1230,8 @@
         mass[substance_idx] += cumulative_flow * itp(t)
     end
     return nothing
-=======
+end
+
 function should_skip_update_q(
     active::Bool,
     control_type::ContinuousControlType.T,
@@ -1246,5 +1246,4 @@
     end
 
     return control_type != control_type_
->>>>>>> 63a66d1e
 end