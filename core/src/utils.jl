# Backported from Julia 1.9
# TODO Doesn't support dev'd modules
function pkgversion(m::Module)
    rootmodule = Base.moduleroot(m)
    pkg = Base.PkgId(rootmodule)
    pkgorigin = get(Base.pkgorigins, pkg, nothing)
    return pkgorigin === nothing ? nothing : pkgorigin.version
end

"
Return a directed graph, and a mapping from source and target nodes to edge
fid.
"
function create_graph(db::DB)::Tuple{DiGraph, Dictionary{Tuple{Int, Int}, Int}}
    n = length(get_ids(db))
    graph = DiGraph(n)
    rows = execute(db, "select fid, from_node_id, to_node_id from Edge")
    edge_ids = Dictionary{Tuple{Int, Int}, Int}()
    for (; fid, from_node_id, to_node_id) in rows
        add_edge!(graph, from_node_id, to_node_id)
        insert!(edge_ids, (from_node_id, to_node_id), fid)
    end
    return graph, edge_ids
end

"""
Add fieldnames with Maybe{String} type to struct expression. Requires @option use before it.
"""
macro addfields(typ::Expr, fieldnames)
    for fieldname in fieldnames
        push!(typ.args[3].args, Expr(:(=), Expr(:(::), fieldname, Maybe{String}), nothing))
    end
    return esc(typ)
end

"""
Add all TableOption subtypes as fields to struct expression. Requires @option use before it.
"""
macro addnodetypes(typ::Expr)
    for nodetype in nodetypes
        push!(
            typ.args[3].args,
            Expr(:(=), Expr(:(::), nodetype, nodetype), Expr(:call, nodetype)),
        )
    end
    return esc(typ)
end

"""
For an element `id` and a vector of elements `ids`, get the range of indices of the last
consecutive block of `id`.
Returns the empty range `1:0` if `id` is not in `ids`.

```
#                  1 2 3 4 5 6 7 8 9
findlastgroup(2, [5,4,2,2,5,2,2,2,1])  # -> 6:8
```
"""
function findlastgroup(id::Int, ids::AbstractVector{Int})::UnitRange{Int}
    idx_block_end = findlast(==(id), ids)
    if isnothing(idx_block_end)
        return 1:0
    end
    idx_block_begin = findprev(!=(id), ids, idx_block_end)
    idx_block_begin = if isnothing(idx_block_begin)
        1
    else
        # can happen if that if id is the only ID in ids
        idx_block_begin + 1
    end
    return idx_block_begin:idx_block_end
end

"""
From a table with columns node_id, discharge (q) and level (h),
create a LinearInterpolation from level to discharge for a given node_id.
"""
function qh_interpolation(node_id::Int, table::StructVector)::LinearInterpolation
    rowrange = findlastgroup(node_id, table.node_id)
    @assert !isempty(rowrange) "timeseries starts after model start time"
    return LinearInterpolation(table.discharge[rowrange], table.level[rowrange])
end

"""
Find the index of element x in a sorted collection a.
Returns the index of x if it exists, or nothing if it doesn't.
If x occurs more than once, throw an error.
"""
function findsorted(a, x)::Union{Int, Nothing}
    r = searchsorted(a, x)
    return if isempty(r)
        nothing
    elseif length(r) == 1
        only(r)
    else
        error("Multiple occurrences of $x found.")
    end
end

"""
Update `table` at row index `i`, with the values of a given row.
`table` must be a NamedTuple of vectors with all variables that must be loaded.
The row must contain all the column names that are present in the table.
If a value is NaN, it is not set.
"""
function set_table_row!(table::NamedTuple, row, i::Int)::NamedTuple
    for (symbol, vector) in pairs(table)
        val = getproperty(row, symbol)
        if !isnan(val)
            vector[i] = val
        end
    end
    return table
end

"""
Load data from a source table `static` into a destination `table`.
Data is matched based on the node_id, which is sorted.
"""
function set_static_value!(
    table::NamedTuple,
    node_id::Vector{Int},
    static::StructVector,
)::NamedTuple
    for (i, id) in enumerate(node_id)
        idx = findsorted(static.node_id, id)
        isnothing(idx) && continue
        row = static[idx]
        set_table_row!(table, row, i)
    end
    return table
end

"""
From a timeseries table `time`, load the most recent applicable data into `table`.
`table` must be a NamedTuple of vectors with all variables that must be loaded.
The most recent applicable data is non-NaN data for a given ID that is on or before `t`.
"""
function set_current_value!(
    table::NamedTuple,
    node_id::Vector{Int},
    time::StructVector,
    t::DateTime,
)::NamedTuple
    idx_starttime = searchsortedlast(time.time, t)
    pre_table = view(time, 1:idx_starttime)

    for (i, id) in enumerate(node_id)
        for (symbol, vector) in pairs(table)
            idx = findlast(
                row -> row.node_id == id && !isnan(getproperty(row, symbol)),
                pre_table,
            )
            if !isnothing(idx)
                vector[i] = getproperty(pre_table, symbol)[idx]
            end
        end
    end
    return table
end

function check_no_nans(table::NamedTuple, nodetype::String)
    for (symbol, vector) in pairs(table)
        any(isnan, vector) &&
            error("Missing initial data for the $nodetype variable $symbol")
    end
    return nothing
end

"From an iterable of DateTimes, find the times the solver needs to stop"
function get_tstops(time, starttime::DateTime)::Vector{Float64}
    unique_times = unique(time)
    return seconds_since.(unique_times, starttime)
end

<<<<<<< HEAD
"""
Get the current water level of a node ID.
The ID can belong to either a Basin or a LevelBoundary.
"""
function get_level(p::Parameters, node_id::Int)::Float64
    (; basin, level_boundary) = p
    # since the node_id fields are already Indices, Dictionary creation is instant
    basin = Dictionary(basin.node_id, basin.current_level)
    hasindex, token = gettoken(basin, node_id)
    return if hasindex
        gettokenvalue(basin, token)
    else
        boundary = Dictionary(level_boundary.node_id, level_boundary.level)
        boundary[node_id]
    end
end

"Get the index of an ID in a set of indices."
function id_index(ids::Indices{Int}, id::Int)
    # There might be a better approach for this, this feels too internal
    # the second return is the token, a Tuple{Int, Int}
    hasindex, (_, idx) = gettoken(ids, id)
    return hasindex, idx
=======
"Return the bottom elevation of the basin with index i"
function basin_bottom(basin::Basin, i::Int)::Float64
    # get level(storage) interpolation function
    itp = basin.level[i]
    # and return the first level in the underlying table, which represents the bottom
    return first(itp.u)
>>>>>>> f420435f
end<|MERGE_RESOLUTION|>--- conflicted
+++ resolved
@@ -173,7 +173,6 @@
     return seconds_since.(unique_times, starttime)
 end
 
-<<<<<<< HEAD
 """
 Get the current water level of a node ID.
 The ID can belong to either a Basin or a LevelBoundary.
@@ -197,12 +196,23 @@
     # the second return is the token, a Tuple{Int, Int}
     hasindex, (_, idx) = gettoken(ids, id)
     return hasindex, idx
-=======
+end
+
 "Return the bottom elevation of the basin with index i"
-function basin_bottom(basin::Basin, i::Int)::Float64
+function basin_bottom_index(basin::Basin, i::Int)::Float64
     # get level(storage) interpolation function
     itp = basin.level[i]
     # and return the first level in the underlying table, which represents the bottom
     return first(itp.u)
->>>>>>> f420435f
+end
+
+"Return the bottom elevation of the basin with index i"
+function basin_bottom(basin::Basin, node_id::Int)::Float64
+    basin = Dictionary(basin.node_id, basin.level)
+    hasindex, token = gettoken(basin, node_id)
+    @assert hasindex "node_id $node_id not a Basin"
+    # get level(storage) interpolation function
+    itp = gettokenvalue(basin, token)
+    # and return the first level in the underlying table, which represents the bottom
+    return first(itp.u)
 end