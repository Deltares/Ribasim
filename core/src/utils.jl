--- conflicted
+++ resolved
@@ -245,19 +245,12 @@
     t_end::Float64,
     time::AbstractVector,
     node_id::Int,
-<<<<<<< HEAD
     param::Symbol;
     default_value::Float64 = 0.0,
 )::Tuple{LinearInterpolation, Bool}
     rows = searchsorted(time.node_id, node_id)
     parameter = getfield.(time, param)[rows]
     parameter = coalesce(parameter, default_value)
-=======
-    param::Symbol,
-)::Tuple{LinearInterpolation, Bool}
-    rows = searchsorted(time.node_id, node_id)
-    parameter = getfield.(time, param)[rows]
->>>>>>> 42238989
     times = seconds_since.(time.time[rows], starttime)
     # Add extra timestep at start for constant extrapolation
     if times[1] > 0
@@ -299,34 +292,6 @@
     else
         return derivative(itp, t)
     end
-<<<<<<< HEAD
-=======
-end
-
-"Linear interpolation of a vector with constant extrapolation."
-function get_vector_interpolation(
-    starttime::DateTime,
-    t_end::Float64,
-    time::AbstractVector,
-    node_id::Int,
-    params::Vector{Symbol},
-)::Tuple{LinearInterpolation, Bool}
-    rows = searchsorted(time.node_id, node_id)
-    parameters = [[getfield(row, param) for param in params] for row in time[rows]]
-    times = seconds_since.(time.time[rows], starttime)
-    # Add extra timestep at start for constant extrapolation
-    if times[1] > 0
-        pushfirst!(times, 0.0)
-        pushfirst!(parameters, parameters[1])
-    end
-    # Add extra timestep at end for constant extrapolation
-    if times[end] < t_end
-        push!(times, t_end)
-        push!(parameters, parameters[end])
-    end
-
-    return LinearInterpolation(parameters, times), allunique(times)
->>>>>>> 42238989
 end
 
 function qh_interpolation(
