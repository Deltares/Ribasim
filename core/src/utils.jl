--- conflicted
+++ resolved
@@ -576,11 +576,7 @@
         has_index, idx_out_out = id_index(basin.node_id, id_pump_out)
 
         if has_index
-<<<<<<< HEAD
-            # The basin downstream of the pu,p PID control integral state
-=======
             # The basin downstream of the pump PID control integral state
->>>>>>> daeb7bd7
             jac_prototype[pid_state_idx, idx_out_out] = 1.0
 
             # The basin downstream of the pump also depends on the controlled basin
