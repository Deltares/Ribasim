"Check that only supported edge types are declared."
function valid_edge_types(db::DB)::Bool
    edge_rows = execute(db, "select fid, from_node_id, to_node_id, edge_type from Edge")
    errors = false

    for (; fid, from_node_id, to_node_id, edge_type) in edge_rows
        if edge_type ∉ ["flow", "control"]
            errors = true
            @error "Invalid edge type '$edge_type' for edge #$fid from node #$from_node_id to node #$to_node_id."
        end
    end
    return !errors
end

"Return a directed graph, and a mapping from source and target nodes to edge fid."
function create_graph(
    db::DB,
    edge_type_::String,
)::Tuple{DiGraph, Dictionary{Tuple{Int, Int}, Int}, Dictionary{Int, Tuple{Symbol, Symbol}}}
    node_rows = execute(db, "select fid, type from Node")
    nodes = dictionary((fid => Symbol(type) for (; fid, type) in node_rows))
    graph = DiGraph(length(nodes))
    edge_rows = execute(db, "select fid, from_node_id, to_node_id, edge_type from Edge")
    edge_ids = Dictionary{Tuple{Int, Int}, Int}()
    edge_connection_types = Dictionary{Int, Tuple{Symbol, Symbol}}()
    for (; fid, from_node_id, to_node_id, edge_type) in edge_rows
        if edge_type == edge_type_
            add_edge!(graph, from_node_id, to_node_id)
            insert!(edge_ids, (from_node_id, to_node_id), fid)
            insert!(edge_connection_types, fid, (nodes[from_node_id], nodes[to_node_id]))
        end
    end
    return graph, edge_ids, edge_connection_types
end

"Calculate a profile storage by integrating the areas over the levels"
function profile_storage(levels::Vector, areas::Vector)::Vector{Float64}
    # profile starts at the bottom; first storage is 0
    storages = zero(areas)
    n = length(storages)

    for i in 2:n
        Δh = levels[i] - levels[i - 1]
        avg_area = 0.5 * (areas[i - 1] + areas[i])
        ΔS = avg_area * Δh
        storages[i] = storages[i - 1] + ΔS
    end
    return storages
end

"Read the Basin / profile table and return all area and level and computed storage values"
function create_storage_tables(
    db::DB,
    config::Config,
)::Tuple{Vector{Vector{Float64}}, Vector{Vector{Float64}}, Vector{Vector{Float64}}}
    profiles = load_structvector(db, config, BasinProfileV1)
    area = Vector{Vector{Float64}}()
    level = Vector{Vector{Float64}}()
    storage = Vector{Vector{Float64}}()

    for group in IterTools.groupby(row -> row.node_id, profiles)
        group_area = getproperty.(group, :area)
        group_level = getproperty.(group, :level)
        group_storage = profile_storage(group_level, group_area)
        push!(area, group_area)
        push!(level, group_level)
        push!(storage, group_storage)
    end
    return area, level, storage
end

"""Get the storage of a basin from its level."""
function get_storage_from_level(basin::Basin, state_idx::Int, level::Float64)::Float64
    storage_discrete = basin.storage[state_idx]
    area_discrete = basin.area[state_idx]
    level_discrete = basin.level[state_idx]
    bottom = first(level_discrete)

    if level < bottom
        node_id = basin.node_id[state_idx]
        @error "The level $level of basin #$node_id is lower than the bottom of this basin $bottom."
        return NaN
    end

    level_lower_index = searchsortedlast(level_discrete, level)

    # If the level is equal to the bottom then the storage is 0
    if level_lower_index == 0
        return 0.0
    end

    level_lower_index = min(level_lower_index, length(level_discrete) - 1)

    darea =
        (area_discrete[level_lower_index + 1] - area_discrete[level_lower_index]) /
        (level_discrete[level_lower_index + 1] - level_discrete[level_lower_index])

    level_lower = level_discrete[level_lower_index]
    area_lower = area_discrete[level_lower_index]
    level_diff = level - level_lower

    storage =
        storage_discrete[level_lower_index] +
        area_lower * level_diff +
        0.5 * darea * level_diff^2

    return storage
end

"""Compute the storages of the basins based on the water level of the basins."""
function get_storages_from_levels(
    basin::Basin,
    levels::Vector,
)::Tuple{Vector{Float64}, Bool}
    storages = Float64[]

    for (i, level) in enumerate(levels)
        push!(storages, get_storage_from_level(basin, i, level))
    end
    return storages, any(isnan.(storages))
end

"""
Compute the area and level of a basin given its storage.
Also returns darea/dlevel as it is needed for the Jacobian.
"""
function get_area_and_level(basin::Basin, state_idx::Int, storage::Real)::Tuple{Real, Real}
    storage_discrete = basin.storage[state_idx]
    area_discrete = basin.area[state_idx]
    level_discrete = basin.level[state_idx]

    return get_area_and_level(storage_discrete, area_discrete, level_discrete, storage)
end

function get_area_and_level(
    storage_discrete::Vector,
    area_discrete::Vector,
    level_discrete::Vector,
    storage::Real,
)::Tuple{Real, Real}
    # storage_idx: smallest index such that storage_discrete[storage_idx] >= storage
    storage_idx = searchsortedfirst(storage_discrete, storage)

    if storage_idx == 1
        # This can only happen if the storage is 0
        level = level_discrete[1]
        area = area_discrete[1]

        level_lower = level
        level_higher = level_discrete[2]
        area_lower = area
        area_higher = area_discrete[2]

        darea = (area_higher - area_lower) / (level_higher - level_lower)

    elseif storage_idx == length(storage_discrete) + 1
        # With a storage above the profile, use a linear extrapolation of area(level)
        # based on the last 2 values.
        area_lower = area_discrete[end - 1]
        area_higher = area_discrete[end]
        level_lower = level_discrete[end - 1]
        level_higher = level_discrete[end]
        storage_lower = storage_discrete[end - 1]
        storage_higher = storage_discrete[end]

        area_diff = area_higher - area_lower
        level_diff = level_higher - level_lower

        if area_diff ≈ 0
            # Constant area means linear interpolation of level
            darea = 0.0
            area = area_lower
            level =
                level_higher +
                level_diff * (storage - storage_higher) / (storage_higher - storage_lower)
        else
            darea = area_diff / level_diff
            area = sqrt(area_higher^2 + 2 * (storage - storage_higher) * darea)
            level = level_lower + level_diff * (area - area_lower) / area_diff
        end

    else
        area_lower = area_discrete[storage_idx - 1]
        area_higher = area_discrete[storage_idx]
        level_lower = level_discrete[storage_idx - 1]
        level_higher = level_discrete[storage_idx]
        storage_lower = storage_discrete[storage_idx - 1]
        storage_higher = storage_discrete[storage_idx]

        area_diff = area_higher - area_lower
        level_diff = level_higher - level_lower

        if area_diff ≈ 0
            # Constant area means linear interpolation of level
            darea = 0.0
            area = area_lower
            level =
                level_lower +
                level_diff * (storage - storage_lower) / (storage_higher - storage_lower)

        else
            darea = area_diff / level_diff
            area = sqrt(area_lower^2 + 2 * (storage - storage_lower) * darea)
            level = level_lower + level_diff * (area - area_lower) / area_diff
        end
    end

    return area, level
end

"""
For an element `id` and a vector of elements `ids`, get the range of indices of the last
consecutive block of `id`.
Returns the empty range `1:0` if `id` is not in `ids`.

```jldoctest
#                         1 2 3 4 5 6 7 8 9
Ribasim.findlastgroup(2, [5,4,2,2,5,2,2,2,1])
# output
6:8
```
"""
function findlastgroup(id::Int, ids::AbstractVector{Int})::UnitRange{Int}
    idx_block_end = findlast(==(id), ids)
    if isnothing(idx_block_end)
        return 1:0
    end
    idx_block_begin = findprev(!=(id), ids, idx_block_end)
    idx_block_begin = if isnothing(idx_block_begin)
        1
    else
        # can happen if that id is the only ID in ids
        idx_block_begin + 1
    end
    return idx_block_begin:idx_block_end
end

"Linear interpolation of a scalar with constant extrapolation."
function get_scalar_interpolation(
    starttime::DateTime,
    t_end::Float64,
    time::AbstractVector,
    node_id::Int,
    param::Symbol;
    default_value::Float64 = 0.0,
)::Tuple{LinearInterpolation, Bool}
    rows = searchsorted(time.node_id, node_id)
    parameter = getfield.(time, param)[rows]
    parameter = coalesce(parameter, default_value)
    times = seconds_since.(time.time[rows], starttime)
    # Add extra timestep at start for constant extrapolation
    if times[1] > 0
        pushfirst!(times, 0.0)
        pushfirst!(parameter, parameter[1])
    end
    # Add extra timestep at end for constant extrapolation
    if times[end] < t_end
        push!(times, t_end)
        push!(parameter, parameter[end])
    end

    return LinearInterpolation(parameter, times), allunique(times)
end

"Derivative of scalar interpolation."
function scalar_interpolation_derivative(
    itp::ScalarInterpolation,
    t::Float64;
    extrapolate_down_constant::Bool = true,
    extrapolate_up_constant::Bool = true,
)::Float64
    # The function 'derivative' doesn't handle extrapolation well (DataInterpolations v4.0.1)
    t_smaller_index = searchsortedlast(itp.t, t)
    if t_smaller_index == 0
        if extrapolate_down_constant
            return 0.0
        else
            # Get derivative in middle of last interval
            return derivative(itp, (itp.t[end] - itp.t[end - 1]) / 2)
        end
    elseif t_smaller_index == length(itp.t)
        if extrapolate_up_constant
            return 0.0
        else
            # Get derivative in middle of first interval
            return derivative(itp, (itp.t[2] - itp.t[1]) / 2)
        end
    else
        return derivative(itp, t)
    end
end

function qh_interpolation(
    level::AbstractVector,
    discharge::AbstractVector,
)::Tuple{LinearInterpolation, Bool}
    return LinearInterpolation(discharge, level), allunique(level)
end

"""
From a table with columns node_id, discharge (Q) and level (h),
create a LinearInterpolation from level to discharge for a given node_id.
"""
function qh_interpolation(
    node_id::Int,
    table::StructVector,
)::Tuple{LinearInterpolation, Bool}
    rowrange = findlastgroup(node_id, table.node_id)
    @assert !isempty(rowrange) "timeseries starts after model start time"
    return qh_interpolation(table.level[rowrange], table.discharge[rowrange])
end

"""
Find the index of element x in a sorted collection a.
Returns the index of x if it exists, or nothing if it doesn't.
If x occurs more than once, throw an error.
"""
function findsorted(a, x)::Union{Int, Nothing}
    r = searchsorted(a, x)
    return if isempty(r)
        nothing
    elseif length(r) == 1
        only(r)
    else
        error("Multiple occurrences of $x found.")
    end
end

"""
Update `table` at row index `i`, with the values of a given row.
`table` must be a NamedTuple of vectors with all variables that must be loaded.
The row must contain all the column names that are present in the table.
If a value is NaN, it is not set.
"""
function set_table_row!(table::NamedTuple, row, i::Int)::NamedTuple
    for (symbol, vector) in pairs(table)
        val = getproperty(row, symbol)
        if !isnan(val)
            vector[i] = val
        end
    end
    return table
end

"""
Load data from a source table `static` into a destination `table`.
Data is matched based on the node_id, which is sorted.
"""
function set_static_value!(
    table::NamedTuple,
    node_id::Vector{Int},
    static::StructVector,
)::NamedTuple
    for (i, id) in enumerate(node_id)
        idx = findsorted(static.node_id, id)
        isnothing(idx) && continue
        row = static[idx]
        set_table_row!(table, row, i)
    end
    return table
end

"""
From a timeseries table `time`, load the most recent applicable data into `table`.
`table` must be a NamedTuple of vectors with all variables that must be loaded.
The most recent applicable data is non-NaN data for a given ID that is on or before `t`.
"""
function set_current_value!(
    table::NamedTuple,
    node_id::Vector{Int},
    time::StructVector,
    t::DateTime,
)::NamedTuple
    idx_starttime = searchsortedlast(time.time, t)
    pre_table = view(time, 1:idx_starttime)

    for (i, id) in enumerate(node_id)
        for (symbol, vector) in pairs(table)
            idx = findlast(
                row -> row.node_id == id && !isnan(getproperty(row, symbol)),
                pre_table,
            )
            if !isnothing(idx)
                vector[i] = getproperty(pre_table, symbol)[idx]
            end
        end
    end
    return table
end

function check_no_nans(table::NamedTuple, nodetype::String)
    for (symbol, vector) in pairs(table)
        any(isnan, vector) &&
            error("Missing initial data for the $nodetype variable $symbol")
    end
    return nothing
end

"From an iterable of DateTimes, find the times the solver needs to stop"
function get_tstops(time, starttime::DateTime)::Vector{Float64}
    unique_times = unique(time)
    return seconds_since.(unique_times, starttime)
end

"""
Get the current water level of a node ID.
The ID can belong to either a Basin or a LevelBoundary.
"""
<<<<<<< HEAD
function get_level(p::Parameters, node_id::Int, t::Float64)::Union{Float64, Nothing}
=======
function get_level(p::Parameters, node_id::Int, current_level, t::Float64)::Real
>>>>>>> 3cb5c42d
    (; basin, level_boundary) = p
    # since the node_id fields are already Indices, Dictionary creation is instant
    basin = Dictionary(basin.node_id, current_level)
    hasindex, token = gettoken(basin, node_id)
    return if hasindex
        gettokenvalue(basin, token)
    else
        boundary = Dictionary(level_boundary.node_id, level_boundary.level)
        hasindex, token = gettoken(boundary, node_id, nothing)
        return hasindex ? gettokenvalue(boundary, token)(t) : nothing
    end
end

"Get the index of an ID in a set of indices."
function id_index(ids::Indices{Int}, id::Int)
    # There might be a better approach for this, this feels too internal
    # the second return is the token, a Tuple{Int, Int}
    hasindex, (_, idx) = gettoken(ids, id)
    return hasindex, idx
end

"Return the bottom elevation of the basin with index i, or nothing if it doesn't exist"
function basin_bottom(basin::Basin, node_id::Int)::Union{Float64, Nothing}
    basin = Dictionary(basin.node_id, basin.level)
    hasindex, token = gettoken(basin, node_id)
    return if hasindex
        # get level(storage) interpolation function
        level_discrete = gettokenvalue(basin, token)
        # and return the first level in this vector, representing the bottom
        first(level_discrete)
    else
        nothing
    end
end

"Get the bottom on both ends of a node. If only one has a bottom, use that for both."
function basin_bottoms(
    basin::Basin,
    basin_a_id::Int,
    basin_b_id::Int,
    id::Int,
)::Tuple{Float64, Float64}
    bottom_a = basin_bottom(basin, basin_a_id)
    bottom_b = basin_bottom(basin, basin_b_id)
    if isnothing(bottom_a) && isnothing(bottom_b)
        error(lazy"No bottom defined on either side of $id")
    end
    bottom_a = something(bottom_a, bottom_b)
    bottom_b = something(bottom_b, bottom_a)
    return bottom_a, bottom_b
end

"Get the compressor based on the Output"
function get_compressor(output::Output)::TranscodingStreams.Codec
    compressor = output.compression
    level = output.compression_level
    c = if compressor == lz4
        LZ4FrameCompressor(; compressionlevel = level)
    elseif compressor == zstd
        ZstdCompressor(; level)
    else
        error("Unsupported compressor $compressor")
    end
    TranscodingStreams.initialize(c)
    return c
end

"""
Check:
- whether control states are defined for discrete controlled nodes;
- Whether the supplied truth states have the proper length;
- Whether look_ahead is only supplied for condition variables given by a time-series.
"""
function valid_discrete_control(p::Parameters, config::Config)::Bool
    (; discrete_control, connectivity, lookup) = p
    (; graph_control) = connectivity
    (; node_id, logic_mapping, look_ahead, variable, listen_feature_id) = discrete_control

    t_end = seconds_since(config.endtime, config.starttime)
    errors = false

    for id in unique(node_id)
        # The control states of this DiscreteControl node
        control_states_discrete_control = Set{String}()

        # The truth states of this DiscreteControl node with the wrong length
        truth_states_wrong_length = String[]

        # The number of conditions of this DiscreteControl node
        n_conditions = length(searchsorted(node_id, id))

        for (key, control_state) in logic_mapping
            id_, truth_state = key

            if id_ == id
                push!(control_states_discrete_control, control_state)
            end

            if length(truth_state) != n_conditions
                push!(truth_states_wrong_length, truth_state)
            end
        end

        if !isempty(truth_states_wrong_length)
            errors = true
            @error "DiscreteControl node #$id has $n_conditions condition(s), which is inconsistent with these truth state(s): $truth_states_wrong_length."
        end

        # Check whether these control states are defined for the
        # control outneighbors
        for id_outneighbor in outneighbors(graph_control, id)

            # Node object for the outneighbor node type
            node = getfield(p, lookup[id_outneighbor])

            # Get control states of the controlled node
            control_states_controlled = Set{String}()

            # It is known that this node type has a control mapping, otherwise
            # connectivity validation would have failed.
            for (controlled_id, control_state) in keys(node.control_mapping)
                if controlled_id == id_outneighbor
                    push!(control_states_controlled, control_state)
                end
            end

            undefined_control_states =
                setdiff(control_states_discrete_control, control_states_controlled)

            if !isempty(undefined_control_states)
                undefined_list = collect(undefined_control_states)
                node_type = typeof(node).name.name
                @error "These control states from DiscreteControl node #$id are not defined for controlled $node_type #$id_outneighbor: $undefined_list."
                errors = true
            end
        end
    end
    for (Δt, var, feature_id) in zip(look_ahead, variable, listen_feature_id)
        if !iszero(Δt)
            node_type = p.lookup[feature_id]
            # TODO: If more transient listen variables must be supported, this validation must be more specific
            # (e.g. for some node some variables are transient, some not).
            if node_type ∉ [:flow_boundary, :level_boundary]
                errors = true
                @error "Look ahead supplied for non-timeseries listen variable '$var' from listen node #$feature_id."
            else
                if Δt < 0
                    errors = true
                    @error "Negative look ahead supplied for listen variable '$var' from listen node #$feature_id."
                else
                    node = getfield(p, node_type)
                    idx = if node_type == :Basin
                        id_index(node.node_id, feature_id)
                    else
                        searchsortedfirst(node.node_id, feature_id)
                    end
                    interpolation = getfield(node, Symbol(var))[idx]
                    if t_end + Δt > interpolation.t[end]
                        errors = true
                        @error "Look ahead for listen variable '$var' from listen node #$feature_id goes past timeseries end during simulation."
                    end
                end
            end
        end
    end
    return !errors
end

"""
Replace the truth states in the logic mapping which contain wildcards with
all possible explicit truth states.
"""
function expand_logic_mapping(
    logic_mapping::Dict{Tuple{Int, String}, String},
)::Dict{Tuple{Int, String}, String}
    logic_mapping_expanded = Dict{Tuple{Int, String}, String}()

    for (node_id, truth_state) in keys(logic_mapping)
        pattern = r"^[TFUD\*]+$"
        if !occursin(pattern, truth_state)
            error("Truth state \'$truth_state\' contains illegal characters or is empty.")
        end

        control_state = logic_mapping[(node_id, truth_state)]
        n_wildcards = count(==('*'), truth_state)

        if n_wildcards > 0

            # Loop over all substitution sets for the wildcards
            for substitution in Iterators.product(fill(['T', 'F'], n_wildcards)...)
                truth_state_new = ""
                s_index = 0

                # If a wildcard is found replace it, otherwise take the old truth value
                for truth_value in truth_state
                    truth_state_new *= if truth_value == '*'
                        s_index += 1
                        substitution[s_index]
                    else
                        truth_value
                    end
                end

                new_key = (node_id, truth_state_new)

                if haskey(logic_mapping_expanded, new_key)
                    control_state_existing = logic_mapping_expanded[new_key]
                    msg = "Multiple control states found for DiscreteControl node #$node_id for truth state `$truth_state_new`: $control_state, $control_state_existing."
                    @assert control_state_existing == control_state msg
                else
                    logic_mapping_expanded[new_key] = control_state
                end
            end
        else
            logic_mapping_expanded[(node_id, truth_state)] = control_state
        end
    end
    return logic_mapping_expanded
end

"""Get all node fieldnames of the parameter object."""
nodefields(p::Parameters) = (
    name for
    name in fieldnames(typeof(p)) if fieldtype(typeof(p), name) <: AbstractParameterNode
)

"""
Get a sparse matrix whose sparsity matches the sparsity of the Jacobian
of the ODE problem. All nodes are taken into consideration, also the ones
that are inactive.

In Ribasim the Jacobian is typically sparse because each state only depends on a small
number of other states.

Note: the name 'prototype' does not mean this code is a prototype, it comes
from the naming convention of this sparsity structure in the
differentialequations.jl docs.
"""
function get_jac_prototype(p::Parameters)::SparseMatrixCSC{Float64, Int64}
    (; basin, pid_control) = p

    n_basins = length(basin.node_id)
    n_states = n_basins + length(pid_control.node_id)
    jac_prototype = spzeros(n_states, n_states)

    for nodefield in nodefields(p)
        update_jac_prototype!(jac_prototype, p, getfield(p, nodefield))
    end

    return jac_prototype
end

"""
If both the unique node upstream and the unique node downstream of these
nodes are basins, then these directly depend on eachother and affect the Jacobian 2x
Basins always depend on themselves.
"""
function update_jac_prototype!(
    jac_prototype::SparseMatrixCSC{Float64, Int64},
    p::Parameters,
    node::Union{LinearResistance, ManningResistance},
)::Nothing
    (; basin, connectivity) = p
    (; graph_flow) = connectivity

    for id in node.node_id
        id_in = only(inneighbors(graph_flow, id))
        id_out = only(outneighbors(graph_flow, id))

        has_index_in, idx_in = id_index(basin.node_id, id_in)
        has_index_out, idx_out = id_index(basin.node_id, id_out)

        if has_index_in
            jac_prototype[idx_in, idx_in] = 1.0
        end

        if has_index_out
            jac_prototype[idx_out, idx_out] = 1.0
        end

        if has_index_in && has_index_out
            jac_prototype[idx_in, idx_out] = 1.0
            jac_prototype[idx_out, idx_in] = 1.0
        end
    end
    return nothing
end

"""
Method for nodes that do not contribute to the Jacobian
"""
function update_jac_prototype!(
    jac_prototype::SparseMatrixCSC{Float64, Int64},
    p::Parameters,
    node::AbstractParameterNode,
)::Nothing
    node_type = nameof(typeof(node))

    if !isa(
        node,
        Union{
            Basin,
            DiscreteControl,
            FlowBoundary,
            FractionalFlow,
            LevelBoundary,
            Terminal,
        },
    )
        error(
            "It is not specified how nodes of type $node_type contribute to the Jacobian prototype.",
        )
    end
    return nothing
end

"""
If both the unique node upstream and the nodes down stream (or one node further
if a fractional flow is in between) are basins, then the downstream basin depends
on the upstream basin(s) and affect the Jacobian as many times as there are downstream basins
Upstream basins always depend on themselves.
"""
function update_jac_prototype!(
    jac_prototype::SparseMatrixCSC{Float64, Int64},
    p::Parameters,
    node::Union{Pump, Outlet, TabulatedRatingCurve},
)::Nothing
    (; basin, fractional_flow, connectivity) = p
    (; graph_flow) = connectivity

    for (i, id) in enumerate(node.node_id)
        id_in = only(inneighbors(graph_flow, id))

        if hasfield(typeof(node), :is_pid_controlled) && node.is_pid_controlled[i]
            continue
        end

        # For inneighbors only directly connected basins give a contribution
        has_index_in, idx_in = id_index(basin.node_id, id_in)

        # For outneighbors there can be directly connected basins
        # or basins connected via a fractional flow
        # (but not both at the same time!)
        if has_index_in
            jac_prototype[idx_in, idx_in] = 1.0

            _, idxs_out =
                get_fractional_flow_connected_basins(id, basin, fractional_flow, graph_flow)

            if isempty(idxs_out)
                id_out = only(outneighbors(graph_flow, id))
                has_index_out, idx_out = id_index(basin.node_id, id_out)

                if has_index_out
                    jac_prototype[idx_in, idx_out] = 1.0
                end
            else
                for idx_out in idxs_out
                    jac_prototype[idx_in, idx_out] = 1.0
                end
            end
        end
    end
    return nothing
end

"""
The controlled basin affects itself and the basins upstream and downstream of the controlled pump
affect eachother if there is a basin upstream of the pump. The state for the integral term
and the controlled basin affect eachother, and the same for the integral state and the basin
upstream of the pump if it is indeed a basin.
"""
function update_jac_prototype!(
    jac_prototype::SparseMatrixCSC{Float64, Int64},
    p::Parameters,
    node::PidControl,
)::Nothing
    (; basin, connectivity, pump) = p
    (; graph_control, graph_flow) = connectivity

    n_basins = length(basin.node_id)

    for i in eachindex(node.node_id)
        listen_node_id = node.listen_node_id[i]
        id = node.node_id[i]

        # ID of controlled pump/outlet
        id_controlled = only(outneighbors(graph_control, id))

        _, listen_idx = id_index(basin.node_id, listen_node_id)

        # Controlled basin affects itself
        jac_prototype[listen_idx, listen_idx] = 1.0

        # PID control integral state
        pid_state_idx = n_basins + i
        jac_prototype[listen_idx, pid_state_idx] = 1.0
        jac_prototype[pid_state_idx, listen_idx] = 1.0

        if id_controlled in pump.node_id
            id_pump_out = only(inneighbors(graph_flow, id_controlled))

            # The basin downstream of the pump
            has_index, idx_out_out = id_index(basin.node_id, id_pump_out)

            if has_index
                # The basin downstream of the pump depends on PID control integral state
                jac_prototype[pid_state_idx, idx_out_out] = 1.0

                # The basin downstream of the pump also depends on the controlled basin
                jac_prototype[listen_idx, idx_out_out] = 1.0
            end
        else
            id_outlet_in = only(outneighbors(graph_flow, id_controlled))

            # The basin upstream of the outlet
            has_index, idx_out_in = id_index(basin.node_id, id_outlet_in)

            if has_index
                # The basin upstream of the outlet depends on the PID control integral state
                jac_prototype[pid_state_idx, idx_out_in] = 1.0

                # The basin upstream of the outlet also depends on the controlled basin
                jac_prototype[listen_idx, idx_out_in] = 1.0
            end
        end
    end
    return nothing
end

"""
Get the node type specific indices of the fractional flows and basins,
that are consecutively connected to a node of given id.
"""
function get_fractional_flow_connected_basins(
    node_id::Int,
    basin::Basin,
    fractional_flow::FractionalFlow,
    graph_flow::DiGraph{Int},
)::Tuple{Vector{Int}, Vector{Int}}
    fractional_flow_idxs = Int[]
    basin_idxs = Int[]

    for first_outneighbor_id in outneighbors(graph_flow, node_id)
        if first_outneighbor_id in fractional_flow.node_id
            second_outneighbor_id = only(outneighbors(graph_flow, first_outneighbor_id))
            has_index, basin_idx = id_index(basin.node_id, second_outneighbor_id)
            if has_index
                push!(
                    fractional_flow_idxs,
                    searchsortedfirst(fractional_flow.node_id, first_outneighbor_id),
                )
                push!(basin_idxs, basin_idx)
            end
        end
    end
    return fractional_flow_idxs, basin_idxs
end

"""
    struct FlatVector{T} <: AbstractVector{T}

A FlatVector is an AbstractVector that iterates the T of a `Vector{Vector{T}}`.

Each inner vector is assumed to be of equal length.

It is similar to `Iterators.flatten`, though that doesn't work with the `Tables.Column`
interface, which needs `length` and `getindex` support.
"""
struct FlatVector{T} <: AbstractVector{T}
    v::Vector{Vector{T}}
end

function Base.length(fv::FlatVector)
    return if isempty(fv.v)
        0
    else
        length(fv.v) * length(first(fv.v))
    end
end

Base.size(fv::FlatVector) = (length(fv),)

function Base.getindex(fv::FlatVector, i::Int)
    veclen = length(first(fv.v))
    d, r = divrem(i - 1, veclen)
    v = fv.v[d + 1]
    return v[r + 1]
end

"""
Function that goes smoothly from 0 to 1 in the interval [0,threshold],
and is constant outside this interval.
"""
function reduction_factor(x::Float64, threshold::Float64)::Float64
    return if x < 0
        0.0
    elseif x < threshold
        x_scaled = x / threshold
        x_scaled_sq = x_scaled^2
        -2 * x_scaled_sq * x_scaled + 3 * x_scaled_sq
    else
        1.0
    end
end<|MERGE_RESOLUTION|>--- conflicted
+++ resolved
@@ -406,11 +406,7 @@
 Get the current water level of a node ID.
 The ID can belong to either a Basin or a LevelBoundary.
 """
-<<<<<<< HEAD
-function get_level(p::Parameters, node_id::Int, t::Float64)::Union{Float64, Nothing}
-=======
 function get_level(p::Parameters, node_id::Int, current_level, t::Float64)::Real
->>>>>>> 3cb5c42d
     (; basin, level_boundary) = p
     # since the node_id fields are already Indices, Dictionary creation is instant
     basin = Dictionary(basin.node_id, current_level)
