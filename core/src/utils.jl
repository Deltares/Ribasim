--- conflicted
+++ resolved
@@ -1,31 +1,19 @@
 "Return a directed graph, and a mapping from source and target nodes to edge fid."
 function create_graph(
     db::DB,
-<<<<<<< HEAD
     edge_type_::String,
-)::Tuple{DiGraph, Dictionary{Tuple{Int, Int}, Int}}
-    n = length(get_ids(db))
-    graph = DiGraph(n)
-    rows = execute(db, "select fid, from_node_id, to_node_id, edge_type from Edge")
-    edge_ids = Dictionary{Tuple{Int, Int}, Int}()
-    for (; fid, from_node_id, to_node_id, edge_type) in rows
-        if edge_type == edge_type_
-            add_edge!(graph, from_node_id, to_node_id)
-            insert!(edge_ids, (from_node_id, to_node_id), fid)
-        end
-=======
 )::Tuple{DiGraph, Dictionary{Tuple{Int, Int}, Int}, Dictionary{Int, Tuple{Symbol, Symbol}}}
-    noderows = execute(db, "select fid, type from Node")
-    nodes = dictionary((fid => Symbol(type) for (; fid, type) in noderows))
-    graph = DiGraph(length(nodes))
-    edgerows = execute(db, "select fid, from_node_id, to_node_id from Edge")
-    edge_ids = Dictionary{Tuple{Int, Int}, Int}()
-    edge_types = Dictionary{Int, Tuple{Symbol, Symbol}}()
-    for (; fid, from_node_id, to_node_id) in edgerows
-        add_edge!(graph, from_node_id, to_node_id)
-        insert!(edge_ids, (from_node_id, to_node_id), fid)
-        insert!(edge_types, fid, (nodes[from_node_id], nodes[to_node_id]))
->>>>>>> 634ab05d
+  node_rows = execite(db, "select fid, type from Node")
+  nodes = dictionary((fid => Symbol(type) for (; fid, type) in node_rows))
+  graph = DiGraph(length(nodes))
+  edge_rows = execute(db, "select fid, from_node_id, to_node_id from Edge")
+  edge_ids = Dictionary{Tuple{Int, Int}, Int}()
+  edge_connection_types = Dictionary{Int, Tuple{Symbol, Symbol}}()
+  for (; fid, from_node_id, to_node_id, edge_type) in rows
+    if edge_type == edge_type_
+      add_edge!(graph, from_node_id, to_node_id)
+      insert!(edge_ids, (from_node_id, to_node_id), fid)
+      insert!(edge_connection_types, fid, (nodes[from_node_id], nodes[to_node_id]))
     end
     return graph, edge_ids, edge_types
 end
