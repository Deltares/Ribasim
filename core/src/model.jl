--- conflicted
+++ resolved
@@ -177,16 +177,12 @@
     end
     @debug "Read database into memory."
 
-<<<<<<< HEAD
-    u0 = build_state_vector(parameters.p_non_diff)
+    u0 = build_state_vector(parameters.p_independent)
     if isempty(u0)
         @error "Models without states are unsupported, please add a Basin node."
         error("Model has no state.")
     end
 
-=======
-    u0 = build_state_vector(parameters.p_independent)
->>>>>>> f0cab91a
     reltol, relmask = build_reltol_vector(u0, config.solver.reltol)
     parameters.p_independent.relmask .= relmask
     du0 = zero(u0)
