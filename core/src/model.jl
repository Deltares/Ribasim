--- conflicted
+++ resolved
@@ -67,26 +67,11 @@
             error("Invalid discrete control state definition(s).")
         end
 
-<<<<<<< HEAD
         (; pid_control, graph) = parameters
-=======
-        (; pid_control, graph, fractional_flow, outlet, tabulated_rating_curve, basin) =
-            parameters
->>>>>>> b0784cee
         if !valid_pid_connectivity(pid_control.node_id, pid_control.listen_node_id, graph)
             error("Invalid PidControl connectivity.")
         end
 
-<<<<<<< HEAD
-=======
-        if !valid_fractional_flow(
-            graph,
-            fractional_flow.node_id,
-            fractional_flow.control_mapping,
-        )
-            error("Invalid fractional flow node combinations found.")
-        end
-
         if !valid_outlet_crest_level!(graph, outlet, basin)
             error("Invalid minimum crest level of outlet")
         end
@@ -95,7 +80,6 @@
             error("Invalid level of tabulated rating curve")
         end
 
->>>>>>> b0784cee
         # tell the solver to stop when new data comes in
         tstops = Vector{Float64}[]
         for schema_version in [
