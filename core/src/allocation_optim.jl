@enumx AllocationOptimizationType internal_sources collect_demands allocate

function set_simulation_data!(
    allocation_model::AllocationModel,
    integrator::DEIntegrator,
)::Nothing
<<<<<<< HEAD
    (; p, t) = integrator
    (; basin, level_boundary, manning_resistance, pump, outlet, user_demand) =
        p.p_independent
    du = get_du(integrator)
=======
    (;
        basin,
        level_boundary,
        linear_resistance,
        manning_resistance,
        pump,
        outlet,
        user_demand,
        tabulated_rating_curve,
    ) = p.p_independent
>>>>>>> 0c6310a3

    errors = false

    errors |= set_simulation_data!(allocation_model, basin, p)
    set_simulation_data!(allocation_model, level_boundary, t)
    set_simulation_data!(allocation_model, linear_resistance, p, t)
    set_simulation_data!(allocation_model, manning_resistance, p, t)
    set_simulation_data!(allocation_model, tabulated_rating_curve, p, t)
    set_simulation_data!(allocation_model, pump, outlet, du)
    set_simulation_data!(allocation_model, user_demand, t)

    if errors
        error(
            "Errors encountered when transferring data from physical layer to allocation layer at t = $t.",
        )
    end
    return nothing
end

function set_simulation_data!(
    allocation_model::AllocationModel,
    basin::Basin,
    p::Parameters,
)::Bool
<<<<<<< HEAD
    (; problem, cumulative_boundary_volume, Δt_allocation, scaling, node_id_in_subnetwork) =
        allocation_model
    (; basin_id_in_subnetwork) = node_id_in_subnetwork
    (; graph, tabulated_rating_curve) = p.p_independent
=======
    (; problem, cumulative_boundary_volume, Δt_allocation, scaling) = allocation_model
>>>>>>> 0c6310a3
    (; storage_to_level) = basin

    storage = problem[:basin_storage]
    flow = problem[:flow]
    linear_basin_profile = problem[:linear_basin_profile]
    (; current_storage, current_area, current_level) = p.state_time_dependent_cache

    errors = false

<<<<<<< HEAD
    # Set Basin starting storages and levels
    for basin_id in basin_id_in_subnetwork
=======
    # Set Basin starting storages and areas
    for key in only(storage.axes)
        (key[2] != :start) && continue
        basin_id = key[1]

>>>>>>> 0c6310a3
        storage_now = current_storage[basin_id.idx]
        storage_max = storage_to_level[basin_id.idx].t[end]

        # Check whether the storage in the physical layer is within the maximum storage bound
        if storage_now > storage_max
            @error "Maximum basin storage exceed (allocation infeasibility)" storage_now storage_max basin_id
            errors = true
        end

        JuMP.fix(storage[key], storage_now / scaling.storage; force = true)

        # Set area in linearized level(storage) relationship
        area_now = current_area[basin_id.idx]
        profile_constraint = linear_basin_profile[basin_id]
        JuMP.set_normalized_rhs(profile_constraint, current_level[basin_id.idx])
        JuMP.set_normalized_coefficient(
            profile_constraint,
            storage[(basin_id, :start)],
            scaling.storage / area_now,
        )
        JuMP.set_normalized_coefficient(
            profile_constraint,
            storage[(basin_id, :end)],
            -scaling.storage / area_now,
        )
    end

    for link in keys(cumulative_boundary_volume)
        JuMP.fix(
            flow[link],
            cumulative_boundary_volume[link] / (Δt_allocation * scaling.flow);
            force = true,
        )
    end

    return errors
end

function set_simulation_data!(
    allocation_model::AllocationModel,
    level_boundary::LevelBoundary,
    t::Float64,
)::Nothing
    (; problem, Δt_allocation) = allocation_model
    boundary_level = problem[:boundary_level]

    # Set LevelBoundary levels
    for node_id in only(boundary_level.axes)
        JuMP.fix(
            boundary_level[node_id],
            level_boundary.level[node_id.idx](t + Δt_allocation);
            force = true,
        )
    end
    return nothing
end

function set_partial_derivative_wrt_level!(
    allocation_model::AllocationModel,
    node_id::NodeID,
    ∂q∂h::Float64,
    current_level::Float64,
    rhs::Float64,
    constraint::JuMP.ConstraintRef,
)::Float64
    (; problem, scaling) = allocation_model

    level_variable = get_level(problem, node_id)
    if !iszero(level_variable)
        rhs -= ∂q∂h * current_level
        JuMP.set_normalized_coefficient(constraint, level_variable, -∂q∂h / scaling.flow)
    end
    return rhs
end

function linearize_connector_node!(
    allocation_model::AllocationModel,
    connector_node::AbstractParameterNode,
    flow_constraint,
    flow_function::Function,
    p::Parameters,
    t::Float64,
)
    (; scaling) = allocation_model

    for node_id in only(flow_constraint.axes)
        inflow_id = connector_node.inflow_link[node_id.idx].link[1]
        outflow_id = connector_node.outflow_link[node_id.idx].link[2]

        # h_a and h_b are numbers from the last time step in the physical layer
        h_a = get_level(p, inflow_id, t)
        h_b = get_level(p, outflow_id, t)

        # partial derivative with respect to upstream level
        ∂q∂h_a = forward_diff(
            level_a -> flow_function(connector_node, node_id, level_a, h_b, p, t),
            h_a,
        )
        # partial derivative with respect to downstream level
        ∂q∂h_b = forward_diff(
            level_b -> flow_function(connector_node, node_id, h_a, level_b, p, t),
            h_b,
        )

        rhs = flow_function(connector_node, node_id, h_a, h_b, p, t)
        constraint = flow_constraint[node_id]
        rhs = set_partial_derivative_wrt_level!(
            allocation_model,
            inflow_id,
            ∂q∂h_a,
            h_a,
            rhs,
            constraint,
        )
        rhs = set_partial_derivative_wrt_level!(
            allocation_model,
            outflow_id,
            ∂q∂h_b,
            h_b,
            rhs,
            constraint,
        )
        # Set the right-hand side of the constraint
        JuMP.set_normalized_rhs(constraint, rhs / scaling.flow)
    end
end

function set_simulation_data!(
    allocation_model::AllocationModel,
    linear_resistance::LinearResistance,
    p::Parameters,
    t::Float64,
)::Nothing
    (; problem) = allocation_model
    linear_resistance_constraint = problem[:linear_resistance_constraint]

    linearize_connector_node!(
        allocation_model,
        linear_resistance,
        linear_resistance_constraint,
        linear_resistance_flow,
        p,
        t,
    )

    return nothing
end

function set_simulation_data!(
    allocation_model::AllocationModel,
    manning_resistance::ManningResistance,
    p::Parameters,
    t::Float64,
)::Nothing
    (; problem) = allocation_model
    manning_resistance_constraint = problem[:manning_resistance_constraint]

    linearize_connector_node!(
        allocation_model,
        manning_resistance,
        manning_resistance_constraint,
        manning_resistance_flow,
        p,
        t,
    )

    return nothing
end

function set_simulation_data!(
    allocation_model::AllocationModel,
    tabulated_rating_curve::TabulatedRatingCurve,
    p::Parameters,
    t::Float64,
)::Nothing
    (; problem) = allocation_model
    tabulated_rating_curve_constraint = problem[:tabulated_rating_curve_constraint]

    linearize_connector_node!(
        allocation_model,
        tabulated_rating_curve,
        tabulated_rating_curve_constraint,
        tabulated_rating_curve_flow,
        p,
        t,
    )

    return nothing
end

function set_simulation_data!(
    allocation_model::AllocationModel,
    pump::Pump,
    outlet::Outlet,
    du::CVector,
)::Nothing
    (; problem, scaling) = allocation_model
    pump_constraints = problem[:pump]
    outlet_constraints = problem[:outlet]

    # Set the flows of pumps to the flows formulated in the physical layer at the current t
    for node_id in only(pump_constraints.axes)
        constraint = pump_constraints[node_id]
        upstream_node_id = pump.inflow_link[node_id.idx].link[1]
        q = du.pump[node_id.idx]
        if upstream_node_id.type == NodeType.Basin
            low_storage_factor = get_low_storage_factor(problem, upstream_node_id)
            JuMP.set_normalized_coefficient(
                constraint,
                low_storage_factor,
                -q / scaling.flow,
            )
        else
            JuMP.set_normalized_rhs(constraint, q / scaling.flow)
        end
    end

    # Set the flows of outlets to the flows formulated in the physical layer at the current t
    for node_id in only(outlet_constraints.axes)
        constraint = outlet_constraints[node_id]
        upstream_node_id = outlet.inflow_link[node_id.idx].link[1]
        q = du.outlet[node_id.idx]
        if upstream_node_id.type == NodeType.Basin
            low_storage_factor = get_low_storage_factor(problem, upstream_node_id)
            JuMP.set_normalized_coefficient(
                constraint,
                low_storage_factor,
                -q / scaling.flow,
            )
        else
            JuMP.set_normalized_rhs(constraint, q / scaling.flow)
        end
    end
end

function set_simulation_data!(
    allocation_model::AllocationModel,
    user_demand::UserDemand,
    t::Float64,
)::Nothing
    (; problem, Δt_allocation) = allocation_model
    constraints = problem[:user_demand_return_flow]
    flow = problem[:flow]

    # Set the return factor for the end of the time step
    for node_id in only(constraints.axes)
        constraint = constraints[node_id]
        outflow = flow[user_demand.inflow_link[node_id.idx].link]
        JuMP.set_normalized_coefficient(
            constraint,
            outflow,
            -user_demand.return_factor[node_id.idx](t + Δt_allocation),
        )
    end
    return nothing
end

<<<<<<< HEAD
=======
function reset_goal_programming!(
    allocation_model::AllocationModel,
    p_independent::ParametersIndependent,
)::Nothing
    (; problem, scaling) = allocation_model
    (; user_demand, flow_demand, basin) = p_independent

    flow = problem[:flow]
    storage = problem[:basin_storage]

    # Reset allocated flow amounts for UserDemand
    JuMP.fix.(problem[:user_demand_allocated], 0.0; force = true)

    for node_id in only(problem[:user_demand_return_flow].axes)
        inflow_link = user_demand.inflow_link[node_id.idx].link
        JuMP.set_lower_bound(flow[inflow_link], 0.0)
    end

    # Reset allocated storage amounts and levels
    for (node_id, time) in only(storage.axes)
        (time != :end) && continue
        JuMP.set_lower_bound(storage[(node_id, :end)], 0.0)
        JuMP.set_upper_bound(
            storage[(node_id, :end)],
            basin.storage_to_level[node_id.idx].t[end],
        )
    end

    # Reset allocated flow amounts for FlowDemand
    JuMP.fix.(problem[:flow_demand_allocated], -MAX_ABS_FLOW / scaling.flow; force = true)

    for node_id in only(problem[:flow_demand_constraint].axes)
        (; link) = flow_demand.inflow_link[node_id.idx]
        JuMP.set_lower_bound(flow[link], flow_capacity_lower_bound(link, p_independent))
    end

    return nothing
end

>>>>>>> 0c6310a3
function prepare_demand_collection!(
    allocation_model::AllocationModel,
    p_independent::ParametersIndependent,
)::Nothing
    (; problem, subnetwork_id, scaling) = allocation_model
    @assert !is_primary_network(subnetwork_id)
    flow = problem[:flow]

    # Allow the inflow from the primary network to be as large as required
    # (will be restricted when optimizing for the actual allocation)
    for link in p_independent.allocation.primary_network_connections[subnetwork_id]
        JuMP.set_upper_bound(flow[link], MAX_ABS_FLOW / scaling.flow)
    end

    return nothing
end

function set_demands!(allocation_model::AllocationModel, integrator::DEIntegrator)::Nothing
    (; problem, objectives, node_id_in_subnetwork) = allocation_model

    # Reset cumulative demand coefficients
    average_flow_unit_error = problem[:average_flow_unit_error]
    average_flow_unit_error_constraint = problem[:average_flow_unit_error_constraint]

    for objective_metadata in objectives
        (; type, demand_priority) = objective_metadata
        (type != AllocationObjectiveType.demand_flow) && continue

        JuMP.set_normalized_coefficient(
            average_flow_unit_error_constraint[demand_priority],
            average_flow_unit_error[demand_priority],
            0,
        )
    end

    # Set demands for all priorities
    set_demands!(
        allocation_model,
        user_demand,
        node_id_in_subnetwork.user_demand_ids_subnetwork,
        problem[:user_demand_allocated],
        problem[:user_demand_error],
        problem[:user_demand_relative_error_constraint],
        integrator,
    )
    set_demands!(
        allocation_model,
        flow_demand,
        node_id_in_subnetwork.flow_demand_ids_subnetwork,
        problem[:flow_demand_allocated],
        problem[:flow_demand_error],
        problem[:flow_demand_relative_error_constraint],
        integrator,
    )
    set_demands!(allocation_model, level_demand, integrator)
    return nothing
end

function set_demands!(
    allocation_model::AllocationModel,
    node::Union{UserDemand, FlowDemand},
    node_ids_subnetwork::Vector{NodeID},
    node_allocated::JuMP.Containers.SparseAxisArray,
    node_error::JuMP.Containers.SparseAxisArray,
    node_relative_error_constraint::JuMP.Containers.SparseAxisArray,
    integrator::DEIntegrator,
)::Nothing
    (; p, t) = integrator
    (; demand_priorities_all) = p.p_independent.allocation
    (; has_demand_priority, demand, demand_interpolation) = node
    (; problem, objectives) = allocation_model
    is_flow_demand = (node isa FlowDemand)

    # Retrieve variable and constraint collections from the JuMP problem
    average_flow_unit_error = problem[:average_flow_unit_error]
    average_flow_unit_error_constraint = problem[:average_flow_unit_error_constraint]

    for (demand_priority_idx, demand_priority) in enumerate(demand_priorities_all)

<<<<<<< HEAD
        # Objective metadata corresponding to this demand priority
        (; expression_first, type) =
            get_objective_data_of_demand_priority(objectives, demand_priority)
        (type != AllocationObjectiveType.demand_flow) && continue

        for node_id in node_ids_subnetwork
            !has_demand_priority[node_id.idx, demand_priority_idx] && continue
=======
function update_allocated_values!(
    allocation_model::AllocationModel,
    objective::AllocationObjective,
    level_demand::LevelDemand,
    graph::MetaGraph,
)::Nothing
    (; problem, scaling) = allocation_model
    (; demand_priority_idx) = objective
    (;
        target_level_min,
        target_level_max,
        target_storage_min,
        target_storage_max,
        storage_allocated,
    ) = level_demand

    storage = problem[:basin_storage]

    # Storage allocated to Basins with LevelDemand
    for node_id in only(problem[:storage_constraint_in].axes)
        has_demand, level_demand_id =
            has_external_flow_demand(graph, node_id, :level_demand)
        if has_demand
            has_demand &=
                level_demand.has_demand_priority[level_demand_id.idx, demand_priority_idx]
        end

        if has_demand
            # Compute total storage change
            storage_start = JuMP.value(storage[(node_id, :start)]) # (scaling.storage * m^3)
            storage_end = JuMP.value(storage[(node_id, :end)]) # (scaling.storage * m^3)
            Δstorage = storage_end - storage_start # (scaling.storage * m^3)

            # Storage after allocation time step lower bound:
            # min(storage after allocation time step now, target storage min for this demand priority)
            JuMP.set_lower_bound(
                storage[(node_id, :end)],
                min(
                    storage_end,
                    target_storage_min[node_id][demand_priority_idx] / scaling.storage,
                ),
            )
>>>>>>> 0c6310a3

            # Update transient demands
            if is_flow_demand || node.demand_from_timeseries[node_id.idx]
                demand[node_id.idx, demand_priority_idx] =
                    demand_interpolation[node_id.idx][demand_priority_idx](t)
            end

<<<<<<< HEAD
            # Get the node_id of the node that has the demand
            node_id_with_demand =
                is_flow_demand ? node.node_with_demand[node_id.idx] : node_id

            d = demand[node_id.idx, demand_priority_idx]

            # Demand is upper bound of what is allocated
            JuMP.set_upper_bound(node_allocated[node_id_with_demand, demand_priority], d)
=======
            # Storage allocated to this Basin for this demand priority:
            # the storage change over the time step minus what was allocated for previous demand priorities
            storage_allocated[node_id][demand_priority_idx] =
                scaling.storage * Δstorage -
                sum(view(storage_allocated[node_id], 1:(demand_priority_idx - 1)))
        else
            storage_allocated[node_id][demand_priority_idx] = 0.0
        end
    end
>>>>>>> 0c6310a3

            # Set demand in constraint for error term in first objective
            c = node_relative_error_constraint[node_id_with_demand, demand_priority]
            error_term_first = node_error[node_id, demand_priority, :first]
            JuMP.set_normalized_coefficient(c, error_term_first, d)
            JuMP.set_normalized_rhs(c, d)

            # Set demand in first objective expression
            JuMP.set_normalized_coefficient(expression_first, error_term_first, d)

            # Set demand in definition of average relative flow unit error
            JuMP.set_normalized_coefficient(
                average_flow_unit_error_constraint[demand_priority],
                error_term_first,
                -d,
            )
            JuMP.set_normalized_coefficient(
                average_flow_unit_error_constraint[demand_priority],
                average_flow_unit_error[demand_priority],
                JuMP.get_normalized_coefficient(
                    average_flow_unit_error_constraint[demand_priority],
                    average_flow_unit_error[demand_priority],
                ) + d,
            )
        end
    end

    return nothing
end

function set_demands!(
    allocation_model::AllocationModel,
    level_demand::LevelDemand,
    integrator::DEIntegrator,
)::Nothing
    (; p, t) = integrator
    (; p_independent, state_time_dependent_cache) = p
    (; current_level) = state_time_dependent_cache
    (; basin, allocation) = p_independent
    (; demand_priorities_all) = allocation
    (; has_demand_priority, min_level, max_level, storage_demand) = level_demand
    (; problem, objectives, node_ids_in_model) = allocation_model
    (; basin_ids_subnetwork_with_level_demand) = node_ids_in_model

    level_demand_allocated = problem[:level_demand_allocated]
    storage_constraint_in = problem[:storage_constraint_in]
    storage_constraint_out = problem[:storage_constraint_out]
    average_storage_unit_error_constraint = problem[:average_storage_unit_error_constraint]
    level_demand_fairness_error_constraint =
        problem[:level_demand_fairness_error_constraint]

    for basin_id in basin_ids_subnetwork_with_level_demand
        level_demand_id = basin.level_demand_id[basin_id.idx]

        level_now = current_level[basin_id.idx]
        level_min_prev_priority = basin_bottom(basin, basin_id)[2]
        level_max_prev_priority = Inf

        for (demand_priority_idx, demand_priority) in enumerate(demand_priorities_all)
            !has_demand_priority[level_demand_id.idx, demand_priority_idx] && continue

            level_min = min_level[level_demand_id.idx][demand_priority_idx](t)
            level_max = max_level[level_demand_id.idx][demand_priority_idx](t)

            d_in =
                get_storage_from_level(basin, basin_id.idx, level_min) -
                get_storage_from_level(
                    basin,
                    basin_id.idx,
                    clamp(level_now, level_min_prev_priority, level_min),
                )

            d_out =
                get_storage_from_level(
                    basin,
                    basin_id.idx,
                    clamp(level_now, level_max, level_max_prev_priority),
                ) - get_storage_from_level(basin, basin_id.idx, level_max)

            # Set demands as upper bounds to allocated storage amounts
            JuMP.set_upper_bound(
                level_demand_allocated[node_id, demand_priority, :lower],
                d_in,
            )
            JuMP.set_upper_bound(
                level_demand_allocated[node_id, demand_priority, :upper],
                d_out,
            )

<<<<<<< HEAD
            # Set demands in constraints on errors for first objective
            JuMP.set_normalized_rhs(storage_constraint_in[node_id, demand_priority], d_in)
            JuMP.set_normalized_rhs(
                storage_constraint_out[node_id, demand_priority],
                -d_out,
            )

            # TODO: Second objective stuff with areas

            storage_demand[basin_id.idx][demand_priority_idx] = d_in - d_out
=======
    storage = problem[:basin_storage]
    flow = problem[:flow]

    # Whether this is the optimization for the first objective
    first_opt = (objective === first(objectives))

    if first_opt
        # Set initial guess of the storages and levels at the end of the allocation time step
        # to the storage and level values at the beginning of the allocation time step from
        # the physical layer
        for (node_id, when) in only(storage.axes)
            when == :start && continue
            JuMP.set_start_value(storage[(node_id, :end)], current_storage[node_id.idx])
        end

        # Assume no flow
        for link in only(flow.axes)
            JuMP.set_start_value(flow[link], 0.0)
        end
    else
        # Set initial guess of the storages and levels at the end of the allocation time step
        # to the results from the latest optimization
        for (node_id, when) in only(storage.axes)
            when == :start && continue
            JuMP.set_start_value(
                storage[(node_id, :end)],
                JuMP.value(storage[(node_id, :end)]),
            )
        end
>>>>>>> 0c6310a3

            level_min_prev_priority = level_min
            level_max_prev_priority = level_max
        end
    end

    # for (demand_priority_idx, demand_priority) in enumerate(demand_priorities_all)

    #     # Objective metadata corresponding to this demand priority
    #     (; expression_first, type) =
    #         get_objective_data_of_demand_priority(objectives, demand_priority)
    #     (type != AllocationObjectiveType.demand_storage) && continue

    #     for basin_id in basin_ids_subnetwork_with_level_demand
    #         level_demand_id = basin.level_demand_id[basin_id.idx]
    #         !has_demand_priority[level_demand_id.idx, demand_priority_idx] && continue

    #         min_level = min_level[level_demand_id.idx](t)
    #         max_level = max_level[level_demand_id.idx](t)
    #     end
    # end
    return nothing
end

# function add_to_record_demand!(
#     record_demand::DemandRecord,
#     t::Float64,
#     subnetwork_id::Int32,
#     node_id::NodeID,
#     demand_priority::Int32,
#     demand::Float64,
#     allocated::Float64,
#     realized::Float64,
# )::Nothing
#     push!(record_demand.time, t)
#     push!(record_demand.subnetwork_id, subnetwork_id)
#     push!(record_demand.node_type, string(node_id.type))
#     push!(record_demand.node_id, Int32(node_id))
#     push!(record_demand.demand_priority, demand_priority)
#     push!(record_demand.demand, demand)
#     push!(record_demand.allocated, allocated)
#     push!(record_demand.realized, realized)
#     return nothing
# end

# function save_demands_and_allocations!(
#     allocation_model::AllocationModel,
#     objective::AllocationObjective,
#     integrator::DEIntegrator,
#     user_demand::UserDemand,
# )::Nothing
#     (; p, t) = integrator
#     (; record_demand) = p.p_independent.allocation
#     (; subnetwork_id, Δt_allocation, cumulative_realized_volume, problem) = allocation_model
#     (; demand_priority, demand_priority_idx) = objective
#     (; demand, allocated, inflow_link, has_demand_priority) = user_demand

#     user_demand_allocated = problem[:user_demand_allocated]

#     for node_id in only(user_demand_allocated.axes)
#         if has_demand_priority[node_id.idx, demand_priority_idx]
#             add_to_record_demand!(
#                 record_demand,
#                 t,
#                 subnetwork_id,
#                 node_id,
#                 demand_priority,
#                 demand[node_id.idx, demand_priority_idx],
#                 allocated[node_id.idx, demand_priority_idx],
#                 # NOTE: The realized amount lags one allocation period behind
#                 cumulative_realized_volume[inflow_link[node_id.idx].link] / Δt_allocation,
#             )
#         end
#     end
#     return nothing
# end

# function save_demands_and_allocations!(
#     allocation_model::AllocationModel,
#     objective::AllocationObjective,
#     integrator::DEIntegrator,
#     flow_demand::FlowDemand,
# )::Nothing
#     (; p, t) = integrator
#     (; record_demand) = p.p_independent.allocation
#     (; subnetwork_id, Δt_allocation, cumulative_realized_volume, problem) = allocation_model
#     (; demand_priority, demand_priority_idx) = objective
#     (; demand, allocated, inflow_link, has_demand_priority) = flow_demand

#     flow_demand_allocated = problem[:flow_demand_allocated]

#     for node_id in only(flow_demand_allocated.axes)
#         (; link) = inflow_link[node_id.idx]
#         if has_demand_priority[node_id.idx, demand_priority_idx]
#             add_to_record_demand!(
#                 record_demand,
#                 t,
#                 subnetwork_id,
#                 link[2],
#                 demand_priority,
#                 demand[node_id.idx, demand_priority_idx],
#                 allocated[node_id.idx, demand_priority_idx],
#                 # NOTE: The realized amount lags one allocation period behind
#                 cumulative_realized_volume[link] / Δt_allocation,
#             )
#         end
#     end
#     return nothing
# end

# function save_demands_and_allocations!(
#     allocation_model::AllocationModel,
#     objective::AllocationObjective,
#     integrator::DEIntegrator,
#     level_demand::LevelDemand,
# )::Nothing
#     (; p, t) = integrator
#     (; p_independent, state_time_dependent_cache) = p
#     (; current_storage) = state_time_dependent_cache
#     (; problem, Δt_allocation, subnetwork_id) = allocation_model
#     (; allocation, graph) = p_independent
#     (; record_demand, demand_priorities_all) = allocation
#     (; demand_priority_idx) = objective
#     (; has_demand_priority, storage_prev, storage_demand, storage_allocated) = level_demand

#     demand_priority = demand_priorities_all[demand_priority_idx]

#     for node_id_basin in only(problem[:storage_constraint_in].axes)
#         node_id = only(inneighbor_labels_type(graph, node_id_basin, LinkType.control))
#         if has_demand_priority[node_id.idx, demand_priority_idx]
#             current_storage_basin = current_storage[node_id_basin.idx]
#             cumulative_realized_basin_volume =
#                 current_storage_basin - storage_prev[node_id_basin]
#             # The demand of the zones (lower and upper) between the target levels for this priority
#             # and the target levels for the previous priority
#             storage_demand =
#                 level_demand.storage_demand[node_id_basin][demand_priority] - sum(
#                     view(
#                         level_demand.storage_demand[node_id_basin],
#                         1:(demand_priority - 1),
#                     ),
#                 )
#             add_to_record_demand!(
#                 record_demand,
#                 t,
#                 subnetwork_id,
#                 node_id_basin,
#                 demand_priority,
#                 storage_demand / Δt_allocation,
#                 storage_allocated[node_id_basin][demand_priority_idx] / Δt_allocation,
#                 # NOTE: The realized amount lags one allocation period behind
#                 cumulative_realized_basin_volume / Δt_allocation,
#             )
#         end
#     end
#     return nothing
# end

# # After all goals have been optimized for, save
# # the resulting flows for output
# function save_allocation_flows!(
#     p_independent::ParametersIndependent,
#     t::Float64,
#     allocation_model::AllocationModel,
#     optimization_type::AllocationOptimizationType.T,
# )::Nothing
#     (; problem, subnetwork_id, scaling) = allocation_model
#     (; graph, allocation) = p_independent
#     (; record_flow) = allocation
#     flow = problem[:flow]
#     basin_forcing = problem[:basin_forcing]

#     # Horizontal flows
#     for link in only(flow.axes)
#         (id_from, id_to) = link
#         link_metadata = graph[link...]

#         push!(record_flow.time, t)
#         push!(record_flow.link_id, link_metadata.id)
#         push!(record_flow.from_node_type, string(id_from.type))
#         push!(record_flow.from_node_id, Int32(id_from))
#         push!(record_flow.to_node_type, string(id_to.type))
#         push!(record_flow.to_node_id, Int32(id_to))
#         push!(record_flow.subnetwork_id, subnetwork_id)
#         push!(record_flow.flow_rate, get_flow_value(allocation_model, link))
#         push!(record_flow.optimization_type, string(optimization_type))
#     end

#     # Vertical flows
#     for node_id in only(basin_forcing.axes)
#         push!(record_flow.time, t)
#         push!(record_flow.link_id, 0)
#         push!(record_flow.from_node_type, string(NodeType.Basin))
#         push!(record_flow.from_node_id, node_id)
#         push!(record_flow.to_node_type, string(NodeType.Basin))
#         push!(record_flow.to_node_id, node_id)
#         push!(record_flow.subnetwork_id, subnetwork_id)
#         push!(record_flow.flow_rate, JuMP.value(basin_forcing[node_id]) * scaling.flow)
#         push!(record_flow.optimization_type, string(optimization_type))
#     end

#     return nothing
# end

function warm_start!(allocation_model::AllocationModel, integrator::DEIntegrator)::Nothing
    (; problem) = allocation_model
    (; current_storage) = integrator.p.state_time_dependent_cache

    storage = problem[:basin_storage]
    flow = problem[:flow]

    # Set initial guess of the storages at the end of the allocation time step
    # to the storage and level values at the beginning of the allocation time step from
    # the physical layer
    for (node_id, when) in only(storage.axes)
        when == :start && continue
        JuMP.set_start_value(storage[(node_id, :end)], current_storage[node_id.idx])
    end

    # Assume no flow (TODO: Take instantaneous flow from physical layer)
    for link in only(flow.axes)
        JuMP.set_start_value(flow[link], 0.0)
    end

    return nothing
end

# function optimize_for_objective!(
#     allocation_model::AllocationModel,
#     integrator::DEIntegrator,
#     objective::AllocationObjective,
#     config::Config,
# )::Nothing
#     (; p, t) = integrator
#     (; p_independent) = p
#     (; problem, subnetwork_id) = allocation_model

#     preprocess_objective!(allocation_model, p_independent, objective)

#     # Set the objective
#     JuMP.@objective(problem, Min, objective.expression)

#     # Set the initial guess
#     warm_start!(allocation_model, objective, integrator)

#     # Solve problem
#     JuMP.optimize!(problem)
#     @debug JuMP.solution_summary(problem)
#     termination_status = JuMP.termination_status(problem)

#     if termination_status == JuMP.INFEASIBLE
#         write_problem_to_file(problem, config)
#         analyze_infeasibility(allocation_model, objective, t, config)
#         analyze_scaling(allocation_model, objective, t, config)

#         error(
#             "Allocation optimization for subnetwork $subnetwork_id, $objective at t = $t s is infeasible",
#         )
#     elseif termination_status != JuMP.OPTIMAL
#         primal_status = JuMP.primal_status(problem)
#         relative_gap = JuMP.relative_gap(problem)
#         threshold = 1e-3 # Hardcoded threshold for now

#         if relative_gap < threshold && primal_status == JuMP.FEASIBLE_POINT
#             @debug "Allocation optimization for subnetwork $subnetwork_id, $objective at t = $t s did not find an optimal solution (termination status: $termination_status), but the relative gap ($relative_gap) is within the acceptable threshold (<$threshold). Proceeding with the solution."
#         else
#             write_problem_to_file(problem, config)
#             error(
#                 "Allocation optimization for subnetwork $subnetwork_id, $objective at t = $t s did not find an acceptable solution. Termination status: $termination_status.",
#             )
#         end
#     end

#     postprocess_objective!(allocation_model, objective, integrator)

#     return nothing
# end

# Set the flow rate of allocation controlled pumps and outlets to
# their flow determined by allocation
function apply_control_from_allocation!(
    node::Union{Pump, Outlet},
    allocation_model::AllocationModel,
    integrator::DEIntegrator,
)::Nothing
    (; p, t) = integrator
    (; graph, allocation) = p.p_independent
    (; record_control) = allocation
    (; problem, subnetwork_id, scaling) = allocation_model
    flow = problem[:flow]

    for (node_id, inflow_link) in zip(node.node_id, node.inflow_link)
        in_subnetwork = (graph[node_id].subnetwork_id == subnetwork_id)
        if in_subnetwork && node.allocation_controlled[node_id.idx]
            flow_rate = JuMP.value(flow[inflow_link.link]) * scaling.flow
            node.flow_rate[node_id.idx].u .= flow_rate

            push!(record_control.time, t)
            push!(record_control.node_id, node_id.value)
            push!(record_control.node_type, string(node_id.type))
            push!(record_control.flow_rate, flow_rate)
        end
    end
    return nothing
end

function reset_cumulative!(allocation_model::AllocationModel)::Nothing
    (; cumulative_forcing_volume, cumulative_boundary_volume, cumulative_realized_volume) =
        allocation_model

    for link in keys(cumulative_realized_volume)
        cumulative_realized_volume[link] = 0
    end

    for node_id in keys(cumulative_forcing_volume)
        cumulative_forcing_volume[node_id] = 0
    end

    for link in keys(cumulative_boundary_volume)
        cumulative_boundary_volume[link] = 0
    end

    return nothing
end

function get_subnetwork_demands!(allocation_model::AllocationModel)::Nothing
    #TODO
    return nothing
end

"Solve the allocation problem for all demands and assign allocated abstractions."
function update_allocation!(model)::Nothing
    (; integrator) = model
    (; u, p, t) = integrator
    du = get_du(integrator)
    (; p_independent) = p
    (; allocation) = p_independent
    (; allocation_models) = allocation

    # Don't run the allocation algorithm if allocation is not active
    !is_active(allocation) && return nothing

    water_balance!(du, u, p, t)

    for allocation_model in allocation_models
        # Transfer data about physical processes from the simulation to the optimization
        set_simulation_data!(allocation_model, integrator)

        # Set demands for all priorities
        set_demands!(allocation_model, integrator)

        # Use data from the physical layer to set the initial guess
        warm_start!(allocation_model, integrator)
    end

    # Allocate in all networks, starting with the primary network if it exists
    # TODO

    # for allocation_model in allocation_models
    #     set_allocation_bounds!(allocation_model, p_independent)
    # end

    # # If a primary network is present, collect demands of subnetworks
    # if has_primary_network(allocation)
    #     for allocation_model in Iterators.drop(allocation_models, 1)
    #         prepare_demand_collection!(allocation_model, p_independent)
    #         for objective in allocation_model.objectives
    #             optimize_for_objective!(allocation_model, integrator, objective, config)
    #         end
    #         save_allocation_flows!(
    #             p_independent,
    #             t,
    #             allocation_model,
    #             AllocationOptimizationType.collect_demands,
    #         )
    #         #TODO: get_subnetwork_demand!(allocation_model)
    #     end
    # end

    # # Allocate first in the primary network if it is present, and then in the secondary networks
    # for allocation_model in allocation_models
    #     reset_goal_programming!(allocation_model, p_independent)
    #     for objective in allocation_model.objectives
    #         optimize_for_objective!(allocation_model, integrator, objective, config)
    #     end

    #     if is_primary_network(allocation_model.subnetwork_id)
    #         # TODO: Transfer allocated to secondary networks
    #     end

    #     # Update parameters in physical layer based on allocation results
    #     apply_control_from_allocation!(pump, allocation_model, integrator)
    #     apply_control_from_allocation!(outlet, allocation_model, integrator)

    #     save_allocation_flows!(
    #         p_independent,
    #         t,
    #         allocation_model,
    #         AllocationOptimizationType.collect_demands,
    #     )

    #     # Reset cumulative data
    #     reset_cumulative!(allocation_model)
    # end

    # # Update storage_prev for level_demand
    # update_storage_prev!(p)

    return nothing
end<|MERGE_RESOLUTION|>--- conflicted
+++ resolved
@@ -4,28 +4,24 @@
     allocation_model::AllocationModel,
     integrator::DEIntegrator,
 )::Nothing
-<<<<<<< HEAD
-    (; p, t) = integrator
-    (; basin, level_boundary, manning_resistance, pump, outlet, user_demand) =
-        p.p_independent
-    du = get_du(integrator)
-=======
     (;
         basin,
         level_boundary,
+        flow_boundary,
         linear_resistance,
         manning_resistance,
         pump,
         outlet,
         user_demand,
         tabulated_rating_curve,
-    ) = p.p_independent
->>>>>>> 0c6310a3
+    ) = integrator.p.p_independent
+    du = get_du(integrator)
 
     errors = false
 
     errors |= set_simulation_data!(allocation_model, basin, p)
     set_simulation_data!(allocation_model, level_boundary, t)
+    set_simulation_data!(allocation_model, flow_boundary)
     set_simulation_data!(allocation_model, linear_resistance, p, t)
     set_simulation_data!(allocation_model, manning_resistance, p, t)
     set_simulation_data!(allocation_model, tabulated_rating_curve, p, t)
@@ -45,33 +41,16 @@
     basin::Basin,
     p::Parameters,
 )::Bool
-<<<<<<< HEAD
-    (; problem, cumulative_boundary_volume, Δt_allocation, scaling, node_id_in_subnetwork) =
-        allocation_model
-    (; basin_id_in_subnetwork) = node_id_in_subnetwork
-    (; graph, tabulated_rating_curve) = p.p_independent
-=======
-    (; problem, cumulative_boundary_volume, Δt_allocation, scaling) = allocation_model
->>>>>>> 0c6310a3
+    (; problem) = allocation_model
     (; storage_to_level) = basin
 
-    storage = problem[:basin_storage]
-    flow = problem[:flow]
-    linear_basin_profile = problem[:linear_basin_profile]
-    (; current_storage, current_area, current_level) = p.state_time_dependent_cache
+    storage_change = problem[:basin_storage_change]
+    (; current_storage) = p.state_time_dependent_cache
 
     errors = false
 
-<<<<<<< HEAD
     # Set Basin starting storages and levels
     for basin_id in basin_id_in_subnetwork
-=======
-    # Set Basin starting storages and areas
-    for key in only(storage.axes)
-        (key[2] != :start) && continue
-        basin_id = key[1]
-
->>>>>>> 0c6310a3
         storage_now = current_storage[basin_id.idx]
         storage_max = storage_to_level[basin_id.idx].t[end]
 
@@ -81,23 +60,17 @@
             errors = true
         end
 
-        JuMP.fix(storage[key], storage_now / scaling.storage; force = true)
-
-        # Set area in linearized level(storage) relationship
-        area_now = current_area[basin_id.idx]
-        profile_constraint = linear_basin_profile[basin_id]
-        JuMP.set_normalized_rhs(profile_constraint, current_level[basin_id.idx])
-        JuMP.set_normalized_coefficient(
-            profile_constraint,
-            storage[(basin_id, :start)],
-            scaling.storage / area_now,
-        )
-        JuMP.set_normalized_coefficient(
-            profile_constraint,
-            storage[(basin_id, :end)],
-            -scaling.storage / area_now,
-        )
-    end
+        # Set bounds on the storage change based on the current storage and the Basin minimum and maximum
+        Δstorage = storage_change[basin_id]
+        JuMP.set_lower_bound(Δstorage, -storage_now)
+        JuMP.set_upper_bound(Δstorage, storage_max - storage_now)
+    end
+    return errors
+end
+
+function set_simulation_data!(allocation_model::AllocationModel, ::FlowBoundary)::Nothing
+    (; problem, cumulative_boundary_volume, Δt_allocation, scaling) = allocation_model
+    flow = problem[:flow]
 
     for link in keys(cumulative_boundary_volume)
         JuMP.fix(
@@ -106,8 +79,7 @@
             force = true,
         )
     end
-
-    return errors
+    return nothing
 end
 
 function set_simulation_data!(
@@ -133,18 +105,19 @@
     allocation_model::AllocationModel,
     node_id::NodeID,
     ∂q∂h::Float64,
-    current_level::Float64,
-    rhs::Float64,
+    p::Parameters,
     constraint::JuMP.ConstraintRef,
-)::Float64
+)::Nothing
     (; problem, scaling) = allocation_model
-
-    level_variable = get_level(problem, node_id)
-    if !iszero(level_variable)
-        rhs -= ∂q∂h * current_level
-        JuMP.set_normalized_coefficient(constraint, level_variable, -∂q∂h / scaling.flow)
-    end
-    return rhs
+    (; current_area) = p.state_time_dependent_cache
+
+    storage_change = problem[:basin_storage_change][node_id]
+    JuMP.set_normalized_coefficient(
+        constraint,
+        storage_change,
+        -∂q∂h * scaling.storage / (scaling.flow * current_area[node_id.idx]),
+    )
+    return nothing
 end
 
 function linearize_connector_node!(
@@ -155,47 +128,61 @@
     p::Parameters,
     t::Float64,
 )
-    (; scaling) = allocation_model
+    (; scaling, Δt_allocation) = allocation_model
+    (; inflow_link, outflow_link) = connector_node
+
+    # Evaluate at the end of the allocation time step because of the implicit Euler formulation of the physics.
+    # For levels that come from a Basin `get_level` yields the level at the beginning of the time step,
+    # which is the point at which we want to linearize.
+    t_after = t + Δt_allocation
 
     for node_id in only(flow_constraint.axes)
-        inflow_id = connector_node.inflow_link[node_id.idx].link[1]
-        outflow_id = connector_node.outflow_link[node_id.idx].link[2]
-
         # h_a and h_b are numbers from the last time step in the physical layer
-        h_a = get_level(p, inflow_id, t)
-        h_b = get_level(p, outflow_id, t)
-
-        # partial derivative with respect to upstream level
-        ∂q∂h_a = forward_diff(
-            level_a -> flow_function(connector_node, node_id, level_a, h_b, p, t),
-            h_a,
-        )
-        # partial derivative with respect to downstream level
-        ∂q∂h_b = forward_diff(
-            level_b -> flow_function(connector_node, node_id, h_a, level_b, p, t),
-            h_b,
-        )
-
-        rhs = flow_function(connector_node, node_id, h_a, h_b, p, t)
+        h_a = get_level(p, inflow_id, t_after)
+        h_b = get_level(p, outflow_id, t_after)
+
+        # Set the right-hand side of the constraint
+        q0 = flow_function(connector_node, node_id, h_a, h_b, p, t_after)
+        JuMP.set_normalized_rhs(constraint, q0 / scaling.flow)
+
         constraint = flow_constraint[node_id]
-        rhs = set_partial_derivative_wrt_level!(
-            allocation_model,
-            inflow_id,
-            ∂q∂h_a,
-            h_a,
-            rhs,
-            constraint,
-        )
-        rhs = set_partial_derivative_wrt_level!(
-            allocation_model,
-            outflow_id,
-            ∂q∂h_b,
-            h_b,
-            rhs,
-            constraint,
-        )
-        # Set the right-hand side of the constraint
-        JuMP.set_normalized_rhs(constraint, rhs / scaling.flow)
+
+        # Only linearize if the level comes from a Basin
+        inflow_id = inflow_link[node_id.idx].link[1]
+        if inflow_id.type == NodeType.Basin
+            # partial derivative with respect to upstream level
+            ∂q∂h_a = forward_diff(
+                level_a ->
+                    flow_function(connector_node, node_id, level_a, h_b, p, t_after),
+                h_a,
+            )
+            set_partial_derivative_wrt_level!(
+                allocation_model,
+                inflow_id,
+                ∂q∂h_a,
+                h_a,
+                p,
+                constraint,
+            )
+        end
+
+        outflow_id = outflow_link[node_id.idx].link[2]
+        if outflow_id.type == NodeType.Basin
+            # partial derivative with respect to downstream level
+            ∂q∂h_b = forward_diff(
+                level_b ->
+                    flow_function(connector_node, node_id, h_a, level_b, p, t_after),
+                h_b,
+            )
+            set_partial_derivative_wrt_level!(
+                allocation_model,
+                outflow_id,
+                ∂q∂h_b,
+                h_b,
+                p,
+                constraint,
+            )
+        end
     end
 end
 
@@ -329,48 +316,6 @@
     return nothing
 end
 
-<<<<<<< HEAD
-=======
-function reset_goal_programming!(
-    allocation_model::AllocationModel,
-    p_independent::ParametersIndependent,
-)::Nothing
-    (; problem, scaling) = allocation_model
-    (; user_demand, flow_demand, basin) = p_independent
-
-    flow = problem[:flow]
-    storage = problem[:basin_storage]
-
-    # Reset allocated flow amounts for UserDemand
-    JuMP.fix.(problem[:user_demand_allocated], 0.0; force = true)
-
-    for node_id in only(problem[:user_demand_return_flow].axes)
-        inflow_link = user_demand.inflow_link[node_id.idx].link
-        JuMP.set_lower_bound(flow[inflow_link], 0.0)
-    end
-
-    # Reset allocated storage amounts and levels
-    for (node_id, time) in only(storage.axes)
-        (time != :end) && continue
-        JuMP.set_lower_bound(storage[(node_id, :end)], 0.0)
-        JuMP.set_upper_bound(
-            storage[(node_id, :end)],
-            basin.storage_to_level[node_id.idx].t[end],
-        )
-    end
-
-    # Reset allocated flow amounts for FlowDemand
-    JuMP.fix.(problem[:flow_demand_allocated], -MAX_ABS_FLOW / scaling.flow; force = true)
-
-    for node_id in only(problem[:flow_demand_constraint].axes)
-        (; link) = flow_demand.inflow_link[node_id.idx]
-        JuMP.set_lower_bound(flow[link], flow_capacity_lower_bound(link, p_independent))
-    end
-
-    return nothing
-end
-
->>>>>>> 0c6310a3
 function prepare_demand_collection!(
     allocation_model::AllocationModel,
     p_independent::ParametersIndependent,
@@ -450,7 +395,6 @@
 
     for (demand_priority_idx, demand_priority) in enumerate(demand_priorities_all)
 
-<<<<<<< HEAD
         # Objective metadata corresponding to this demand priority
         (; expression_first, type) =
             get_objective_data_of_demand_priority(objectives, demand_priority)
@@ -458,50 +402,6 @@
 
         for node_id in node_ids_subnetwork
             !has_demand_priority[node_id.idx, demand_priority_idx] && continue
-=======
-function update_allocated_values!(
-    allocation_model::AllocationModel,
-    objective::AllocationObjective,
-    level_demand::LevelDemand,
-    graph::MetaGraph,
-)::Nothing
-    (; problem, scaling) = allocation_model
-    (; demand_priority_idx) = objective
-    (;
-        target_level_min,
-        target_level_max,
-        target_storage_min,
-        target_storage_max,
-        storage_allocated,
-    ) = level_demand
-
-    storage = problem[:basin_storage]
-
-    # Storage allocated to Basins with LevelDemand
-    for node_id in only(problem[:storage_constraint_in].axes)
-        has_demand, level_demand_id =
-            has_external_flow_demand(graph, node_id, :level_demand)
-        if has_demand
-            has_demand &=
-                level_demand.has_demand_priority[level_demand_id.idx, demand_priority_idx]
-        end
-
-        if has_demand
-            # Compute total storage change
-            storage_start = JuMP.value(storage[(node_id, :start)]) # (scaling.storage * m^3)
-            storage_end = JuMP.value(storage[(node_id, :end)]) # (scaling.storage * m^3)
-            Δstorage = storage_end - storage_start # (scaling.storage * m^3)
-
-            # Storage after allocation time step lower bound:
-            # min(storage after allocation time step now, target storage min for this demand priority)
-            JuMP.set_lower_bound(
-                storage[(node_id, :end)],
-                min(
-                    storage_end,
-                    target_storage_min[node_id][demand_priority_idx] / scaling.storage,
-                ),
-            )
->>>>>>> 0c6310a3
 
             # Update transient demands
             if is_flow_demand || node.demand_from_timeseries[node_id.idx]
@@ -509,7 +409,6 @@
                     demand_interpolation[node_id.idx][demand_priority_idx](t)
             end
 
-<<<<<<< HEAD
             # Get the node_id of the node that has the demand
             node_id_with_demand =
                 is_flow_demand ? node.node_with_demand[node_id.idx] : node_id
@@ -518,17 +417,6 @@
 
             # Demand is upper bound of what is allocated
             JuMP.set_upper_bound(node_allocated[node_id_with_demand, demand_priority], d)
-=======
-            # Storage allocated to this Basin for this demand priority:
-            # the storage change over the time step minus what was allocated for previous demand priorities
-            storage_allocated[node_id][demand_priority_idx] =
-                scaling.storage * Δstorage -
-                sum(view(storage_allocated[node_id], 1:(demand_priority_idx - 1)))
-        else
-            storage_allocated[node_id][demand_priority_idx] = 0.0
-        end
-    end
->>>>>>> 0c6310a3
 
             # Set demand in constraint for error term in first objective
             c = node_relative_error_constraint[node_id_with_demand, demand_priority]
@@ -618,7 +506,6 @@
                 d_out,
             )
 
-<<<<<<< HEAD
             # Set demands in constraints on errors for first objective
             JuMP.set_normalized_rhs(storage_constraint_in[node_id, demand_priority], d_in)
             JuMP.set_normalized_rhs(
@@ -629,37 +516,6 @@
             # TODO: Second objective stuff with areas
 
             storage_demand[basin_id.idx][demand_priority_idx] = d_in - d_out
-=======
-    storage = problem[:basin_storage]
-    flow = problem[:flow]
-
-    # Whether this is the optimization for the first objective
-    first_opt = (objective === first(objectives))
-
-    if first_opt
-        # Set initial guess of the storages and levels at the end of the allocation time step
-        # to the storage and level values at the beginning of the allocation time step from
-        # the physical layer
-        for (node_id, when) in only(storage.axes)
-            when == :start && continue
-            JuMP.set_start_value(storage[(node_id, :end)], current_storage[node_id.idx])
-        end
-
-        # Assume no flow
-        for link in only(flow.axes)
-            JuMP.set_start_value(flow[link], 0.0)
-        end
-    else
-        # Set initial guess of the storages and levels at the end of the allocation time step
-        # to the results from the latest optimization
-        for (node_id, when) in only(storage.axes)
-            when == :start && continue
-            JuMP.set_start_value(
-                storage[(node_id, :end)],
-                JuMP.value(storage[(node_id, :end)]),
-            )
-        end
->>>>>>> 0c6310a3
 
             level_min_prev_priority = level_min
             level_max_prev_priority = level_max
