--- conflicted
+++ resolved
@@ -269,14 +269,6 @@
         -MAX_ABS_FLOW * Δt_allocation / scaling.storage;
         force = true,
     )
-<<<<<<< HEAD
-    JuMP.fix.(
-        problem[:basin_allocated_out],
-        -MAX_ABS_FLOW * Δt_allocation / scaling.storage;
-        force = true,
-    )
-=======
->>>>>>> feda3eff
 
     for node_id in only(problem[:user_demand_return_flow].axes)
         inflow_link = user_demand.inflow_link[node_id.idx].link
@@ -747,12 +739,8 @@
         )
     end
 
-<<<<<<< HEAD
-    postprocess_objective!(allocation_model, p, objective, t)
-=======
     postprocess_objective!(allocation_model, p_independent, objective, t)
 
->>>>>>> feda3eff
     return nothing
 end
 
