@enumx AllocationOptimizationType internal_sources collect_demands allocate

"""
Set:
- For each Basin the starting level and storage at the start of the allocation interval Δt_allocation
  (where the ODE solver is now)
- For each Basin the average forcing over the previous allocation interval as a prediction of the
    average forcing over the coming allocation interval
- For each FlowBoundary the average flow over the previous Δt_allocation
- The cumulative forcing and boundary volumes to compute the aforementioned averages back to 0
- For each LevelBoundary the level to the value it will have at the end of the Δt_allocation
"""
function set_simulation_data!(
    allocation_model::AllocationModel,
    p::Parameters,
    t::Float64,
    du::CVector,
)::Nothing
    (; basin, level_boundary, manning_resistance, pump, outlet, user_demand) =
        p.p_independent

    errors = false

    errors |= set_simulation_data!(allocation_model, basin, p, t)
    set_simulation_data!(allocation_model, level_boundary, t)
    set_simulation_data!(allocation_model, manning_resistance, p, t)
    set_simulation_data!(allocation_model, pump, outlet, du)
    set_simulation_data!(allocation_model, user_demand, t)

    if errors
        error(
            "Errors encountered when transferring data from physical layer to allocation layer at t = $t.",
        )
    end
    return nothing
end

function set_simulation_data!(
    allocation_model::AllocationModel,
    basin::Basin,
    p::Parameters,
    t::Number,
)::Bool
<<<<<<< HEAD
    (; problem, cumulative_boundary_volume, Δt_allocation) = allocation_model
    (; graph, tabulated_rating_curve) = p.p_independent
=======
    (; problem, cumulative_boundary_volume, Δt_allocation, scaling) = allocation_model
>>>>>>> b192859d
    (; storage_to_level) = basin

    storage = problem[:basin_storage]
    basin_level = problem[:basin_level]
    flow = problem[:flow]
    (; current_storage, current_level) = p.state_time_dependent_cache

    errors = false

    # Set Basin starting storages and levels
    for key in only(storage.axes)
        (key[2] != :start) && continue
        basin_id = key[1]

        storage_now = current_storage[basin_id.idx]
        storage_max = storage_to_level[basin_id.idx].t[end]

        if storage_now > storage_max
            @error "Maximum basin storage exceed (allocation infeasibility)" storage_now storage_max basin_id
            errors = true
        end

        level_now = current_level[basin_id.idx]
        level_max = storage_to_level[basin_id.idx].u[end]

        if level_now > level_max
            @error "Maximum basin level exceed (allocation infeasibility)" level_now level_max basin_id
            errors = true
        end

<<<<<<< HEAD
        for rating_curve_id in outflow_ids(graph, basin_id)
            if rating_curve_id.type == NodeType.TabulatedRatingCurve
                interpolation_index =
                    tabulated_rating_curve.current_interpolation_index[rating_curve_id.idx](
                        t,
                    )
                qh = tabulated_rating_curve.interpolations[interpolation_index]
                level_rating_curve_max = qh.t[end]
                if level_now > level_rating_curve_max
                    @error "Maximum tabulated rating curve level exceeded (allocation infeasibility)" level_now level_rating_curve_max basin_id rating_curve_id
                end
            end
        end

        JuMP.fix(storage[key], storage_now; force = true)
=======
        JuMP.fix(storage[key], storage_now / scaling.storage; force = true)
>>>>>>> b192859d
        JuMP.fix(basin_level[key], level_now; force = true)
    end

    for link in keys(cumulative_boundary_volume)
        JuMP.fix(
            flow[link],
            cumulative_boundary_volume[link] / (Δt_allocation * scaling.flow);
            force = true,
        )
    end

    return errors
end

function set_simulation_data!(
    allocation_model::AllocationModel,
    level_boundary::LevelBoundary,
    t::Float64,
)::Nothing
    (; problem, Δt_allocation) = allocation_model
    boundary_level = problem[:boundary_level]

    # Set LevelBoundary levels
    for node_id in only(boundary_level.axes)
        JuMP.fix(
            boundary_level[node_id],
            level_boundary.level[node_id.idx](t + Δt_allocation);
            force = true,
        )
    end
    return nothing
end

function set_simulation_data!(
    allocation_model::AllocationModel,
    manning_resistance::ManningResistance,
    p::Parameters,
    t::Float64,
)::Nothing
    (; problem, scaling) = allocation_model
    manning_resistance_constraint = problem[:manning_resistance_constraint]

    # Set the linearization of ManningResistance flows in the current levels from the physical layer
    for node_id in only(manning_resistance_constraint.axes)
        inflow_link = manning_resistance.inflow_link[node_id.idx]
        outflow_link = manning_resistance.outflow_link[node_id.idx]

        inflow_id = inflow_link.link[1]
        outflow_id = outflow_link.link[2]
        h_a = get_level(p, inflow_id, t)
        h_b = get_level(p, outflow_id, t)

        q = manning_resistance_flow(manning_resistance, node_id, h_a, h_b)
        ∂q_∂level_upstream = forward_diff(
            level_upstream -> manning_resistance_flow(
                manning_resistance,
                node_id,
                level_upstream,
                h_b,
            ),
            h_a,
        )
        ∂q_∂level_downstream = forward_diff(
            level_downstream -> manning_resistance_flow(
                manning_resistance,
                node_id,
                h_a,
                level_downstream,
            ),
            h_b,
        )
        # Constant terms in linearization
        q0 = q - h_a * ∂q_∂level_upstream - h_b * ∂q_∂level_downstream

        # To avoid confusion: h_a and h_b are numbers for the current levels in the physical
        # layer, upstream_level and downstream_level are variables in the optimization problem
        constraint = manning_resistance_constraint[node_id]
        upstream_level =
            get_level(problem, manning_resistance.inflow_link[node_id.idx].link[1])
        downstream_level =
            get_level(problem, manning_resistance.outflow_link[node_id.idx].link[2])
        JuMP.set_normalized_rhs(constraint, q0 / scaling.flow)
        # Minus signs because the level terms are moved to the lhs in the constraint
        JuMP.set_normalized_coefficient(
            constraint,
            upstream_level,
            -∂q_∂level_upstream / scaling.flow,
        )
        JuMP.set_normalized_coefficient(
            constraint,
            downstream_level,
            -∂q_∂level_downstream / scaling.flow,
        )
    end
    return nothing
end

function set_simulation_data!(
    allocation_model::AllocationModel,
    pump::Pump,
    outlet::Outlet,
    du::CVector,
)::Nothing
    (; problem, scaling) = allocation_model
    pump_constraints = problem[:pump]
    outlet_constraints = problem[:outlet]

    # Set the flows of pumps to the flows formulated in the physical layer at the current t
    for node_id in only(pump_constraints.axes)
        constraint = pump_constraints[node_id]
        upstream_node_id = pump.inflow_link[node_id.idx].link[1]
        q = du.pump[node_id.idx]
        if upstream_node_id.type == NodeType.Basin
            low_storage_factor = get_low_storage_factor(problem, upstream_node_id)
            JuMP.set_normalized_coefficient(
                constraint,
                low_storage_factor,
                -q / scaling.flow,
            )
        else
            JuMP.set_normalized_rhs(constraint, q / scaling.flow)
        end
    end

    # Set the flows of outlets to the flows formulated in the physical layer at the current t
    for node_id in only(outlet_constraints.axes)
        constraint = outlet_constraints[node_id]
        upstream_node_id = outlet.inflow_link[node_id.idx].link[1]
        q = du.outlet[node_id.idx]
        if upstream_node_id.type == NodeType.Basin
            low_storage_factor = get_low_storage_factor(problem, upstream_node_id)
            JuMP.set_normalized_coefficient(
                constraint,
                low_storage_factor,
                -q / scaling.flow,
            )
        else
            JuMP.set_normalized_rhs(constraint, q / scaling.flow)
        end
    end
end

function set_simulation_data!(
    allocation_model::AllocationModel,
    user_demand::UserDemand,
    t::Float64,
)::Nothing
    (; problem, Δt_allocation) = allocation_model
    constraints = problem[:user_demand_return_flow]
    flow = problem[:flow]

    # Set the return factor for the end of the time step
    for node_id in only(constraints.axes)
        constraint = constraints[node_id]
        outflow = flow[user_demand.inflow_link[node_id.idx].link]
        JuMP.set_normalized_coefficient(
            constraint,
            outflow,
            -user_demand.return_factor[node_id.idx](t + Δt_allocation),
        )
    end
    return nothing
end

function reset_goal_programming!(allocation_model::AllocationModel)::Nothing
    (; problem, Δt_allocation, scaling) = allocation_model

    # From demand objectives
    JuMP.fix.(problem[:user_demand_allocated], 0.0; force = true)
<<<<<<< HEAD
    JuMP.fix.(problem[:flow_demand_allocated], -MAX_ABS_FLOW; force = true)
    JuMP.fix.(problem[:basin_allocated_in], -MAX_ABS_FLOW * Δt_allocation; force = true)
    JuMP.fix.(problem[:basin_allocated_out], -MAX_ABS_FLOW * Δt_allocation; force = true)
=======
    JuMP.fix.(problem[:flow_demand_allocated], -MAX_ABS_FLOW / scaling.flow; force = true)
    JuMP.fix.(
        problem[:basin_allocated],
        -MAX_ABS_FLOW * Δt_allocation / scaling.storage;
        force = true,
    )
>>>>>>> b192859d
    return nothing
end

function prepare_demand_collection!(
    allocation_model::AllocationModel,
    p_independent::ParametersIndependent,
)::Nothing
    (; problem, subnetwork_id, scaling) = allocation_model
    @assert !is_primary_network(subnetwork_id)
    flow = problem[:flow]

    # Allow the inflow from the primary network to be as large as required
    # (will be restricted when optimizing for the actual allocation)
    for link in p_independent.allocation.primary_network_connections[subnetwork_id]
        JuMP.set_upper_bound(flow[link], MAX_ABS_FLOW / scaling.flow)
    end

    return nothing
end

function set_demands_lower_constraints!(
    constraints_lower,
    rel_errors_lower,
    target_demand_fraction::JuMP.VariableRef,
    demand_function::Function,
    node_ids::Vector{NodeID},
)::Nothing
    for node_id in node_ids
        constraint_lower = constraints_lower[node_id]
        rel_error_lower = rel_errors_lower[node_id]
        d = demand_function(node_id)
        JuMP.set_normalized_coefficient(constraint_lower, rel_error_lower, d)
        JuMP.set_normalized_coefficient(constraint_lower, target_demand_fraction, -d)
    end

    return nothing
end

function set_demands_upper_constraints!(
    constraints_upper,
    rel_errors_upper,
    target_demand_fraction::JuMP.VariableRef,
    demand_function::Function,
    node_ids::Vector{NodeID},
)::Nothing
    for node_id in node_ids
        constraint_upper = constraints_upper[node_id]
        rel_error_upper = rel_errors_upper[node_id]
        d = demand_function(node_id)
        JuMP.set_normalized_coefficient(constraint_upper, rel_error_upper, d)
        JuMP.set_normalized_coefficient(constraint_upper, target_demand_fraction, d)
    end
    return nothing
end

function set_demands!(
    allocation_model::AllocationModel,
    p_independent::ParametersIndependent,
    objective::AllocationObjective,
)::Nothing
    (; problem, scaling) = allocation_model
    (; user_demand, flow_demand, level_demand, graph) = p_independent
    target_demand_fraction = problem[:target_demand_fraction]
    target_storage_demand_fraction_in = problem[:target_storage_demand_fraction_in]
    target_storage_demand_fraction_out = problem[:target_storage_demand_fraction_out]
    (; demand_priority, demand_priority_idx) = objective

    # TODO: Compute proper target fraction
    JuMP.fix(target_demand_fraction, 1.0; force = true)

    # UserDemand
    set_demands_lower_constraints!(
        problem[:user_demand_constraint_lower],
        problem[:relative_user_demand_error_lower],
        target_demand_fraction,
        node_id -> user_demand.demand[node_id.idx, demand_priority_idx] / scaling.flow,
        only(problem[:relative_user_demand_error_lower].axes),
    )
    set_demands_upper_constraints!(
        problem[:user_demand_constraint_upper],
        problem[:relative_user_demand_error_upper],
        target_demand_fraction,
        node_id -> user_demand.demand[node_id.idx, demand_priority_idx] / scaling.flow,
        only(problem[:relative_user_demand_error_upper].axes),
    )

    # FlowDemand
    set_demands_lower_constraints!(
        problem[:flow_demand_constraint],
        problem[:relative_flow_demand_error],
        target_demand_fraction,
        node_id ->
            flow_demand.demand_priority[node_id.idx] == demand_priority ?
            flow_demand.demand[node_id.idx] / scaling.flow : 0.0,
        only(problem[:relative_flow_demand_error].axes),
    )

    # LevelDemand
    set_demands_lower_constraints!(
        problem[:storage_constraint_in],
        problem[:relative_storage_error_in],
        target_storage_demand_fraction_in,
        node_id_basin -> begin
            node_id = only(inneighbor_labels_type(graph, node_id_basin, LinkType.control))
            level_demand.target_storage_min[node_id_basin][demand_priority_idx]
        end,
        only(problem[:relative_storage_error_in].axes),
    )
    set_demands_upper_constraints!(
        problem[:storage_constraint_out],
        problem[:relative_storage_error_out],
        target_storage_demand_fraction_out,
        node_id_basin -> begin
            node_id = only(inneighbor_labels_type(graph, node_id_basin, LinkType.control))
<<<<<<< HEAD
            level_demand.target_storage_max[node_id_basin][demand_priority_idx]
=======
            level_demand.demand_priority[node_id.idx] == demand_priority ?
            level_demand.storage_demand[node_id] / scaling.storage : 0.0
>>>>>>> b192859d
        end,
        only(problem[:relative_storage_error_out].axes),
    )

    return nothing
end

function update_allocated_values!(
    allocation_model::AllocationModel,
    p_independent::ParametersIndependent,
    objective::AllocationObjective,
)::Nothing
<<<<<<< HEAD
    (; user_demand, flow_demand, level_demand, graph) = p_independent
=======
    (; problem, scaling) = allocation_model
    (; user_demand, flow_demand, level_demand, basin, graph) = p_independent
>>>>>>> b192859d
    (; demand_priority, demand_priority_idx) = objective

    user_demand_allocated = problem[:user_demand_allocated]
    flow_demand_allocated = problem[:flow_demand_allocated]
    basin_allocated_in = problem[:basin_allocated_in]
    basin_allocated_out = problem[:basin_allocated_out]
    basin_storage = problem[:basin_storage]
    flow = problem[:flow]

    # Flow allocated to UserDemand nodes
    for node_id in only(user_demand_allocated.axes)
        has_demand = user_demand.has_demand_priority[node_id.idx, demand_priority_idx]
        if has_demand
            inflow_link = user_demand.inflow_link[node_id.idx].link
            allocated_prev = JuMP.value(user_demand_allocated[node_id]) # (scaling.flow * m^3/s)
            demand = user_demand.demand[node_id.idx, demand_priority_idx] # (m^3/s)
            allocated = clamp(
                scaling.flow * (JuMP.value(flow[inflow_link]) - allocated_prev),
                0,
                demand,
            ) # (m^3/s)
            JuMP.fix(user_demand_allocated[node_id], allocated / scaling.flow; force = true)
            user_demand.allocated[node_id.idx, demand_priority_idx] = allocated
        else
            user_demand.allocated[node_id.idx, demand_priority_idx] = 0.0
        end
    end

    # Flow allocated to FlowDemand nodes
    for node_id in only(flow_demand_allocated.axes)
        has_demand = (flow_demand.demand_priority[node_id.idx] == demand_priority)
        if has_demand
            inflow_link = (inflow_id(graph, node_id), node_id)
            JuMP.fix(
                flow_demand_allocated[node_id],
                JuMP.value(flow[inflow_link]);
                force = true,
            )
        end
    end

    # Storage allocated to Basins with LevelDemand
    for node_id in only(basin_allocated_in.axes)
        has_demand, level_demand_id =
            has_external_flow_demand(graph, node_id, :level_demand)
        if has_demand
            has_demand &=
                level_demand.has_demand_priority[level_demand_id.idx, demand_priority_idx]
        end

        if has_demand
<<<<<<< HEAD
            # Compute total storage change
            storage_start = JuMP.value(basin_storage[(node_id, :start)])
            storage_end = JuMP.value(basin_storage[(node_id, :end)])
            Δstorage = storage_end - storage_start

            # Get current target storages for this demand priority
            target_storage_min =
                level_demand.target_storage_min[node_id][demand_priority_idx]
            target_storage_max =
                level_demand.target_storage_max[node_id][demand_priority_idx]

            # See whether new storage has been allocated to the Basin
            storage_demand_in = target_storage_min - storage_start
            allocated_storage_in =
                (Δstorage > 0) && (storage_demand_in > 0) ?
                min(Δstorage, Δstorage_demand_in) : 0.0
            allocated_storage_in_prev = JuMP.value(basin_allocated_in[node_id])
            if allocated_storage_in > allocated_storage_in_prev
                JuMP.fix(basin_allocated_in[node_id], allocated_storage_in)
            end

            # See whether removing storage has been 'allocated' to the Basin
            storage_demand_out = storage_start - target_storage_max
            allocated_storage_out =
                (Δstorage < 0) && (storage_demand_out > 0) ?
                min(-Δstorage, storage_demand_out) : 0.0
            allocated_storage_out_prev = JuMP.value(basin_allocated_out[node_id])
            if allocated_storage_out > allocated_storage_out_prev
                JuMP.fix(basin_allocated_out[node_id], allocated_storage_out)
            end

            level_demand.storage_allocated[node_id][demand_priority_idx] =
                (allocated_storage_in - allocated_storage_in_prev) -
                (allocated_storage_out - allocated_storage_out_prev)
        else
            level_demand.storage_allocated[node_id][demand_priority_idx] = 0.0
=======
            storage_start = JuMP.value(basin_storage[(node_id, :start)]) # (scaling.storage * m^3)
            storage_end = JuMP.value(basin_storage[(node_id, :end)]) # (scaling.storage * m^3)
            storage_target_level = level_demand.storage_min_level[node_id.idx] # (m^3)
            allocated_storage =
                min(storage_end, storage_target_level / scaling.storage) - storage_start # (scaling.storage * m^3)
            JuMP.fix(basin_allocated[node_id], allocated_storage; force = true)
>>>>>>> b192859d
        end
    end

    return nothing
end

function add_to_record_demand!(
    record_demand::DemandRecord,
    t::Float64,
    subnetwork_id::Int32,
    node_id::NodeID,
    demand_priority::Int32,
    demand::Float64,
    allocated::Float64,
    realized::Float64,
)::Nothing
    push!(record_demand.time, t)
    push!(record_demand.subnetwork_id, subnetwork_id)
    push!(record_demand.node_type, string(node_id.type))
    push!(record_demand.node_id, Int32(node_id))
    push!(record_demand.demand_priority, demand_priority)
    push!(record_demand.demand, demand)
    push!(record_demand.allocated, allocated)
    push!(record_demand.realized, realized)
    return nothing
end

# Save the demand, allocated amount and realized amount
# for the current demand priority.
# NOTE: The realized amount lags one allocation period behind.
function save_demands_and_allocations!(
    p::Parameters,
    t::Float64,
    allocation_model::AllocationModel,
    subnetwork_id::Int32,
    objective::AllocationObjective,
)::Nothing
<<<<<<< HEAD
    (; p_independent, state_time_dependent_cache) = p
    (; current_storage) = state_time_dependent_cache
    (; problem, Δt_allocation, cumulative_realized_volume) = allocation_model
=======
    (; problem, Δt_allocation, cumulative_realized_volume, scaling) = allocation_model
>>>>>>> b192859d
    (; allocation, user_demand, flow_demand, level_demand, graph) = p_independent
    (; record_demand, demand_priorities_all) = allocation
    (; demand_priority_idx) = objective
    user_demand_allocated = problem[:user_demand_allocated]
    flow_demand_allocated = problem[:flow_demand_allocated]
    basin_allocated_in = problem[:basin_allocated_in]
    demand_priority = demand_priorities_all[demand_priority_idx]

    # UserDemand
    for node_id in only(user_demand_allocated.axes)
        if user_demand.has_demand_priority[node_id.idx, demand_priority_idx]
            add_to_record_demand!(
                record_demand,
                t,
                subnetwork_id,
                node_id,
                demand_priority,
                user_demand.demand[node_id.idx, demand_priority_idx],
                user_demand.allocated[node_id.idx, demand_priority_idx],
                cumulative_realized_volume[user_demand.inflow_link[node_id.idx].link] /
                Δt_allocation,
            )
        end
    end

    # FlowDemand
    for connector_node_id in only(flow_demand_allocated.axes)
        node_id = only(inneighbor_labels_type(graph, connector_node_id, LinkType.control))
        if flow_demand.demand_priority[node_id.idx] == objective.demand_priority
            add_to_record_demand!(
                record_demand,
                t,
                subnetwork_id,
                connector_node_id,
                demand_priority,
                flow_demand.demand[node_id.idx],
                JuMP.value(flow_demand_allocated[connector_node_id]) * scaling.flow,
                cumulative_realized_volume[(
                    inflow_id(graph, connector_node_id),
                    connector_node_id,
                )] / Δt_allocation,
            )
        end
    end

    # LevelDemand
    for node_id_basin in only(basin_allocated_in.axes)
        node_id = only(inneighbor_labels_type(graph, node_id_basin, LinkType.control))
        if level_demand.has_demand_priority[node_id.idx, demand_priority_idx]
            current_storage_basin = current_storage[node_id_basin.idx]
            cumulative_realized_basin_volume =
                current_storage_basin - level_demand.storage_prev[node_id_basin]
            storage_demand_in = max(
                0.0,
                level_demand.target_storage_min[node_id_basin][demand_priority] -
                current_storage_basin,
            )
            storage_demand_out = max(
                0.0,
                current_storage_basin -
                level_demand.target_storage_max[node_id_basin][demand_priority],
            )
            add_to_record_demand!(
                record_demand,
                t,
                subnetwork_id,
                node_id_basin,
                demand_priority,
<<<<<<< HEAD
                (storage_demand_in - storage_demand_out) / Δt_allocation,
                level_demand.storage_allocated[node_id_basin][demand_priority_idx] /
=======
                level_demand.storage_demand[node_id] / Δt_allocation,
                JuMP.value(basin_allocated[node_id_basin]) * scaling.storage /
>>>>>>> b192859d
                Δt_allocation,
                cumulative_realized_basin_volume / Δt_allocation,
            )
        end
    end

    return nothing
end

# After all goals have been optimized for, save
# the resulting flows for output
function save_allocation_flows!(
    p_independent::ParametersIndependent,
    t::Float64,
    allocation_model::AllocationModel,
    optimization_type::AllocationOptimizationType.T,
)::Nothing
    (; problem, subnetwork_id, scaling) = allocation_model
    (; graph, allocation) = p_independent
    (; record_flow) = allocation
    flow = problem[:flow]
    basin_forcing = problem[:basin_forcing]

    # Horizontal flows
    for link in only(flow.axes)
        (id_from, id_to) = link
        link_metadata = graph[link...]

        push!(record_flow.time, t)
        push!(record_flow.link_id, link_metadata.id)
        push!(record_flow.from_node_type, string(id_from.type))
        push!(record_flow.from_node_id, Int32(id_from))
        push!(record_flow.to_node_type, string(id_to.type))
        push!(record_flow.to_node_id, Int32(id_to))
        push!(record_flow.subnetwork_id, subnetwork_id)
        push!(record_flow.flow_rate, get_flow_value(allocation_model, link))
        push!(record_flow.optimization_type, string(optimization_type))
    end

    # Vertical flows
    for node_id in only(basin_forcing.axes)
        push!(record_flow.time, t)
        push!(record_flow.link_id, 0)
        push!(record_flow.from_node_type, string(NodeType.Basin))
        push!(record_flow.from_node_id, node_id)
        push!(record_flow.to_node_type, string(NodeType.Basin))
        push!(record_flow.to_node_id, node_id)
        push!(record_flow.subnetwork_id, subnetwork_id)
        push!(record_flow.flow_rate, JuMP.value(basin_forcing[node_id]) * scaling.flow)
        push!(record_flow.optimization_type, string(optimization_type))
    end

    return nothing
end

"""
Preprocess for the specific objective type
"""
function preprocess_objective!(
    allocation_model::AllocationModel,
    p_independent::ParametersIndependent,
    objective::AllocationObjective,
)::Nothing
    if objective.type == AllocationObjectiveType.demand
        set_demands!(allocation_model, p_independent, objective)
    elseif objective.type == AllocationObjectiveType.source_priorities
        nothing
    else
        error("Unsupported objective type $(objective.type).")
    end
    return nothing
end

"""
Postprocess for the specific objective type
"""
function postprocess_objective!(
    allocation_model::AllocationModel,
    p::Parameters,
    objective::AllocationObjective,
    t::Number,
)::Nothing
<<<<<<< HEAD
    (; p_independent) = p
    (; problem, subnetwork_id) = allocation_model
=======
    (; subnetwork_id) = allocation_model
>>>>>>> b192859d

    if objective.type == AllocationObjectiveType.demand
        # Update allocation constraints so that the results of the optimization for this demand priority are retained
        # in subsequent optimizations
        update_allocated_values!(allocation_model, p_independent, objective)

        # Save the demands and allocated values for all demand nodes that have a demand of the current priority
        save_demands_and_allocations!(p, t, allocation_model, subnetwork_id, objective)
    elseif objective.type == AllocationObjectiveType.source_priorities
        nothing
    end
    return nothing
end

function optimize_for_objective!(
    allocation_model::AllocationModel,
    integrator::DEIntegrator,
    objective::AllocationObjective,
)::Nothing
    (; p, t) = integrator
    (; p_independent) = p
    (; problem, subnetwork_id) = allocation_model

    preprocess_objective!(allocation_model, p_independent, objective)

    # Set the objective
    JuMP.@objective(problem, Min, objective.expression)

    # Solve problem
    println(problem)
    JuMP.optimize!(problem)
    @debug JuMP.solution_summary(problem)
    termination_status = JuMP.termination_status(problem)
    if termination_status !== JuMP.OPTIMAL
        error(
            "Allocation optimization for subnetwork $subnetwork_id, $objective at t = $t s couldn't find (optimal) solution. Termination status: $termination_status.",
        )
    end

    postprocess_objective!(allocation_model, p, objective, t)
    return nothing
end

# Set the flow rate of allocation controlled pumps and outlets to
# their flow determined by allocation
function apply_control_from_allocation!(
    node::Union{Pump, Outlet},
    allocation_model::AllocationModel,
    graph::MetaGraph,
    flow_rate::Vector{Float64},
)::Nothing
    (; problem, subnetwork_id, scaling) = allocation_model
    flow = problem[:flow]

    for (node_id, control_type, inflow_link) in
        zip(node.node_id, node.control_type, node.inflow_link)
        in_subnetwork = (graph[node_id].subnetwork_id == subnetwork_id)
        allocation_controlled = (control_type == ControlType.Allocation)
        if in_subnetwork && allocation_controlled
            flow_rate[node_id.idx] = JuMP.value(flow[inflow_link.link]) * scaling.flow
        end
    end
    return nothing
end

function set_timeseries_demands!(p::Parameters, t::Float64)::Nothing
    (; p_independent, state_time_dependent_cache) = p
    (; user_demand, flow_demand, level_demand, allocation, basin) = p_independent
    (; demand_priorities_all, allocation_models) = allocation
    (; Δt_allocation) = first(allocation_models)

    # UserDemand
    for node_id in user_demand.node_id
        !(user_demand.demand_from_timeseries[node_id.idx]) && continue

        for demand_priority_idx in eachindex(demand_priorities_all)
            !user_demand.has_demand_priority[node_id.idx, demand_priority_idx] || continue
            # Set the demand as the average of the demand interpolation
            # over the coming interpolation period
            user_demand.demand[node_id.idx, demand_priority_idx] =
                integral(
                    user_demand.demand_itp[node_id.idx][demand_priority_idx],
                    t,
                    t + Δt_allocation,
                ) / Δt_allocation
        end
    end

    # FlowDemand
    for node_id in flow_demand.node_id
        # Set the demand as the average of the demand interpolation
        # over the coming interpolation period
        flow_demand.demand[node_id.idx] =
            integral(flow_demand.demand_itp[node_id.idx], t, t + Δt_allocation) /
            Δt_allocation
    end

    # LevelDemand
    for node_id in level_demand.node_id
        for demand_priority_idx in eachindex(demand_priorities_all)
            !level_demand.has_demand_priority[node_id.idx, demand_priority_idx] && continue
            target_level_min =
                level_demand.min_level[node_id.idx][demand_priority_idx](t + Δt_allocation)
            target_level_max =
                level_demand.min_level[node_id.idx][demand_priority_idx](t + Δt_allocation)
            for basin_id in level_demand.basins_with_demand[node_id.idx]
                level_demand.target_storage_min[basin_id][demand_priority_idx] =
                    get_storage_from_level(basin, basin_id.idx, target_level_min)
                level_demand.target_storage_max[basin_id][demand_priority_idx] =
                    get_storage_from_level(basin, basin_id.idx, target_level_max)
            end
        end
    end

    return nothing
end

function reset_cumulative!(allocation_model::AllocationModel)::Nothing
    (; cumulative_forcing_volume, cumulative_boundary_volume, cumulative_realized_volume) =
        allocation_model

    for link in keys(cumulative_realized_volume)
        cumulative_realized_volume[link] = 0
    end

    for node_id in keys(cumulative_forcing_volume)
        cumulative_forcing_volume[node_id] = 0
    end

    for link in keys(cumulative_boundary_volume)
        cumulative_boundary_volume[link] = 0
    end

    return nothing
end

function get_subnetwork_demands!(allocation_model::AllocationModel)::Nothing
    #TODO
    return nothing
end

"Solve the allocation problem for all demands and assign allocated abstractions."
function update_allocation!(integrator)::Nothing
    (; u, p, t) = integrator
    du = get_du(integrator)
    (; p_independent, state_time_dependent_cache) = p
    (; allocation, pump, outlet, graph) = p_independent
    (; allocation_models) = allocation

    # Don't run the allocation algorithm if allocation is not active
    !is_active(allocation) && return nothing

    # Transfer data from the simulation to the optimization
    water_balance!(du, u, p, t)
    for allocation_model in allocation_models
        set_simulation_data!(allocation_model, p, t, du)
    end

    # For demands that come from a timeseries, compute the value that will be optimized for
    set_timeseries_demands!(p, t)

    # If a primary network is present, collect demands of subnetworks
    if has_primary_network(allocation)
        for allocation_model in Iterators.drop(allocation_models, 1)
            reset_goal_programming!(allocation_model)
            prepare_demand_collection!(allocation_model, p_independent)
            for objective in allocation_model.objectives
                optimize_for_objective!(allocation_model, integrator, objective)
            end
            save_allocation_flows!(
                p_independent,
                t,
                allocation_model,
                AllocationOptimizationType.collect_demands,
            )
            #TODO: get_subnetwork_demand!(allocation_model)
        end
    end

    # Allocate first in the primary network if it is present, and then in the secondary networks
    for allocation_model in allocation_models
        reset_goal_programming!(allocation_model)
        for objective in allocation_model.objectives
            optimize_for_objective!(allocation_model, integrator, objective)
        end

        if is_primary_network(allocation_model.subnetwork_id)
            # TODO: Transfer allocated to secondary networks
        end

        # Update parameters in physical layer based on allocation results
        apply_control_from_allocation!(
            pump,
            allocation_model,
            graph,
            state_time_dependent_cache.current_flow_rate_pump,
        )
        apply_control_from_allocation!(
            outlet,
            allocation_model,
            graph,
            state_time_dependent_cache.current_flow_rate_outlet,
        )

        save_allocation_flows!(
            p_independent,
            t,
            allocation_model,
            AllocationOptimizationType.collect_demands,
        )

        # Reset cumulative data
        reset_cumulative!(allocation_model)
    end

    # Update storage_prev for level_demand
    update_storage_prev!(p)

    return nothing
end<|MERGE_RESOLUTION|>--- conflicted
+++ resolved
@@ -41,12 +41,8 @@
     p::Parameters,
     t::Number,
 )::Bool
-<<<<<<< HEAD
-    (; problem, cumulative_boundary_volume, Δt_allocation) = allocation_model
+    (; problem, cumulative_boundary_volume, Δt_allocation, scaling) = allocation_model
     (; graph, tabulated_rating_curve) = p.p_independent
-=======
-    (; problem, cumulative_boundary_volume, Δt_allocation, scaling) = allocation_model
->>>>>>> b192859d
     (; storage_to_level) = basin
 
     storage = problem[:basin_storage]
@@ -77,7 +73,6 @@
             errors = true
         end
 
-<<<<<<< HEAD
         for rating_curve_id in outflow_ids(graph, basin_id)
             if rating_curve_id.type == NodeType.TabulatedRatingCurve
                 interpolation_index =
@@ -92,10 +87,7 @@
             end
         end
 
-        JuMP.fix(storage[key], storage_now; force = true)
-=======
         JuMP.fix(storage[key], storage_now / scaling.storage; force = true)
->>>>>>> b192859d
         JuMP.fix(basin_level[key], level_now; force = true)
     end
 
@@ -265,18 +257,17 @@
 
     # From demand objectives
     JuMP.fix.(problem[:user_demand_allocated], 0.0; force = true)
-<<<<<<< HEAD
-    JuMP.fix.(problem[:flow_demand_allocated], -MAX_ABS_FLOW; force = true)
-    JuMP.fix.(problem[:basin_allocated_in], -MAX_ABS_FLOW * Δt_allocation; force = true)
-    JuMP.fix.(problem[:basin_allocated_out], -MAX_ABS_FLOW * Δt_allocation; force = true)
-=======
     JuMP.fix.(problem[:flow_demand_allocated], -MAX_ABS_FLOW / scaling.flow; force = true)
     JuMP.fix.(
-        problem[:basin_allocated],
+        problem[:basin_allocated_in],
         -MAX_ABS_FLOW * Δt_allocation / scaling.storage;
         force = true,
     )
->>>>>>> b192859d
+    JuMP.fix.(
+        problem[:basin_allocated_out],
+        -MAX_ABS_FLOW * Δt_allocation / scaling.storage;
+        force = true,
+    )
     return nothing
 end
 
@@ -381,7 +372,8 @@
         target_storage_demand_fraction_in,
         node_id_basin -> begin
             node_id = only(inneighbor_labels_type(graph, node_id_basin, LinkType.control))
-            level_demand.target_storage_min[node_id_basin][demand_priority_idx]
+            level_demand.target_storage_min[node_id_basin][demand_priority_idx] /
+            scaling.storage
         end,
         only(problem[:relative_storage_error_in].axes),
     )
@@ -391,12 +383,7 @@
         target_storage_demand_fraction_out,
         node_id_basin -> begin
             node_id = only(inneighbor_labels_type(graph, node_id_basin, LinkType.control))
-<<<<<<< HEAD
             level_demand.target_storage_max[node_id_basin][demand_priority_idx]
-=======
-            level_demand.demand_priority[node_id.idx] == demand_priority ?
-            level_demand.storage_demand[node_id] / scaling.storage : 0.0
->>>>>>> b192859d
         end,
         only(problem[:relative_storage_error_out].axes),
     )
@@ -409,12 +396,8 @@
     p_independent::ParametersIndependent,
     objective::AllocationObjective,
 )::Nothing
-<<<<<<< HEAD
+    (; problem, scaling) = allocation_model
     (; user_demand, flow_demand, level_demand, graph) = p_independent
-=======
-    (; problem, scaling) = allocation_model
-    (; user_demand, flow_demand, level_demand, basin, graph) = p_independent
->>>>>>> b192859d
     (; demand_priority, demand_priority_idx) = objective
 
     user_demand_allocated = problem[:user_demand_allocated]
@@ -466,51 +449,44 @@
         end
 
         if has_demand
-<<<<<<< HEAD
             # Compute total storage change
-            storage_start = JuMP.value(basin_storage[(node_id, :start)])
-            storage_end = JuMP.value(basin_storage[(node_id, :end)])
-            Δstorage = storage_end - storage_start
+            storage_start = JuMP.value(basin_storage[(node_id, :start)]) # (scaling.storage * m^3)
+            storage_end = JuMP.value(basin_storage[(node_id, :end)]) # (scaling.storage * m^3)
+            Δstorage = storage_end - storage_start # (scaling.storage * m^3)
 
             # Get current target storages for this demand priority
             target_storage_min =
-                level_demand.target_storage_min[node_id][demand_priority_idx]
+                level_demand.target_storage_min[node_id][demand_priority_idx] # (m^3)
             target_storage_max =
-                level_demand.target_storage_max[node_id][demand_priority_idx]
+                level_demand.target_storage_max[node_id][demand_priority_idx] # (m^3)
 
             # See whether new storage has been allocated to the Basin
-            storage_demand_in = target_storage_min - storage_start
+            Δstorage_demand_in = target_storage_min / scaling.storage - storage_start  # (scaling.storage * m^3)
             allocated_storage_in =
                 (Δstorage > 0) && (storage_demand_in > 0) ?
-                min(Δstorage, Δstorage_demand_in) : 0.0
-            allocated_storage_in_prev = JuMP.value(basin_allocated_in[node_id])
+                min(Δstorage, Δstorage_demand_in) : 0.0 # (scaling.storage * m^3)
+            allocated_storage_in_prev = JuMP.value(basin_allocated_in[node_id]) # (scaling.storage * m^3)
             if allocated_storage_in > allocated_storage_in_prev
                 JuMP.fix(basin_allocated_in[node_id], allocated_storage_in)
             end
 
             # See whether removing storage has been 'allocated' to the Basin
-            storage_demand_out = storage_start - target_storage_max
+            storage_demand_out = storage_start - target_storage_max / scaling.storage
             allocated_storage_out =
                 (Δstorage < 0) && (storage_demand_out > 0) ?
-                min(-Δstorage, storage_demand_out) : 0.0
+                min(-Δstorage, storage_demand_out) : 0.0 # (scaling.storage * m^3)
             allocated_storage_out_prev = JuMP.value(basin_allocated_out[node_id])
             if allocated_storage_out > allocated_storage_out_prev
                 JuMP.fix(basin_allocated_out[node_id], allocated_storage_out)
             end
 
             level_demand.storage_allocated[node_id][demand_priority_idx] =
-                (allocated_storage_in - allocated_storage_in_prev) -
-                (allocated_storage_out - allocated_storage_out_prev)
+                scaling.storage * (
+                    (allocated_storage_in - allocated_storage_in_prev) -
+                    (allocated_storage_out - allocated_storage_out_prev)
+                )
         else
             level_demand.storage_allocated[node_id][demand_priority_idx] = 0.0
-=======
-            storage_start = JuMP.value(basin_storage[(node_id, :start)]) # (scaling.storage * m^3)
-            storage_end = JuMP.value(basin_storage[(node_id, :end)]) # (scaling.storage * m^3)
-            storage_target_level = level_demand.storage_min_level[node_id.idx] # (m^3)
-            allocated_storage =
-                min(storage_end, storage_target_level / scaling.storage) - storage_start # (scaling.storage * m^3)
-            JuMP.fix(basin_allocated[node_id], allocated_storage; force = true)
->>>>>>> b192859d
         end
     end
 
@@ -548,13 +524,9 @@
     subnetwork_id::Int32,
     objective::AllocationObjective,
 )::Nothing
-<<<<<<< HEAD
     (; p_independent, state_time_dependent_cache) = p
     (; current_storage) = state_time_dependent_cache
     (; problem, Δt_allocation, cumulative_realized_volume) = allocation_model
-=======
-    (; problem, Δt_allocation, cumulative_realized_volume, scaling) = allocation_model
->>>>>>> b192859d
     (; allocation, user_demand, flow_demand, level_demand, graph) = p_independent
     (; record_demand, demand_priorities_all) = allocation
     (; demand_priority_idx) = objective
@@ -623,13 +595,8 @@
                 subnetwork_id,
                 node_id_basin,
                 demand_priority,
-<<<<<<< HEAD
                 (storage_demand_in - storage_demand_out) / Δt_allocation,
                 level_demand.storage_allocated[node_id_basin][demand_priority_idx] /
-=======
-                level_demand.storage_demand[node_id] / Δt_allocation,
-                JuMP.value(basin_allocated[node_id_basin]) * scaling.storage /
->>>>>>> b192859d
                 Δt_allocation,
                 cumulative_realized_basin_volume / Δt_allocation,
             )
@@ -712,12 +679,8 @@
     objective::AllocationObjective,
     t::Number,
 )::Nothing
-<<<<<<< HEAD
     (; p_independent) = p
     (; problem, subnetwork_id) = allocation_model
-=======
-    (; subnetwork_id) = allocation_model
->>>>>>> b192859d
 
     if objective.type == AllocationObjectiveType.demand
         # Update allocation constraints so that the results of the optimization for this demand priority are retained
@@ -747,7 +710,6 @@
     JuMP.@objective(problem, Min, objective.expression)
 
     # Solve problem
-    println(problem)
     JuMP.optimize!(problem)
     @debug JuMP.solution_summary(problem)
     termination_status = JuMP.termination_status(problem)
