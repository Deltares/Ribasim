@enumx AllocationOptimizationType internal_sources collect_demands allocate

"""
Set:
- For each Basin the starting level and storage at the start of the allocation interval Δt_allocation
  (where the ODE solver is now)
- For each Basin the average forcing over the previous allocation interval as a prediction of the
    average forcing over the coming allocation interval
- For each FlowBoundary the average flow over the previous Δt_allocation
- The cumulative forcing and boundary volumes to compute the aforementioned averages back to 0
- For each LevelBoundary the level to the value it will have at the end of the Δt_allocation
"""
function set_simulation_data!(
    allocation_model::AllocationModel,
    p::Parameters,
    t::Float64,
    du::CVector,
)::Nothing
    (;
        basin,
        level_boundary,
        linear_resistance,
        manning_resistance,
        pump,
        outlet,
        user_demand,
    ) = p.p_independent

    errors = false

    errors |= set_simulation_data!(allocation_model, basin, p, t)
    set_simulation_data!(allocation_model, level_boundary, t)
    set_simulation_data!(allocation_model, linear_resistance, p, t)
    set_simulation_data!(allocation_model, manning_resistance, p, t)
    set_simulation_data!(allocation_model, pump, outlet, du)
    set_simulation_data!(allocation_model, user_demand, t)

    if errors
        error(
            "Errors encountered when transferring data from physical layer to allocation layer at t = $t.",
        )
    end
    return nothing
end

function set_simulation_data!(
    allocation_model::AllocationModel,
    basin::Basin,
    p::Parameters,
    t::Number,
)::Bool
    (; problem, cumulative_boundary_volume, Δt_allocation, scaling) = allocation_model
    (; graph, tabulated_rating_curve) = p.p_independent
    (; storage_to_level) = basin

    storage = problem[:basin_storage]
<<<<<<< HEAD

=======
>>>>>>> 285856a4
    flow = problem[:flow]
    (; current_storage, current_level) = p.state_time_dependent_cache

    errors = false

    # Set Basin starting storages and levels
    for key in only(storage.axes)
        (key[2] != :start) && continue
        basin_id = key[1]

        storage_now = current_storage[basin_id.idx]
        storage_max = storage_to_level[basin_id.idx].t[end]

        # Check whether the storage in the physical layer is within the maximum storage bound
        if storage_now > storage_max
            @error "Maximum basin storage exceed (allocation infeasibility)" storage_now storage_max basin_id
            errors = true
        end

        level_now = current_level[basin_id.idx]
        level_max = storage_to_level[basin_id.idx].u[end]

        # Check whether the level in the physical layer is within the maximum storage bound
        if level_now > level_max
            @error "Maximum basin level exceed (allocation infeasibility)" level_now level_max basin_id
            errors = true
        end

        # Check whether the level in the physical layer is within the the maximum level bound
        # for which the Q(h) relation of connected TabulatedRatingCurve nodes is defined
        for rating_curve_id in outflow_ids(graph, basin_id)
            if rating_curve_id.type == NodeType.TabulatedRatingCurve
                interpolation_index =
                    tabulated_rating_curve.current_interpolation_index[rating_curve_id.idx](
                        t,
                    )
                qh = tabulated_rating_curve.interpolations[interpolation_index]
                level_rating_curve_max = qh.t[end]
                if level_now > level_rating_curve_max
                    @error "Maximum tabulated rating curve level exceeded (allocation infeasibility)" level_now level_rating_curve_max basin_id rating_curve_id
                end
            end
        end

        JuMP.fix(storage[key], storage_now / scaling.storage; force = true)
<<<<<<< HEAD
        # JuMP.fix(basin_level[key], level_now; force = true)
=======
>>>>>>> 285856a4
    end

    for link in keys(cumulative_boundary_volume)
        JuMP.fix(
            flow[link],
            cumulative_boundary_volume[link] / (Δt_allocation * scaling.flow);
            force = true,
        )
    end

    return errors
end

function set_simulation_data!(
    allocation_model::AllocationModel,
    level_boundary::LevelBoundary,
    t::Float64,
)::Nothing
    (; problem, Δt_allocation) = allocation_model
    boundary_level = problem[:boundary_level]

    # Set LevelBoundary levels
    for node_id in only(boundary_level.axes)
        JuMP.fix(
            boundary_level[node_id],
            level_boundary.level[node_id.idx](t + Δt_allocation);
            force = true,
        )
    end
    return nothing
end

function set_normalized_storage_or_level_coefficient(
    problem,
    flow_id,
    ∂q∂h,
    h_n,
    rhs,
    constraint,
    scaling,
    p_independent,
)::Float64
    # To avoid confusion: h_n and S_n are numbers from the last time step in the physical
    # layer, level and storage are variables in the optimization problem
    (; basin) = p_independent
    (; level_to_area) = basin

    if (flow_id.type == NodeType.Basin)
        storage = get_storage(problem, flow_id)
        ∂h∂S = 1.0 / level_to_area[flow_id].u[end]
        S_n = get_storage_from_level(basin, flow_id.idx, h_n)
        JuMP.set_normalized_coefficient(
            constraint,
            storage,
            -∂q∂h * ∂h∂S / scaling.flow / scaling.storage,
        )
        rhs -= ∂q∂h * ∂h∂S * S_n / scaling.storage
    else
        level = get_level(problem, flow_id)
        JuMP.set_normalized_coefficient(constraint, level, -∂q∂h / scaling.flow)
        rhs -= h_n * ∂q∂h
    end
    return rhs
end

function set_simulation_data!(
    allocation_model::AllocationModel,
    linear_resistance::LinearResistance,
    p::Parameters,
    t::Float64,
)::Nothing
    (; problem, scaling) = allocation_model
    linear_resistance_constraint = problem[:linear_resistance_constraint]

    # Set the linearization of LinearResistance flows in the current levels from the physical layer
    for node_id in only(linear_resistance_constraint.axes)
        inflow_id = linear_resistance.inflow_link[node_id.idx].link[1]
        outflow_id = linear_resistance.outflow_link[node_id.idx].link[2]
        (; p_independent) = p

        h_a = get_level(p, inflow_id, t)
        h_b = get_level(p, outflow_id, t)

        q = linear_resistance_flow(linear_resistance, node_id, h_a, h_b)

        (; resistance, max_flow_rate) = linear_resistance

        # Limit flowrate by setting partial derivatives of flow with respect to levels to zero
        if q >= max_flow_rate[node_id.idx] || q <= -max_flow_rate[node_id.idx]
            ∂q∂h_upstream = 0.0
            ∂q∂h_downstream = 0.0
        else
            ∂q∂h_upstream = 1 / resistance[node_id.idx]
            ∂q∂h_downstream = -1 / resistance[node_id.idx]
        end

        rhs = q
        constraint = linear_resistance_constraint[node_id]

        rhs = set_normalized_storage_or_level_coefficient(
            problem,
            inflow_id,
            ∂q∂h_upstream,
            h_a,
            rhs,
            constraint,
            scaling,
            p_independent,
        )
        rhs = set_normalized_storage_or_level_coefficient(
            problem,
            outflow_id,
            ∂q∂h_downstream,
            h_b,
            rhs,
            constraint,
            scaling,
            p_independent,
        )

        JuMP.set_normalized_rhs(constraint, rhs / scaling.flow)
    end
    return nothing
end

function set_simulation_data!(
    allocation_model::AllocationModel,
    manning_resistance::ManningResistance,
    p::Parameters,
    t::Float64,
)::Nothing
    (; problem, scaling) = allocation_model
    manning_resistance_constraint = problem[:manning_resistance_constraint]

    # Set the linearization of ManningResistance flows in the current levels from the physical layer
    for node_id in only(manning_resistance_constraint.axes)
        inflow_link = manning_resistance.inflow_link[node_id.idx]
        outflow_link = manning_resistance.outflow_link[node_id.idx]

        inflow_id = inflow_link.link[1]
        outflow_id = outflow_link.link[2]
        h_a = get_level(p, inflow_id, t)
        h_b = get_level(p, outflow_id, t)

        q = manning_resistance_flow(manning_resistance, node_id, h_a, h_b)
        ∂q_∂h_upstream = forward_diff(
            level_upstream -> manning_resistance_flow(
                manning_resistance,
                node_id,
                level_upstream,
                h_b,
            ),
            h_a,
        )
        ∂q_∂h_downstream = forward_diff(
            level_downstream -> manning_resistance_flow(
                manning_resistance,
                node_id,
                h_a,
                level_downstream,
            ),
            h_b,
        )
        # Constant terms in linearization
        q0 = q - h_a * ∂q_∂h_upstream - h_b * ∂q_∂h_downstream

        constraint = manning_resistance_constraint[node_id]
        upstream_level =
            get_level(problem, manning_resistance.inflow_link[node_id.idx].link[1])
        downstream_level =
            get_level(problem, manning_resistance.outflow_link[node_id.idx].link[2])
        JuMP.set_normalized_rhs(constraint, q0 / scaling.flow)
        # Minus signs because the level terms are moved to the lhs in the constraint
        JuMP.set_normalized_coefficient(
            constraint,
            upstream_level,
            -∂q_∂h_upstream / scaling.flow,
        )
        JuMP.set_normalized_coefficient(
            constraint,
            downstream_level,
            -∂q_∂h_downstream / scaling.flow,
        )
    end
    return nothing
end

function set_simulation_data!(
    allocation_model::AllocationModel,
    pump::Pump,
    outlet::Outlet,
    du::CVector,
)::Nothing
    (; problem, scaling) = allocation_model
    pump_constraints = problem[:pump]
    outlet_constraints = problem[:outlet]

    # Set the flows of pumps to the flows formulated in the physical layer at the current t
    for node_id in only(pump_constraints.axes)
        constraint = pump_constraints[node_id]
        upstream_node_id = pump.inflow_link[node_id.idx].link[1]
        q = du.pump[node_id.idx]
        if upstream_node_id.type == NodeType.Basin
            low_storage_factor = get_low_storage_factor(problem, upstream_node_id)
            JuMP.set_normalized_coefficient(
                constraint,
                low_storage_factor,
                -q / scaling.flow,
            )
        else
            JuMP.set_normalized_rhs(constraint, q / scaling.flow)
        end
    end

    # Set the flows of outlets to the flows formulated in the physical layer at the current t
    for node_id in only(outlet_constraints.axes)
        constraint = outlet_constraints[node_id]
        upstream_node_id = outlet.inflow_link[node_id.idx].link[1]
        q = du.outlet[node_id.idx]
        if upstream_node_id.type == NodeType.Basin
            low_storage_factor = get_low_storage_factor(problem, upstream_node_id)
            JuMP.set_normalized_coefficient(
                constraint,
                low_storage_factor,
                -q / scaling.flow,
            )
        else
            JuMP.set_normalized_rhs(constraint, q / scaling.flow)
        end
    end
end

function set_simulation_data!(
    allocation_model::AllocationModel,
    user_demand::UserDemand,
    t::Float64,
)::Nothing
    (; problem, Δt_allocation) = allocation_model
    constraints = problem[:user_demand_return_flow]
    flow = problem[:flow]

    # Set the return factor for the end of the time step
    for node_id in only(constraints.axes)
        constraint = constraints[node_id]
        outflow = flow[user_demand.inflow_link[node_id.idx].link]
        JuMP.set_normalized_coefficient(
            constraint,
            outflow,
            -user_demand.return_factor[node_id.idx](t + Δt_allocation),
        )
    end
    return nothing
end

function reset_goal_programming!(
    allocation_model::AllocationModel,
    p_independent::ParametersIndependent,
)::Nothing
    (; problem, scaling) = allocation_model
    (; user_demand, basin) = p_independent

    flow = problem[:flow]
    storage = problem[:basin_storage]
    level = problem[:basin_level]

    # Reset allocated flow amounts
    JuMP.fix.(problem[:user_demand_allocated], 0.0; force = true)
    JuMP.fix.(problem[:flow_demand_allocated], -MAX_ABS_FLOW / scaling.flow; force = true)

    for node_id in only(problem[:user_demand_return_flow].axes)
        inflow_link = user_demand.inflow_link[node_id.idx].link
        JuMP.set_lower_bound(flow[inflow_link], 0.0)
    end

    # Reset allocated storage amounts and levels
    for node_id in only(level.axes)
        JuMP.set_lower_bound(storage[(node_id, :end)], 0.0)
        JuMP.set_upper_bound(
            storage[(node_id, :end)],
            basin.storage_to_level[node_id.idx].t[end],
        )

        JuMP.set_lower_bound(level[node_id], basin.storage_to_level[node_id.idx].u[1])
        JuMP.set_upper_bound(level[node_id], basin.storage_to_level[node_id.idx].u[end])
    end

    return nothing
end

function prepare_demand_collection!(
    allocation_model::AllocationModel,
    p_independent::ParametersIndependent,
)::Nothing
    (; problem, subnetwork_id, scaling) = allocation_model
    @assert !is_primary_network(subnetwork_id)
    flow = problem[:flow]

    # Allow the inflow from the primary network to be as large as required
    # (will be restricted when optimizing for the actual allocation)
    for link in p_independent.allocation.primary_network_connections[subnetwork_id]
        JuMP.set_upper_bound(flow[link], MAX_ABS_FLOW / scaling.flow)
    end

    return nothing
end

function set_demands_lower_constraints!(
    constraints_lower,
    rel_errors_lower,
    target_demand_fraction::JuMP.VariableRef,
    demand_function::Function,
    node_ids::Vector{NodeID};
    deactivate_when_no_demand::Bool = false,
)::Nothing
    for node_id in node_ids
        constraint_lower = constraints_lower[node_id]
        rel_error_lower = rel_errors_lower[node_id]
        d = demand_function(node_id)
        JuMP.set_normalized_coefficient(constraint_lower, rel_error_lower, d)
        JuMP.set_normalized_coefficient(constraint_lower, target_demand_fraction, -d)

        if deactivate_when_no_demand && iszero(d)
            JuMP.set_normalized_rhs(constraint_lower, -1e10)
        else
            JuMP.set_normalized_rhs(constraint_lower, 0)
        end
    end

    return nothing
end

function set_demands_upper_constraints!(
    constraints_upper,
    rel_errors_upper,
    target_demand_fraction::JuMP.VariableRef,
    demand_function::Function,
    node_ids::Vector{NodeID};
    deactivate_when_no_demand::Bool = false,
)::Nothing
    for node_id in node_ids
        constraint_upper = constraints_upper[node_id]
        rel_error_upper = rel_errors_upper[node_id]
        d = demand_function(node_id)
        JuMP.set_normalized_coefficient(constraint_upper, rel_error_upper, d)
        JuMP.set_normalized_coefficient(constraint_upper, target_demand_fraction, d)

        if deactivate_when_no_demand && iszero(d)
            JuMP.set_normalized_rhs(constraint_upper, -1e10)
        else
            JuMP.set_normalized_rhs(constraint_upper, 0)
        end
    end
    return nothing
end

function set_demands!(
    allocation_model::AllocationModel,
    p_independent::ParametersIndependent,
    objective::AllocationObjective,
)::Nothing
    (; problem, scaling) = allocation_model
    (; user_demand, flow_demand, level_demand, graph) = p_independent
    target_demand_fraction = problem[:target_demand_fraction]
    target_storage_demand_fraction_in = problem[:target_storage_demand_fraction_in]
    target_storage_demand_fraction_out = problem[:target_storage_demand_fraction_out]
    (; demand_priority, demand_priority_idx) = objective

    # TODO: Compute proper target fraction
    JuMP.fix(target_demand_fraction, 1.0; force = true)

    # UserDemand
    set_demands_lower_constraints!(
        problem[:user_demand_constraint_lower],
        problem[:relative_user_demand_error_lower],
        target_demand_fraction,
        node_id -> user_demand.demand[node_id.idx, demand_priority_idx] / scaling.flow,
        only(problem[:relative_user_demand_error_lower].axes),
    )
    set_demands_upper_constraints!(
        problem[:user_demand_constraint_upper],
        problem[:relative_user_demand_error_upper],
        target_demand_fraction,
        node_id -> user_demand.demand[node_id.idx, demand_priority_idx] / scaling.flow,
        only(problem[:relative_user_demand_error_upper].axes),
    )

    # FlowDemand
    set_demands_lower_constraints!(
        problem[:flow_demand_constraint],
        problem[:relative_flow_demand_error],
        target_demand_fraction,
        node_id ->
            flow_demand.demand_priority[node_id.idx] == demand_priority ?
            flow_demand.demand[node_id.idx] / scaling.flow : 0.0,
        only(problem[:relative_flow_demand_error].axes),
    )

    # LevelDemand
    set_demands_lower_constraints!(
        problem[:storage_constraint_in],
        problem[:relative_storage_error_in],
        target_storage_demand_fraction_in,
        node_id_basin -> begin
            node_id = only(inneighbor_labels_type(graph, node_id_basin, LinkType.control))
            max(0, level_demand.storage_demand[node_id_basin][demand_priority_idx]) /
            scaling.storage
        end,
        only(problem[:relative_storage_error_in].axes);
        deactivate_when_no_demand = true,
    )
    set_demands_upper_constraints!(
        problem[:storage_constraint_out],
        problem[:relative_storage_error_out],
        target_storage_demand_fraction_out,
        node_id_basin -> begin
            node_id = only(inneighbor_labels_type(graph, node_id_basin, LinkType.control))
            max(0, -level_demand.storage_demand[node_id_basin][demand_priority_idx]) /
            scaling.storage
        end,
        only(problem[:relative_storage_error_out].axes);
        deactivate_when_no_demand = true,
    )

    return nothing
end

function update_allocated_values!(
    allocation_model::AllocationModel,
    objective::AllocationObjective,
    user_demand::UserDemand,
)::Nothing
    (; problem, scaling) = allocation_model
    (; demand_priority_idx) = objective

    user_demand_allocated = problem[:user_demand_allocated]
    flow = problem[:flow]

    # Flow allocated to UserDemand nodes
    for node_id in only(user_demand_allocated.axes)
        has_demand = user_demand.has_demand_priority[node_id.idx, demand_priority_idx]
        if has_demand
            inflow_link = user_demand.inflow_link[node_id.idx].link
            allocated_prev = JuMP.value(user_demand_allocated[node_id]) # (scaling.flow * m^3/s)
            demand = user_demand.demand[node_id.idx, demand_priority_idx] # (m^3/s)
            allocated = clamp(
                scaling.flow * (JuMP.value(flow[inflow_link]) - allocated_prev),
                0,
                demand,
            ) # (m^3/s)
            allocated_scaled = allocated / scaling.flow
            JuMP.fix(user_demand_allocated[node_id], allocated_scaled; force = true)
            JuMP.set_lower_bound(flow[inflow_link], allocated_scaled)
            user_demand.allocated[node_id.idx, demand_priority_idx] = allocated
        else
            user_demand.allocated[node_id.idx, demand_priority_idx] = 0.0
        end
    end

    return nothing
end

function update_allocated_values!(
    allocation_model::AllocationModel,
    objective::AllocationObjective,
    flow_demand::FlowDemand,
    graph::MetaGraph,
)::Nothing
    (; problem) = allocation_model
    (; demand_priority) = objective

    flow_demand_allocated = problem[:flow_demand_allocated]
    flow = problem[:flow]

    # Flow allocated to FlowDemand nodes
    for node_id in only(flow_demand_allocated.axes)
        has_demand = (flow_demand.demand_priority[node_id.idx] == demand_priority)
        if has_demand
            inflow_link = (inflow_id(graph, node_id), node_id)
            JuMP.fix(
                flow_demand_allocated[node_id],
                JuMP.value(flow[inflow_link]);
                force = true,
            )
        end
    end
    return nothing
end

function update_allocated_values!(
    allocation_model::AllocationModel,
    objective::AllocationObjective,
    level_demand::LevelDemand,
    graph::MetaGraph,
)::Nothing
    (; problem, scaling) = allocation_model
    (; demand_priority_idx) = objective
    (;
        target_level_min,
        target_level_max,
        target_storage_min,
        target_storage_max,
        storage_allocated,
    ) = level_demand

    storage = problem[:basin_storage]
    level = problem[:basin_level]

    # Storage allocated to Basins with LevelDemand
    for node_id in only(problem[:storage_constraint_in].axes)
        has_demand, level_demand_id =
            has_external_flow_demand(graph, node_id, :level_demand)
        if has_demand
            has_demand &=
                level_demand.has_demand_priority[level_demand_id.idx, demand_priority_idx]
        end

        if has_demand
            # Compute total storage change
            storage_start = JuMP.value(storage[(node_id, :start)]) # (scaling.storage * m^3)
            storage_end = JuMP.value(storage[(node_id, :end)]) # (scaling.storage * m^3)
            Δstorage = storage_end - storage_start # (scaling.storage * m^3)

            level_end = JuMP.value(level[node_id])

            # Storage after allocation time step lower bound:
            # min(storage after allocation time step now, target storage min for this demand priority)
            JuMP.set_lower_bound(
                storage[(node_id, :end)],
                min(
                    storage_end,
                    target_storage_min[node_id][demand_priority_idx] / scaling.storage,
                ),
            )

            # Storage after allocation time step upper bound:
            # max(storage after allocation time step now, target storage max for this demand priority)
            JuMP.set_upper_bound(
                storage[(node_id, :end)],
                max(
                    storage_end,
                    target_storage_max[node_id][demand_priority_idx] / scaling.storage,
                ),
            )

            # Level after allocation time step lower bound:
            # min(level after allocation time step now, target level min for this demand priority)
            level_demand_id = only(inneighbor_labels_type(graph, node_id, LinkType.control))
            JuMP.set_lower_bound(
                level[node_id],
                min(level_end, target_level_min[level_demand_id.idx, demand_priority_idx]),
            )

            # Level after allocation time step upper bound:
            # max(level after allocation time step now, target level max for this demand priority)
            JuMP.set_upper_bound(
                level[node_id],
                max(level_end, target_level_max[level_demand_id.idx, demand_priority_idx]),
            )

            # Storage allocated to this Basin for this demand priority:
            # the storage change over the time step minus what was allocated for previous demand priorities
            storage_allocated[node_id][demand_priority_idx] =
                scaling.storage * Δstorage -
                sum(view(storage_allocated[node_id], 1:(demand_priority_idx - 1)))
        else
            storage_allocated[node_id][demand_priority_idx] = 0.0
        end
    end

    return nothing
end

function add_to_record_demand!(
    record_demand::DemandRecord,
    t::Float64,
    subnetwork_id::Int32,
    node_id::NodeID,
    demand_priority::Int32,
    demand::Float64,
    allocated::Float64,
    realized::Float64,
)::Nothing
    push!(record_demand.time, t)
    push!(record_demand.subnetwork_id, subnetwork_id)
    push!(record_demand.node_type, string(node_id.type))
    push!(record_demand.node_id, Int32(node_id))
    push!(record_demand.demand_priority, demand_priority)
    push!(record_demand.demand, demand)
    push!(record_demand.allocated, allocated)
    push!(record_demand.realized, realized)
    return nothing
end

# Save the demand, allocated amount and realized amount
# for the current demand priority.
# NOTE: The realized amount lags one allocation period behind.
function save_demands_and_allocations!(
    p::Parameters,
    t::Float64,
    allocation_model::AllocationModel,
    subnetwork_id::Int32,
    objective::AllocationObjective,
)::Nothing
    (; p_independent, state_time_dependent_cache) = p
    (; current_storage) = state_time_dependent_cache
    (; problem, Δt_allocation, cumulative_realized_volume, scaling) = allocation_model
    (; allocation, user_demand, flow_demand, level_demand, graph) = p_independent
    (; record_demand, demand_priorities_all) = allocation
    (; demand_priority_idx) = objective
    user_demand_allocated = problem[:user_demand_allocated]
    flow_demand_allocated = problem[:flow_demand_allocated]
    demand_priority = demand_priorities_all[demand_priority_idx]

    # UserDemand
    for node_id in only(user_demand_allocated.axes)
        if user_demand.has_demand_priority[node_id.idx, demand_priority_idx]
            add_to_record_demand!(
                record_demand,
                t,
                subnetwork_id,
                node_id,
                demand_priority,
                user_demand.demand[node_id.idx, demand_priority_idx],
                user_demand.allocated[node_id.idx, demand_priority_idx],
                cumulative_realized_volume[user_demand.inflow_link[node_id.idx].link] /
                Δt_allocation,
            )
        end
    end

    # FlowDemand
    for connector_node_id in only(flow_demand_allocated.axes)
        node_id = only(inneighbor_labels_type(graph, connector_node_id, LinkType.control))
        if flow_demand.demand_priority[node_id.idx] == objective.demand_priority
            add_to_record_demand!(
                record_demand,
                t,
                subnetwork_id,
                connector_node_id,
                demand_priority,
                flow_demand.demand[node_id.idx],
                JuMP.value(flow_demand_allocated[connector_node_id]) * scaling.flow,
                cumulative_realized_volume[(
                    inflow_id(graph, connector_node_id),
                    connector_node_id,
                )] / Δt_allocation,
            )
        end
    end

    # LevelDemand
    for node_id_basin in only(problem[:storage_constraint_in].axes)
        node_id = only(inneighbor_labels_type(graph, node_id_basin, LinkType.control))
        if level_demand.has_demand_priority[node_id.idx, demand_priority_idx]
            current_storage_basin = current_storage[node_id_basin.idx]
            cumulative_realized_basin_volume =
                current_storage_basin - level_demand.storage_prev[node_id_basin]
            # The demand of the zones (lower and upper) between the target levels for this priority
            # and the target levels for the previous priority
            storage_demand =
                level_demand.storage_demand[node_id_basin][demand_priority] - sum(
                    view(
                        level_demand.storage_demand[node_id_basin],
                        1:(demand_priority - 1),
                    ),
                )
            add_to_record_demand!(
                record_demand,
                t,
                subnetwork_id,
                node_id_basin,
                demand_priority,
                storage_demand / Δt_allocation,
                level_demand.storage_allocated[node_id_basin][demand_priority_idx] /
                Δt_allocation,
                cumulative_realized_basin_volume / Δt_allocation,
            )
        end
    end

    return nothing
end

# After all goals have been optimized for, save
# the resulting flows for output
function save_allocation_flows!(
    p_independent::ParametersIndependent,
    t::Float64,
    allocation_model::AllocationModel,
    optimization_type::AllocationOptimizationType.T,
)::Nothing
    (; problem, subnetwork_id, scaling) = allocation_model
    (; graph, allocation) = p_independent
    (; record_flow) = allocation
    flow = problem[:flow]
    basin_forcing = problem[:basin_forcing]

    # Horizontal flows
    for link in only(flow.axes)
        (id_from, id_to) = link
        link_metadata = graph[link...]

        push!(record_flow.time, t)
        push!(record_flow.link_id, link_metadata.id)
        push!(record_flow.from_node_type, string(id_from.type))
        push!(record_flow.from_node_id, Int32(id_from))
        push!(record_flow.to_node_type, string(id_to.type))
        push!(record_flow.to_node_id, Int32(id_to))
        push!(record_flow.subnetwork_id, subnetwork_id)
        push!(record_flow.flow_rate, get_flow_value(allocation_model, link))
        push!(record_flow.optimization_type, string(optimization_type))
    end

    # Vertical flows
    for node_id in only(basin_forcing.axes)
        push!(record_flow.time, t)
        push!(record_flow.link_id, 0)
        push!(record_flow.from_node_type, string(NodeType.Basin))
        push!(record_flow.from_node_id, node_id)
        push!(record_flow.to_node_type, string(NodeType.Basin))
        push!(record_flow.to_node_id, node_id)
        push!(record_flow.subnetwork_id, subnetwork_id)
        push!(record_flow.flow_rate, JuMP.value(basin_forcing[node_id]) * scaling.flow)
        push!(record_flow.optimization_type, string(optimization_type))
    end

    return nothing
end

"""
Preprocess for the specific objective type
"""
function preprocess_objective!(
    allocation_model::AllocationModel,
    p_independent::ParametersIndependent,
    objective::AllocationObjective,
)::Nothing
    if objective.type == AllocationObjectiveType.demand
        set_demands!(allocation_model, p_independent, objective)
    elseif objective.type == AllocationObjectiveType.source_priorities
        nothing
    else
        error("Unsupported objective type $(objective.type).")
    end
    return nothing
end

"""
Postprocess for the specific objective type
"""
function postprocess_objective!(
    allocation_model::AllocationModel,
    p::Parameters,
    objective::AllocationObjective,
    t::Number,
)::Nothing
    (; user_demand, flow_demand, level_demand, graph) = p.p_independent
    (; subnetwork_id) = allocation_model

    if objective.type == AllocationObjectiveType.demand
        # Update allocation constraints so that the results of the optimization for this demand priority are retained
        # in subsequent optimizations
        update_allocated_values!(allocation_model, objective, user_demand)
        update_allocated_values!(allocation_model, objective, flow_demand, graph)
        update_allocated_values!(allocation_model, objective, level_demand, graph)

        # Save the demands and allocated values for all demand nodes that have a demand of the current priority
        save_demands_and_allocations!(p, t, allocation_model, subnetwork_id, objective)
    elseif objective.type == AllocationObjectiveType.source_priorities
        nothing
    end
    return nothing
end

function warm_start!(
    allocation_model::AllocationModel,
    objective::AllocationObjective,
    integrator::DEIntegrator,
)::Nothing
    (; objectives, problem) = allocation_model
    (; current_level, current_storage) = integrator.p.state_time_dependent_cache

    storage = problem[:basin_storage]
    level = problem[:basin_level]
    flow = problem[:flow]

    # Whether this is the optimization for the first objective
    first_opt = (objective === first(objectives))

    if first_opt
        # Set initial guess of the storages and levels at the end of the allocation time step
        # to the storage and level values at the beginning of the allocation time step from
        # the physical layer
        for (node_id, when) in only(storage.axes)
            when == :start && continue
            JuMP.set_start_value(storage[(node_id, :end)], current_storage[node_id.idx])
            JuMP.set_start_value(level[node_id], current_level[node_id.idx])
        end

        # Assume no flow
        for link in only(flow.axes)
            JuMP.set_start_value(flow[link], 0.0)
        end
    else
        # Set initial guess of the storages and levels at the end of the allocation time step
        # to the results from the latest optimization
        for (node_id, when) in only(storage.axes)
            when == :start && continue
            JuMP.set_start_value(
                storage[(node_id, :end)],
                JuMP.value(storage[(node_id, :end)]),
            )
            JuMP.set_start_value(level[node_id], JuMP.value(level[node_id]))
        end

        # Assume no flow change with respect to the previous optimization
        for link in only(flow.axes)
            JuMP.set_start_value(flow[link], JuMP.value(flow[link]))
        end
    end

    return nothing
end

function optimize_for_objective!(
    allocation_model::AllocationModel,
    integrator::DEIntegrator,
    objective::AllocationObjective,
    config::Config,
)::Nothing
    (; p, t) = integrator
    (; p_independent) = p
    (; problem, subnetwork_id) = allocation_model

    preprocess_objective!(allocation_model, p_independent, objective)

    # Set the objective
    JuMP.@objective(problem, Min, objective.expression)

    # Set the initial guess
    warm_start!(allocation_model, objective, integrator)

    # Solve problem
    JuMP.optimize!(problem)
    @debug JuMP.solution_summary(problem)
    termination_status = JuMP.termination_status(problem)

    if termination_status == JuMP.INFEASIBLE
        write_problem_to_file(problem, config)
        analyze_infeasibility(allocation_model, objective, t, config)
        analyze_scaling(allocation_model, objective, t, config)

        error(
            "Allocation optimization for subnetwork $subnetwork_id, $objective at t = $t s is infeasible",
        )
    elseif termination_status != JuMP.OPTIMAL
        primal_status = JuMP.primal_status(problem)
        relative_gap = JuMP.relative_gap(problem)
        threshold = 1e-3 # Hardcoded threshold for now

        if relative_gap < threshold && primal_status == JuMP.FEASIBLE_POINT
            @debug "Allocation optimization for subnetwork $subnetwork_id, $objective at t = $t s did not find an optimal solution (termination status: $termination_status), but the relative gap ($relative_gap) is within the acceptable threshold (<$threshold). Proceeding with the solution."
        else
            write_problem_to_file(problem, config)
            error(
                "Allocation optimization for subnetwork $subnetwork_id, $objective at t = $t s did not find an acceptable solution. Termination status: $termination_status.",
            )
        end
    end

    postprocess_objective!(allocation_model, p, objective, t)

    return nothing
end

# Set the flow rate of allocation controlled pumps and outlets to
# their flow determined by allocation
function apply_control_from_allocation!(
    node::Union{Pump, Outlet},
    allocation_model::AllocationModel,
    integrator::DEIntegrator,
)::Nothing
    (; p, t) = integrator
    (; graph, allocation) = p.p_independent
    (; record_control) = allocation
    (; problem, subnetwork_id, scaling) = allocation_model
    flow = problem[:flow]

    for (node_id, inflow_link) in zip(node.node_id, node.inflow_link)
        in_subnetwork = (graph[node_id].subnetwork_id == subnetwork_id)
        if in_subnetwork && node.allocation_controlled[node_id.idx]
            flow_rate = JuMP.value(flow[inflow_link.link]) * scaling.flow
            node.flow_rate[node_id.idx].u .= flow_rate

            push!(record_control.time, t)
            push!(record_control.node_id, node_id.value)
            push!(record_control.node_type, string(node_id.type))
            push!(record_control.flow_rate, flow_rate)
        end
    end
    return nothing
end

function set_timeseries_demands!(p::Parameters, t::Float64)::Nothing
    (; p_independent, state_time_dependent_cache) = p
    (; current_storage) = state_time_dependent_cache
    (; user_demand, flow_demand, level_demand, allocation, basin) = p_independent
    (; demand_priorities_all, allocation_models) = allocation
    (; Δt_allocation) = first(allocation_models)

    # UserDemand
    for node_id in user_demand.node_id
        !(user_demand.demand_from_timeseries[node_id.idx]) && continue

        for demand_priority_idx in eachindex(demand_priorities_all)
            !user_demand.has_demand_priority[node_id.idx, demand_priority_idx] || continue
            # Set the demand as the average of the demand interpolation
            # over the coming interpolation period
            user_demand.demand[node_id.idx, demand_priority_idx] =
                integral(
                    user_demand.demand_itp[node_id.idx][demand_priority_idx],
                    t,
                    t + Δt_allocation,
                ) / Δt_allocation
        end
    end

    # FlowDemand
    for node_id in flow_demand.node_id
        # Set the demand as the average of the demand interpolation
        # over the coming interpolation period
        flow_demand.demand[node_id.idx] =
            integral(flow_demand.demand_itp[node_id.idx], t, t + Δt_allocation) /
            Δt_allocation
    end

    # LevelDemand
    for node_id in level_demand.node_id
        target_level_min = basin.storage_to_level[node_id.idx].u[1]
        target_level_max = basin.storage_to_level[node_id.idx].u[end]

        for demand_priority_idx in eachindex(demand_priorities_all)
            if level_demand.has_demand_priority[node_id.idx, demand_priority_idx]
                target_level_min = max(
                    target_level_min,
                    level_demand.min_level[node_id.idx][demand_priority_idx](
                        t + Δt_allocation,
                    ),
                )
                target_level_max = min(
                    target_level_max,
                    level_demand.max_level[node_id.idx][demand_priority_idx](
                        t + Δt_allocation,
                    ),
                )
            end

            level_demand.target_level_min[node_id.idx, demand_priority_idx] =
                target_level_min
            level_demand.target_level_max[node_id.idx, demand_priority_idx] =
                target_level_max

            for basin_id in level_demand.basins_with_demand[node_id.idx]
                target_storage_min =
                    get_storage_from_level(basin, basin_id.idx, target_level_min)
                target_storage_max =
                    get_storage_from_level(basin, basin_id.idx, target_level_max)

                level_demand.target_storage_min[basin_id][demand_priority_idx] =
                    target_storage_min
                level_demand.target_storage_max[basin_id][demand_priority_idx] =
                    target_storage_max

                storage_now = current_storage[basin_id.idx]
                storage_demand_in = max(0, target_storage_min - storage_now)
                storage_demand_out = max(0, storage_now - target_storage_max)

                # Can't have both demand for more storage and less storage
                @assert iszero(storage_demand_in) || iszero(storage_demand_out)

                level_demand.storage_demand[basin_id][demand_priority_idx] =
                    storage_demand_in - storage_demand_out
            end
        end
    end

    return nothing
end

function reset_cumulative!(allocation_model::AllocationModel)::Nothing
    (; cumulative_forcing_volume, cumulative_boundary_volume, cumulative_realized_volume) =
        allocation_model

    for link in keys(cumulative_realized_volume)
        cumulative_realized_volume[link] = 0
    end

    for node_id in keys(cumulative_forcing_volume)
        cumulative_forcing_volume[node_id] = 0
    end

    for link in keys(cumulative_boundary_volume)
        cumulative_boundary_volume[link] = 0
    end

    return nothing
end

function get_subnetwork_demands!(allocation_model::AllocationModel)::Nothing
    #TODO
    return nothing
end

"Solve the allocation problem for all demands and assign allocated abstractions."
function update_allocation!(model)::Nothing
    (; integrator, config) = model
    (; u, p, t) = integrator
    du = get_du(integrator)
    (; p_independent) = p
    (; allocation, pump, outlet, graph) = p_independent
    (; allocation_models) = allocation

    # Don't run the allocation algorithm if allocation is not active
    !is_active(allocation) && return nothing

    # Transfer data from the simulation to the optimization
    water_balance!(du, u, p, t)
    for allocation_model in allocation_models
        set_simulation_data!(allocation_model, p, t, du)
    end

    # For demands that come from a timeseries, compute the value that will be optimized for
    set_timeseries_demands!(p, t)

    # If a primary network is present, collect demands of subnetworks
    if has_primary_network(allocation)
        for allocation_model in Iterators.drop(allocation_models, 1)
            reset_goal_programming!(allocation_model, p_independent)
            prepare_demand_collection!(allocation_model, p_independent)
            for objective in allocation_model.objectives
                optimize_for_objective!(allocation_model, integrator, objective, config)
            end
            save_allocation_flows!(
                p_independent,
                t,
                allocation_model,
                AllocationOptimizationType.collect_demands,
            )
            #TODO: get_subnetwork_demand!(allocation_model)
        end
    end

    # Allocate first in the primary network if it is present, and then in the secondary networks
    for allocation_model in allocation_models
        reset_goal_programming!(allocation_model, p_independent)
        for objective in allocation_model.objectives
            optimize_for_objective!(allocation_model, integrator, objective, config)
        end

        if is_primary_network(allocation_model.subnetwork_id)
            # TODO: Transfer allocated to secondary networks
        end

        # Update parameters in physical layer based on allocation results
        apply_control_from_allocation!(pump, allocation_model, integrator)
        apply_control_from_allocation!(outlet, allocation_model, integrator)

        save_allocation_flows!(
            p_independent,
            t,
            allocation_model,
            AllocationOptimizationType.collect_demands,
        )

        # Reset cumulative data
        reset_cumulative!(allocation_model)
    end

    # Update storage_prev for level_demand
    update_storage_prev!(p)

    return nothing
end<|MERGE_RESOLUTION|>--- conflicted
+++ resolved
@@ -54,10 +54,6 @@
     (; storage_to_level) = basin
 
     storage = problem[:basin_storage]
-<<<<<<< HEAD
-
-=======
->>>>>>> 285856a4
     flow = problem[:flow]
     (; current_storage, current_level) = p.state_time_dependent_cache
 
@@ -74,15 +70,6 @@
         # Check whether the storage in the physical layer is within the maximum storage bound
         if storage_now > storage_max
             @error "Maximum basin storage exceed (allocation infeasibility)" storage_now storage_max basin_id
-            errors = true
-        end
-
-        level_now = current_level[basin_id.idx]
-        level_max = storage_to_level[basin_id.idx].u[end]
-
-        # Check whether the level in the physical layer is within the maximum storage bound
-        if level_now > level_max
-            @error "Maximum basin level exceed (allocation infeasibility)" level_now level_max basin_id
             errors = true
         end
 
@@ -103,10 +90,6 @@
         end
 
         JuMP.fix(storage[key], storage_now / scaling.storage; force = true)
-<<<<<<< HEAD
-        # JuMP.fix(basin_level[key], level_now; force = true)
-=======
->>>>>>> 285856a4
     end
 
     for link in keys(cumulative_boundary_volume)
@@ -370,7 +353,6 @@
 
     flow = problem[:flow]
     storage = problem[:basin_storage]
-    level = problem[:basin_level]
 
     # Reset allocated flow amounts
     JuMP.fix.(problem[:user_demand_allocated], 0.0; force = true)
@@ -382,15 +364,13 @@
     end
 
     # Reset allocated storage amounts and levels
-    for node_id in only(level.axes)
+    for (node_id, time) in only(storage.axes)
+        (time != :end) && continue
         JuMP.set_lower_bound(storage[(node_id, :end)], 0.0)
         JuMP.set_upper_bound(
             storage[(node_id, :end)],
             basin.storage_to_level[node_id.idx].t[end],
         )
-
-        JuMP.set_lower_bound(level[node_id], basin.storage_to_level[node_id.idx].u[1])
-        JuMP.set_upper_bound(level[node_id], basin.storage_to_level[node_id.idx].u[end])
     end
 
     return nothing
@@ -612,7 +592,6 @@
     ) = level_demand
 
     storage = problem[:basin_storage]
-    level = problem[:basin_level]
 
     # Storage allocated to Basins with LevelDemand
     for node_id in only(problem[:storage_constraint_in].axes)
@@ -628,8 +607,6 @@
             storage_start = JuMP.value(storage[(node_id, :start)]) # (scaling.storage * m^3)
             storage_end = JuMP.value(storage[(node_id, :end)]) # (scaling.storage * m^3)
             Δstorage = storage_end - storage_start # (scaling.storage * m^3)
-
-            level_end = JuMP.value(level[node_id])
 
             # Storage after allocation time step lower bound:
             # min(storage after allocation time step now, target storage min for this demand priority)
@@ -649,21 +626,6 @@
                     storage_end,
                     target_storage_max[node_id][demand_priority_idx] / scaling.storage,
                 ),
-            )
-
-            # Level after allocation time step lower bound:
-            # min(level after allocation time step now, target level min for this demand priority)
-            level_demand_id = only(inneighbor_labels_type(graph, node_id, LinkType.control))
-            JuMP.set_lower_bound(
-                level[node_id],
-                min(level_end, target_level_min[level_demand_id.idx, demand_priority_idx]),
-            )
-
-            # Level after allocation time step upper bound:
-            # max(level after allocation time step now, target level max for this demand priority)
-            JuMP.set_upper_bound(
-                level[node_id],
-                max(level_end, target_level_max[level_demand_id.idx, demand_priority_idx]),
             )
 
             # Storage allocated to this Basin for this demand priority:
@@ -890,7 +852,6 @@
     (; current_level, current_storage) = integrator.p.state_time_dependent_cache
 
     storage = problem[:basin_storage]
-    level = problem[:basin_level]
     flow = problem[:flow]
 
     # Whether this is the optimization for the first objective
@@ -903,7 +864,6 @@
         for (node_id, when) in only(storage.axes)
             when == :start && continue
             JuMP.set_start_value(storage[(node_id, :end)], current_storage[node_id.idx])
-            JuMP.set_start_value(level[node_id], current_level[node_id.idx])
         end
 
         # Assume no flow
@@ -919,7 +879,6 @@
                 storage[(node_id, :end)],
                 JuMP.value(storage[(node_id, :end)]),
             )
-            JuMP.set_start_value(level[node_id], JuMP.value(level[node_id]))
         end
 
         # Assume no flow change with respect to the previous optimization
