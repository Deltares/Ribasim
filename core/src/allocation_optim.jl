@enumx AllocationOptimizationType internal_sources collect_demands allocate

"""
Set:
- For each Basin the starting level and storage at the start of the allocation interval Δt_allocation
  (where the ODE solver is now)
- For each Basin the average forcing over the previous allocation interval as a prediction of the
    average forcing over the coming allocation interval
- For each FlowBoundary the average flow over the previous Δt_allocation
- The cumulative forcing and boundary volumes to compute the aforementioned averages back to 0
- For each LevelBoundary the level to the value it will have at the end of the Δt_allocation
"""
function set_simulation_data!(
    allocation_model::AllocationModel,
    p::Parameters,
    t::Float64,
    du::CVector,
)::Nothing
    (; basin, level_boundary, manning_resistance, pump, outlet, user_demand) =
        p.p_independent

    errors = false

    errors |= set_simulation_data!(allocation_model, basin, p, t)
    set_simulation_data!(allocation_model, level_boundary, t)
    set_simulation_data!(allocation_model, manning_resistance, p, t)
    set_simulation_data!(allocation_model, pump, outlet, du)
    set_simulation_data!(allocation_model, user_demand, t)

    if errors
        error(
            "Errors encountered when transferring data from physical layer to allocation layer at t = $t.",
        )
    end
    return nothing
end

function set_simulation_data!(
    allocation_model::AllocationModel,
    basin::Basin,
    p::Parameters,
    t::Number,
)::Bool
    (; problem, cumulative_boundary_volume, Δt_allocation, scaling) = allocation_model
    (; graph, tabulated_rating_curve) = p.p_independent
    (; storage_to_level) = basin

    storage = problem[:basin_storage]
    flow = problem[:flow]
    (; current_storage, current_level) = p.state_time_dependent_cache

    errors = false

    # Set Basin starting storages and levels
    for key in only(storage.axes)
        (key[2] != :start) && continue
        basin_id = key[1]

        storage_now = current_storage[basin_id.idx]
        storage_max = storage_to_level[basin_id.idx].t[end]

        # Check whether the storage in the physical layer is within the maximum storage bound
        if storage_now > storage_max
            @error "Maximum basin storage exceed (allocation infeasibility)" storage_now storage_max basin_id
            errors = true
        end

        level_now = current_level[basin_id.idx]
        level_max = storage_to_level[basin_id.idx].u[end]

        # Check whether the level in the physical layer is within the maximum storage bound
        if level_now > level_max
            @error "Maximum basin level exceed (allocation infeasibility)" level_now level_max basin_id
            errors = true
        end

        # Check whether the level in the physical layer is within the the maximum level bound
        # for which the Q(h) relation of connected TabulatedRatingCurve nodes is defined
        for rating_curve_id in outflow_ids(graph, basin_id)
            if rating_curve_id.type == NodeType.TabulatedRatingCurve
                interpolation_index =
                    tabulated_rating_curve.current_interpolation_index[rating_curve_id.idx](
                        t,
                    )
                qh = tabulated_rating_curve.interpolations[interpolation_index]
                level_rating_curve_max = qh.t[end]
                if level_now > level_rating_curve_max
                    @error "Maximum tabulated rating curve level exceeded (allocation infeasibility)" level_now level_rating_curve_max basin_id rating_curve_id
                end
            end
        end

        JuMP.fix(storage[key], storage_now / scaling.storage; force = true)
    end

    for link in keys(cumulative_boundary_volume)
        JuMP.fix(
            flow[link],
            cumulative_boundary_volume[link] / (Δt_allocation * scaling.flow);
            force = true,
        )
    end

    return errors
end

function set_simulation_data!(
    allocation_model::AllocationModel,
    level_boundary::LevelBoundary,
    t::Float64,
)::Nothing
    (; problem, Δt_allocation) = allocation_model
    boundary_level = problem[:boundary_level]

    # Set LevelBoundary levels
    for node_id in only(boundary_level.axes)
        JuMP.fix(
            boundary_level[node_id],
            level_boundary.level[node_id.idx](t + Δt_allocation);
            force = true,
        )
    end
    return nothing
end

function set_simulation_data!(
    allocation_model::AllocationModel,
    manning_resistance::ManningResistance,
    p::Parameters,
    t::Float64,
)::Nothing
    (; problem, scaling) = allocation_model
    manning_resistance_constraint = problem[:manning_resistance_constraint]

    # Set the linearization of ManningResistance flows in the current levels from the physical layer
    for node_id in only(manning_resistance_constraint.axes)
        inflow_link = manning_resistance.inflow_link[node_id.idx]
        outflow_link = manning_resistance.outflow_link[node_id.idx]

        inflow_id = inflow_link.link[1]
        outflow_id = outflow_link.link[2]
        h_a = get_level(p, inflow_id, t)
        h_b = get_level(p, outflow_id, t)

        q = manning_resistance_flow(manning_resistance, node_id, h_a, h_b)
        ∂q_∂level_upstream = forward_diff(
            level_upstream -> manning_resistance_flow(
                manning_resistance,
                node_id,
                level_upstream,
                h_b,
            ),
            h_a,
        )
        ∂q_∂level_downstream = forward_diff(
            level_downstream -> manning_resistance_flow(
                manning_resistance,
                node_id,
                h_a,
                level_downstream,
            ),
            h_b,
        )
        # Constant terms in linearization
        q0 = q - h_a * ∂q_∂level_upstream - h_b * ∂q_∂level_downstream

        # To avoid confusion: h_a and h_b are numbers for the current levels in the physical
        # layer, upstream_level and downstream_level are variables in the optimization problem
        constraint = manning_resistance_constraint[node_id]
        upstream_level =
            get_level(problem, manning_resistance.inflow_link[node_id.idx].link[1])
        downstream_level =
            get_level(problem, manning_resistance.outflow_link[node_id.idx].link[2])
        JuMP.set_normalized_rhs(constraint, q0 / scaling.flow)
        # Minus signs because the level terms are moved to the lhs in the constraint
        JuMP.set_normalized_coefficient(
            constraint,
            upstream_level,
            -∂q_∂level_upstream / scaling.flow,
        )
        JuMP.set_normalized_coefficient(
            constraint,
            downstream_level,
            -∂q_∂level_downstream / scaling.flow,
        )
    end
    return nothing
end

function set_simulation_data!(
    allocation_model::AllocationModel,
    pump::Pump,
    outlet::Outlet,
    du::CVector,
)::Nothing
    (; problem, scaling) = allocation_model
    pump_constraints = problem[:pump]
    outlet_constraints = problem[:outlet]

    # Set the flows of pumps to the flows formulated in the physical layer at the current t
    for node_id in only(pump_constraints.axes)
        constraint = pump_constraints[node_id]
        upstream_node_id = pump.inflow_link[node_id.idx].link[1]
        q = du.pump[node_id.idx]
        if upstream_node_id.type == NodeType.Basin
            low_storage_factor = get_low_storage_factor(problem, upstream_node_id)
            JuMP.set_normalized_coefficient(
                constraint,
                low_storage_factor,
                -q / scaling.flow,
            )
        else
            JuMP.set_normalized_rhs(constraint, q / scaling.flow)
        end
    end

    # Set the flows of outlets to the flows formulated in the physical layer at the current t
    for node_id in only(outlet_constraints.axes)
        constraint = outlet_constraints[node_id]
        upstream_node_id = outlet.inflow_link[node_id.idx].link[1]
        q = du.outlet[node_id.idx]
        if upstream_node_id.type == NodeType.Basin
            low_storage_factor = get_low_storage_factor(problem, upstream_node_id)
            JuMP.set_normalized_coefficient(
                constraint,
                low_storage_factor,
                -q / scaling.flow,
            )
        else
            JuMP.set_normalized_rhs(constraint, q / scaling.flow)
        end
    end
end

function set_simulation_data!(
    allocation_model::AllocationModel,
    user_demand::UserDemand,
    t::Float64,
)::Nothing
    (; problem, Δt_allocation) = allocation_model
    constraints = problem[:user_demand_return_flow]
    flow = problem[:flow]

    # Set the return factor for the end of the time step
    for node_id in only(constraints.axes)
        constraint = constraints[node_id]
        outflow = flow[user_demand.inflow_link[node_id.idx].link]
        JuMP.set_normalized_coefficient(
            constraint,
            outflow,
            -user_demand.return_factor[node_id.idx](t + Δt_allocation),
        )
    end
    return nothing
end

function reset_goal_programming!(
    allocation_model::AllocationModel,
    p_independent::ParametersIndependent,
)::Nothing
    (; problem, scaling) = allocation_model
    (; user_demand, flow_demand, basin) = p_independent

    flow = problem[:flow]
    storage = problem[:basin_storage]
    level = problem[:basin_level]

    # Reset allocated flow amounts for UserDemand
    JuMP.fix.(problem[:user_demand_allocated], 0.0; force = true)

    for node_id in only(problem[:user_demand_return_flow].axes)
        inflow_link = user_demand.inflow_link[node_id.idx].link
        JuMP.set_lower_bound(flow[inflow_link], 0.0)
    end

    # Reset allocated storage amounts and levels
    for node_id in only(level.axes)
        JuMP.set_lower_bound(storage[(node_id, :end)], 0.0)
        JuMP.set_upper_bound(
            storage[(node_id, :end)],
            basin.storage_to_level[node_id.idx].t[end],
        )

        JuMP.set_lower_bound(level[node_id], basin.storage_to_level[node_id.idx].u[1])
        JuMP.set_upper_bound(level[node_id], basin.storage_to_level[node_id.idx].u[end])
    end

    # Reset allocated flow amounts for FlowDemand
    JuMP.fix.(problem[:flow_demand_allocated], -MAX_ABS_FLOW / scaling.flow; force = true)

    for node_id in only(problem[:flow_demand_constraint].axes)
        (; link) = flow_demand.inflow_link[node_id.idx]
        JuMP.set_lower_bound(flow[link], flow_capacity_lower_bound(link, p_independent))
    end

    return nothing
end

function prepare_demand_collection!(
    allocation_model::AllocationModel,
    p_independent::ParametersIndependent,
)::Nothing
    (; problem, subnetwork_id, scaling) = allocation_model
    @assert !is_primary_network(subnetwork_id)
    flow = problem[:flow]

    # Allow the inflow from the primary network to be as large as required
    # (will be restricted when optimizing for the actual allocation)
    for link in p_independent.allocation.primary_network_connections[subnetwork_id]
        JuMP.set_upper_bound(flow[link], MAX_ABS_FLOW / scaling.flow)
    end

    return nothing
end

function set_demands_lower_constraints!(
    constraints_lower,
    rel_errors_lower,
    target_demand_fraction::JuMP.VariableRef,
    demand_function::Function,
    node_ids::Vector{NodeID};
)::Nothing
    for node_id in node_ids
        constraint_lower = constraints_lower[node_id]
        rel_error_lower = rel_errors_lower[node_id]
        d = demand_function(node_id)

        if isnan(d)
            # d == NaN means there is no demand, so set the rhs
            # of the constraint to a large negative value which effectively deactivates the constraint
            JuMP.set_normalized_rhs(constraint_lower, -1e10)
        else
            JuMP.set_normalized_coefficient(constraint_lower, rel_error_lower, max(1e-6, d))
            JuMP.set_normalized_coefficient(constraint_lower, target_demand_fraction, -d)
            JuMP.set_normalized_rhs(constraint_lower, 0)
        end
    end

    return nothing
end

function set_demands!(
    allocation_model::AllocationModel,
    p_independent::ParametersIndependent,
    objective::AllocationObjective,
)::Nothing
    (; problem, scaling) = allocation_model
    (; user_demand, flow_demand, level_demand, graph) = p_independent
    target_demand_fraction = problem[:target_demand_fraction]
    (; demand_priority_idx) = objective

    # TODO: Compute proper target fraction
    JuMP.fix(target_demand_fraction, 1.0; force = true)

    # UserDemand
    set_demands_lower_constraints!(
        problem[:user_demand_constraint_lower],
        problem[:relative_user_demand_error],
        target_demand_fraction,
        node_id -> user_demand.demand[node_id.idx, demand_priority_idx] / scaling.flow,
        only(problem[:relative_user_demand_error].axes),
    )

    flow = problem[:flow]

    # Set demand (+ previously allocated) as upper bound
    for node_id in only(problem[:relative_user_demand_error].axes)
        inflow_link = user_demand.inflow_link[node_id.idx].link
        allocated =
            sum(view(user_demand.allocated, node_id.idx, 1:(demand_priority_idx - 1)))
        upper_bound = allocated + user_demand.demand[node_id.idx, demand_priority_idx]
        JuMP.set_upper_bound(flow[inflow_link], upper_bound / scaling.flow)
    end

    # FlowDemand
    set_demands_lower_constraints!(
        problem[:flow_demand_constraint],
        problem[:relative_flow_demand_error],
        target_demand_fraction,
        node_id -> flow_demand.demand[node_id.idx, demand_priority_idx] / scaling.flow,
        only(problem[:relative_flow_demand_error].axes);
    )

    # LevelDemand
    storage_constraint_in = problem[:storage_constraint_in]
    storage_constraint_out = problem[:storage_constraint_out]

    for node_id_basin in only(problem[:absolute_storage_error].axes)
        node_id_level_demand =
            only(inneighbor_labels_type(graph, node_id_basin, LinkType.control))

        if level_demand.has_demand_priority[node_id_level_demand.idx, demand_priority_idx]
            JuMP.set_normalized_rhs(
                storage_constraint_in[node_id_basin],
                level_demand.target_storage_min[node_id_basin][demand_priority_idx],
            )
            JuMP.set_normalized_rhs(
                storage_constraint_out[node_id_basin],
                -level_demand.target_storage_max[node_id_basin][demand_priority_idx],
            )
        end
    end

    return nothing
end

function update_allocated_values!(
    allocation_model::AllocationModel,
    objective::AllocationObjective,
    node::Union{UserDemand, FlowDemand},
    node_allocated,
)::Nothing
    (; problem, scaling) = allocation_model
    (; demand_priority_idx) = objective
    (; has_demand_priority) = node

    flow = problem[:flow]

    for node_id in only(node_allocated.axes)
        if has_demand_priority[node_id.idx, demand_priority_idx]
            inflow_link = node.inflow_link[node_id.idx].link
            allocated_prev =
                sum(view(node.allocated, node_id.idx, 1:(demand_priority_idx - 1))) # (m^3/s)
            demand = node.demand[node_id.idx, demand_priority_idx] # (m^3/s)
            allocated_demand_priority = clamp(
                scaling.flow * JuMP.value(flow[inflow_link]) - allocated_prev,
                0,
                demand,
            ) # (m^3/s)
            allocated_scaled = (allocated_prev + allocated_demand_priority) / scaling.flow
            JuMP.fix(node_allocated[node_id], allocated_scaled; force = true)
            JuMP.set_lower_bound(flow[inflow_link], allocated_scaled)
            node.allocated[node_id.idx, demand_priority_idx] = allocated_demand_priority
        else
            node.allocated[node_id.idx, demand_priority_idx] = 0.0
        end
    end

    return nothing
end

function update_allocated_values!(
    allocation_model::AllocationModel,
    objective::AllocationObjective,
    level_demand::LevelDemand,
    graph::MetaGraph,
)::Nothing
    (; problem, scaling) = allocation_model
    (; demand_priority_idx) = objective
    (;
        target_level_min,
        target_level_max,
        target_storage_min,
        target_storage_max,
        storage_allocated,
    ) = level_demand

    storage = problem[:basin_storage]
    level = problem[:basin_level]

    # Storage allocated to Basins with LevelDemand
    for node_id in only(problem[:storage_constraint_in].axes)
        has_demand, level_demand_id =
            has_external_flow_demand(graph, node_id, :level_demand)
        if has_demand
            has_demand &=
                level_demand.has_demand_priority[level_demand_id.idx, demand_priority_idx]
        end

        if has_demand
            # Compute total storage change
            storage_start = JuMP.value(storage[(node_id, :start)]) # (scaling.storage * m^3)
            storage_end = JuMP.value(storage[(node_id, :end)]) # (scaling.storage * m^3)
            Δstorage = storage_end - storage_start # (scaling.storage * m^3)

            level_end = JuMP.value(level[node_id])

            # Storage after allocation time step lower bound:
            # min(storage after allocation time step now, target storage min for this demand priority)
            JuMP.set_lower_bound(
                storage[(node_id, :end)],
                min(
                    storage_end,
                    target_storage_min[node_id][demand_priority_idx] / scaling.storage,
                ),
            )

            # Storage after allocation time step upper bound:
            # max(storage after allocation time step now, target storage max for this demand priority)
            JuMP.set_upper_bound(
                storage[(node_id, :end)],
                max(
                    storage_end,
                    target_storage_max[node_id][demand_priority_idx] / scaling.storage,
                ),
            )

            # Level after allocation time step lower bound:
            # min(level after allocation time step now, target level min for this demand priority)
            level_demand_id = only(inneighbor_labels_type(graph, node_id, LinkType.control))
            JuMP.set_lower_bound(
                level[node_id],
                min(level_end, target_level_min[level_demand_id.idx, demand_priority_idx]),
            )

            # Level after allocation time step upper bound:
            # max(level after allocation time step now, target level max for this demand priority)
            JuMP.set_upper_bound(
                level[node_id],
                max(level_end, target_level_max[level_demand_id.idx, demand_priority_idx]),
            )

            # Storage allocated to this Basin for this demand priority:
            # the storage change over the time step minus what was allocated for previous demand priorities
            storage_allocated[node_id][demand_priority_idx] =
                scaling.storage * Δstorage -
                sum(view(storage_allocated[node_id], 1:(demand_priority_idx - 1)))
        else
            storage_allocated[node_id][demand_priority_idx] = 0.0
        end
    end

    return nothing
end

function add_to_record_demand!(
    record_demand::DemandRecord,
    t::Float64,
    subnetwork_id::Int32,
    node_id::NodeID,
    demand_priority::Int32,
    demand::Float64,
    allocated::Float64,
    realized::Float64,
)::Nothing
    push!(record_demand.time, t)
    push!(record_demand.subnetwork_id, subnetwork_id)
    push!(record_demand.node_type, string(node_id.type))
    push!(record_demand.node_id, Int32(node_id))
    push!(record_demand.demand_priority, demand_priority)
    push!(record_demand.demand, demand)
    push!(record_demand.allocated, allocated)
    push!(record_demand.realized, realized)
    return nothing
end

function save_demands_and_allocations!(
    allocation_model::AllocationModel,
    objective::AllocationObjective,
    integrator::DEIntegrator,
    user_demand::UserDemand,
)::Nothing
    (; p, t) = integrator
    (; record_demand) = p.p_independent.allocation
    (; subnetwork_id, Δt_allocation, cumulative_realized_volume, problem) = allocation_model
    (; demand_priority, demand_priority_idx) = objective
    (; demand, allocated, inflow_link, has_demand_priority) = user_demand

    user_demand_allocated = problem[:user_demand_allocated]

    for node_id in only(user_demand_allocated.axes)
        if has_demand_priority[node_id.idx, demand_priority_idx]
            add_to_record_demand!(
                record_demand,
                t,
                subnetwork_id,
                node_id,
                demand_priority,
                demand[node_id.idx, demand_priority_idx],
                allocated[node_id.idx, demand_priority_idx],
                # NOTE: The realized amount lags one allocation period behind
                cumulative_realized_volume[inflow_link[node_id.idx].link] / Δt_allocation,
            )
        end
    end
    return nothing
end

function save_demands_and_allocations!(
    allocation_model::AllocationModel,
    objective::AllocationObjective,
    integrator::DEIntegrator,
    flow_demand::FlowDemand,
)::Nothing
    (; p, t) = integrator
    (; record_demand) = p.p_independent.allocation
    (; subnetwork_id, Δt_allocation, cumulative_realized_volume, problem) = allocation_model
    (; demand_priority, demand_priority_idx) = objective
    (; demand, allocated, inflow_link, has_demand_priority) = flow_demand

    flow_demand_allocated = problem[:flow_demand_allocated]

    for node_id in only(flow_demand_allocated.axes)
        (; link) = inflow_link[node_id.idx]
        if has_demand_priority[node_id.idx, demand_priority_idx]
            add_to_record_demand!(
                record_demand,
                t,
                subnetwork_id,
                link[2],
                demand_priority,
                demand[node_id.idx, demand_priority_idx],
                allocated[node_id.idx, demand_priority_idx],
                # NOTE: The realized amount lags one allocation period behind
                cumulative_realized_volume[link] / Δt_allocation,
            )
        end
    end
    return nothing
end

function save_demands_and_allocations!(
    allocation_model::AllocationModel,
    objective::AllocationObjective,
    integrator::DEIntegrator,
    level_demand::LevelDemand,
)::Nothing
    (; p, t) = integrator
    (; p_independent, state_time_dependent_cache) = p
    (; current_storage) = state_time_dependent_cache
    (; problem, Δt_allocation, subnetwork_id) = allocation_model
    (; allocation, graph) = p_independent
    (; record_demand, demand_priorities_all) = allocation
    (; demand_priority_idx) = objective
    (; has_demand_priority, storage_prev, storage_demand, storage_allocated) = level_demand

    demand_priority = demand_priorities_all[demand_priority_idx]

    for node_id_basin in only(problem[:storage_constraint_in].axes)
        node_id = only(inneighbor_labels_type(graph, node_id_basin, LinkType.control))
        if has_demand_priority[node_id.idx, demand_priority_idx]
            current_storage_basin = current_storage[node_id_basin.idx]
            cumulative_realized_basin_volume =
                current_storage_basin - storage_prev[node_id_basin]
            # The demand of the zones (lower and upper) between the target levels for this priority
            # and the target levels for the previous priority
            storage_demand =
                level_demand.storage_demand[node_id_basin][demand_priority] - sum(
                    view(
                        level_demand.storage_demand[node_id_basin],
                        1:(demand_priority - 1),
                    ),
                )
            add_to_record_demand!(
                record_demand,
                t,
                subnetwork_id,
                node_id_basin,
                demand_priority,
                storage_demand / Δt_allocation,
                storage_allocated[node_id_basin][demand_priority_idx] / Δt_allocation,
                # NOTE: The realized amount lags one allocation period behind
                cumulative_realized_basin_volume / Δt_allocation,
            )
        end
    end
    return nothing
end

# After all goals have been optimized for, save
# the resulting flows for output
function save_allocation_flows!(
    p_independent::ParametersIndependent,
    t::Float64,
    allocation_model::AllocationModel,
    optimization_type::AllocationOptimizationType.T,
)::Nothing
    (; problem, subnetwork_id, scaling) = allocation_model
    (; graph, allocation) = p_independent
    (; record_flow) = allocation
    flow = problem[:flow]
    basin_forcing = problem[:basin_forcing]

    # Horizontal flows
    for link in only(flow.axes)
        (id_from, id_to) = link
        link_metadata = graph[link...]

        push!(record_flow.time, t)
        push!(record_flow.link_id, link_metadata.id)
        push!(record_flow.from_node_type, string(id_from.type))
        push!(record_flow.from_node_id, Int32(id_from))
        push!(record_flow.to_node_type, string(id_to.type))
        push!(record_flow.to_node_id, Int32(id_to))
        push!(record_flow.subnetwork_id, subnetwork_id)
        flow_value = get_flow_value(allocation_model, link)
        flow_variable = flow[link]
        push!(record_flow.flow_rate, flow_value)
        push!(record_flow.lower_bound_hit, flow_value ≤ JuMP.lower_bound(flow_variable))
        push!(record_flow.upper_bound_hit, flow_value ≥ JuMP.upper_bound(flow_variable))
        push!(record_flow.optimization_type, string(optimization_type))
    end

    # Vertical flows
    for node_id in only(basin_forcing.axes)
        push!(record_flow.time, t)
        push!(record_flow.link_id, 0)
        push!(record_flow.from_node_type, string(NodeType.Basin))
        push!(record_flow.from_node_id, node_id)
        push!(record_flow.to_node_type, string(NodeType.Basin))
        push!(record_flow.to_node_id, node_id)
        push!(record_flow.subnetwork_id, subnetwork_id)
        push!(record_flow.flow_rate, JuMP.value(basin_forcing[node_id]) * scaling.flow)
        push!(
            record_flow.lower_bound_hit,
            flow_value ≤ JuMP.lower_bound(basin_forcing[link]),
        )
        push!(
            record_flow.upper_bound_hit,
            flow_value ≥ JuMP.upper_bound(basin_forcing[link]),
        )
        push!(record_flow.optimization_type, string(optimization_type))
    end

    return nothing
end

"""
Preprocess for the specific objective type
"""
function preprocess_objective!(
    allocation_model::AllocationModel,
    p_independent::ParametersIndependent,
    objective::AllocationObjective,
)::Nothing
    if objective.type == AllocationObjectiveType.demand
        set_demands!(allocation_model, p_independent, objective)
    elseif objective.type == AllocationObjectiveType.source_priorities
        nothing
    else
        error("Unsupported objective type $(objective.type).")
    end
    return nothing
end

"""
Postprocess for the specific objective type
"""
function postprocess_objective!(
    allocation_model::AllocationModel,
    objective::AllocationObjective,
    integrator::DEIntegrator,
)::Nothing
    (; p, t) = integrator
    (; user_demand, flow_demand, level_demand, graph) = p.p_independent
    (; problem) = allocation_model

    if objective.type == AllocationObjectiveType.demand
        # Update allocation bounds/constraints so that the results of the optimization for this demand priority are retained
        # in subsequent optimizations
        update_allocated_values!(
            allocation_model,
            objective,
            user_demand,
            problem[:user_demand_allocated],
        )
        update_allocated_values!(
            allocation_model,
            objective,
            flow_demand,
            problem[:flow_demand_allocated],
        )
        update_allocated_values!(allocation_model, objective, level_demand, graph)

        # Save the demands and allocated values for all demand nodes that have a demand of the current priority
        save_demands_and_allocations!(allocation_model, objective, integrator, user_demand)
        save_demands_and_allocations!(allocation_model, objective, integrator, flow_demand)
        save_demands_and_allocations!(allocation_model, objective, integrator, level_demand)
    elseif objective.type == AllocationObjectiveType.source_priorities
        nothing
    end
    return nothing
end

function warm_start!(
    allocation_model::AllocationModel,
    objective::AllocationObjective,
    integrator::DEIntegrator,
)::Nothing
    (; objectives, problem) = allocation_model
    (; current_level, current_storage) = integrator.p.state_time_dependent_cache

    storage = problem[:basin_storage]
    level = problem[:basin_level]
    flow = problem[:flow]

    # Whether this is the optimization for the first objective
    first_opt = (objective === first(objectives))

    if first_opt
        # Set initial guess of the storages and levels at the end of the allocation time step
        # to the storage and level values at the beginning of the allocation time step from
        # the physical layer
        for (node_id, when) in only(storage.axes)
            when == :start && continue
            JuMP.set_start_value(storage[(node_id, :end)], current_storage[node_id.idx])
            JuMP.set_start_value(level[node_id], current_level[node_id.idx])
        end

        # Assume no flow
        for link in only(flow.axes)
            JuMP.set_start_value(flow[link], 0.0)
        end
    else
        # Set initial guess of the storages and levels at the end of the allocation time step
        # to the results from the latest optimization
        for (node_id, when) in only(storage.axes)
            when == :start && continue
            JuMP.set_start_value(
                storage[(node_id, :end)],
                JuMP.value(storage[(node_id, :end)]),
            )
            JuMP.set_start_value(level[node_id], JuMP.value(level[node_id]))
        end

        # Assume no flow change with respect to the previous optimization
        for link in only(flow.axes)
            JuMP.set_start_value(flow[link], JuMP.value(flow[link]))
        end
    end

    return nothing
end

function optimize_for_objective!(
    allocation_model::AllocationModel,
    integrator::DEIntegrator,
    objective::AllocationObjective,
    config::Config,
)::Nothing
    (; p, t) = integrator
    (; p_independent) = p
    (; problem, subnetwork_id) = allocation_model

    preprocess_objective!(allocation_model, p_independent, objective)

    # Set the objective
    JuMP.@objective(problem, Min, objective.expression)

    # Set the initial guess
    warm_start!(allocation_model, objective, integrator)

    # Solve problem
    JuMP.optimize!(problem)
    @debug JuMP.solution_summary(problem)
    termination_status = JuMP.termination_status(problem)

    if termination_status == JuMP.INFEASIBLE
        write_problem_to_file(problem, config)
        analyze_infeasibility(allocation_model, objective, t, config)
        analyze_scaling(allocation_model, objective, t, config)

        error(
            "Allocation optimization for subnetwork $subnetwork_id, $objective at t = $t s is infeasible",
        )
    elseif termination_status != JuMP.OPTIMAL
        primal_status = JuMP.primal_status(problem)
        relative_gap = JuMP.relative_gap(problem)
        threshold = 1e-3 # Hardcoded threshold for now

        if relative_gap < threshold && primal_status == JuMP.FEASIBLE_POINT
            @debug "Allocation optimization for subnetwork $subnetwork_id, $objective at t = $t s did not find an optimal solution (termination status: $termination_status), but the relative gap ($relative_gap) is within the acceptable threshold (<$threshold). Proceeding with the solution."
        else
            write_problem_to_file(problem, config)
            error(
                "Allocation optimization for subnetwork $subnetwork_id, $objective at t = $t s did not find an acceptable solution. Termination status: $termination_status.",
            )
        end
    end

    postprocess_objective!(allocation_model, objective, integrator)

    return nothing
end

# Set the flow rate of allocation controlled pumps and outlets to
# their flow determined by allocation
function apply_control_from_allocation!(
    node::Union{Pump, Outlet},
    allocation_model::AllocationModel,
    integrator::DEIntegrator,
)::Nothing
    (; p, t) = integrator
    (; graph, allocation) = p.p_independent
    (; record_control) = allocation
    (; problem, subnetwork_id, scaling) = allocation_model
    flow = problem[:flow]

    for (node_id, inflow_link) in zip(node.node_id, node.inflow_link)
        in_subnetwork = (graph[node_id].subnetwork_id == subnetwork_id)
        if in_subnetwork && node.allocation_controlled[node_id.idx]
            flow_rate = JuMP.value(flow[inflow_link.link]) * scaling.flow
            node.flow_rate[node_id.idx].u .= flow_rate

            push!(record_control.time, t)
            push!(record_control.node_id, node_id.value)
            push!(record_control.node_type, string(node_id.type))
            push!(record_control.flow_rate, flow_rate)
        end
    end
    return nothing
end

function set_timeseries_demands!(user_demand::UserDemand, integrator::DEIntegrator)::Nothing
    (; p, t) = integrator
    Δt_allocation = get_Δt_allocation(p.p_independent.allocation)
    (;
        demand_from_timeseries,
        has_demand_priority,
        demand,
        demand_interpolation,
        demand_priorities,
    ) = user_demand

    for node_id in user_demand.node_id
        !(demand_from_timeseries[node_id.idx]) && continue

<<<<<<< HEAD
        for demand_priority_idx in eachindex(demand_priorities_all)
            !user_demand.has_demand_priority[node_id.idx, demand_priority_idx] && continue
=======
        for demand_priority_idx in eachindex(demand_priorities)
            !has_demand_priority[node_id.idx, demand_priority_idx] && continue
>>>>>>> b19fc9f6
            # Set the demand as the average of the demand interpolation
            # over the coming allocation period
            demand[node_id.idx, demand_priority_idx] =
                integral(
                    demand_interpolation[node_id.idx][demand_priority_idx],
                    t,
                    t + Δt_allocation,
                ) / Δt_allocation
        end
    end
    return nothing
end

function set_timeseries_demands!(flow_demand::FlowDemand, integrator::DEIntegrator)::Nothing
    (; p, t) = integrator
    Δt_allocation = get_Δt_allocation(p.p_independent.allocation)
    (; has_demand_priority, demand, demand_interpolation, demand_priorities) = flow_demand

    for node_id in flow_demand.node_id
        for demand_priority_idx in eachindex(demand_priorities)
            !has_demand_priority[node_id.idx, demand_priority_idx] && continue
            # Set the demand as the average of the demand interpolation
            # over the coming allocation period
            demand[node_id.idx, demand_priority_idx] =
                integral(
                    demand_interpolation[node_id.idx][demand_priority_idx],
                    t,
                    t + Δt_allocation,
                ) / Δt_allocation
        end
    end
    return nothing
end

function set_timeseries_demands!(
    level_demand::LevelDemand,
    integrator::DEIntegrator,
)::Nothing
    (; p, t) = integrator
    (; p_independent, state_time_dependent_cache) = p
    (; current_storage) = state_time_dependent_cache
    (; allocation, basin) = p_independent
    (; demand_priorities_all) = allocation
    Δt_allocation = get_Δt_allocation(allocation)

    # LevelDemand
    for node_id in level_demand.node_id
        target_level_min = basin.storage_to_level[node_id.idx].u[1]
        target_level_max = basin.storage_to_level[node_id.idx].u[end]

        for demand_priority_idx in eachindex(demand_priorities_all)
            if level_demand.has_demand_priority[node_id.idx, demand_priority_idx]
                target_level_min = max(
                    target_level_min,
                    level_demand.min_level[node_id.idx][demand_priority_idx](
                        t + Δt_allocation,
                    ),
                )
                target_level_max = min(
                    target_level_max,
                    level_demand.max_level[node_id.idx][demand_priority_idx](
                        t + Δt_allocation,
                    ),
                )
            end

            # Target level per LevelDemand node
            level_demand.target_level_min[node_id.idx, demand_priority_idx] =
                target_level_min
            level_demand.target_level_max[node_id.idx, demand_priority_idx] =
                target_level_max

            for basin_id in level_demand.basins_with_demand[node_id.idx]
                target_storage_min =
                    get_storage_from_level(basin, basin_id.idx, target_level_min)
                target_storage_max =
                    get_storage_from_level(basin, basin_id.idx, target_level_max)

                # Target storage per Basin
                # (one LevelDemand node can set target levels for multiple Basins)
                level_demand.target_storage_min[basin_id][demand_priority_idx] =
                    target_storage_min
                level_demand.target_storage_max[basin_id][demand_priority_idx] =
                    target_storage_max

                storage_now = current_storage[basin_id.idx]
                storage_demand_in = max(0, target_storage_min - storage_now)
                storage_demand_out = max(0, storage_now - target_storage_max)

                # Can't have both demand for more storage and less storage
                @assert iszero(storage_demand_in) || iszero(storage_demand_out)

                # Demand per Basin
                level_demand.storage_demand[basin_id][demand_priority_idx] =
                    storage_demand_in - storage_demand_out
            end
        end
    end

    return nothing
end

function reset_cumulative!(allocation_model::AllocationModel)::Nothing
    (; cumulative_forcing_volume, cumulative_boundary_volume, cumulative_realized_volume) =
        allocation_model

    for link in keys(cumulative_realized_volume)
        cumulative_realized_volume[link] = 0
    end

    for node_id in keys(cumulative_forcing_volume)
        cumulative_forcing_volume[node_id] = 0
    end

    for link in keys(cumulative_boundary_volume)
        cumulative_boundary_volume[link] = 0
    end

    return nothing
end

function get_subnetwork_demands!(allocation_model::AllocationModel)::Nothing
    #TODO
    return nothing
end

"Solve the allocation problem for all demands and assign allocated abstractions."
function update_allocation!(model)::Nothing
    (; integrator, config) = model
    (; u, p, t) = integrator
    du = get_du(integrator)
    (; p_independent) = p
    (; allocation, pump, outlet, user_demand, flow_demand, level_demand) = p_independent
    (; allocation_models) = allocation

    # Don't run the allocation algorithm if allocation is not active
    !is_active(allocation) && return nothing

    # Transfer data from the simulation to the optimization
    water_balance!(du, u, p, t)
    for allocation_model in allocation_models
        set_simulation_data!(allocation_model, p, t, du)
    end

    # For demands that come from a timeseries, compute the value that will be optimized for
    set_timeseries_demands!(user_demand, integrator)
    set_timeseries_demands!(flow_demand, integrator)
    set_timeseries_demands!(level_demand, integrator)

    # If a primary network is present, collect demands of subnetworks
    if has_primary_network(allocation)
        for allocation_model in Iterators.drop(allocation_models, 1)
            reset_goal_programming!(allocation_model, p_independent)
            prepare_demand_collection!(allocation_model, p_independent)
            for objective in allocation_model.objectives
                optimize_for_objective!(allocation_model, integrator, objective, config)
            end
            save_allocation_flows!(
                p_independent,
                t,
                allocation_model,
                AllocationOptimizationType.collect_demands,
            )
            #TODO: get_subnetwork_demand!(allocation_model)
        end
    end

    # Allocate first in the primary network if it is present, and then in the secondary networks
    for allocation_model in allocation_models
        reset_goal_programming!(allocation_model, p_independent)
        for objective in allocation_model.objectives
            optimize_for_objective!(allocation_model, integrator, objective, config)
        end

        if is_primary_network(allocation_model.subnetwork_id)
            # TODO: Transfer allocated to secondary networks
        end

        # Update parameters in physical layer based on allocation results
        apply_control_from_allocation!(pump, allocation_model, integrator)
        apply_control_from_allocation!(outlet, allocation_model, integrator)

        save_allocation_flows!(
            p_independent,
            t,
            allocation_model,
            AllocationOptimizationType.collect_demands,
        )

        # Reset cumulative data
        reset_cumulative!(allocation_model)
    end

    # Update storage_prev for level_demand
    update_storage_prev!(p)

    return nothing
end<|MERGE_RESOLUTION|>--- conflicted
+++ resolved
@@ -915,13 +915,8 @@
     for node_id in user_demand.node_id
         !(demand_from_timeseries[node_id.idx]) && continue
 
-<<<<<<< HEAD
-        for demand_priority_idx in eachindex(demand_priorities_all)
-            !user_demand.has_demand_priority[node_id.idx, demand_priority_idx] && continue
-=======
         for demand_priority_idx in eachindex(demand_priorities)
             !has_demand_priority[node_id.idx, demand_priority_idx] && continue
->>>>>>> b19fc9f6
             # Set the demand as the average of the demand interpolation
             # over the coming allocation period
             demand[node_id.idx, demand_priority_idx] =
