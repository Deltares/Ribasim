@enumx AllocationOptimizationType internal_sources collect_demands allocate

"""
Set:
- For each Basin the starting level and storage at the start of the allocation interval Δt_allocation
  (where the ODE solver is now)
- For each Basin the average forcing over the previous allocation interval as a prediction of the
    average forcing over the coming allocation interval
- For each FlowBoundary the average flow over the previous Δt_allocation
- The cumulative forcing and boundary volumes to compute the aforementioned averages back to 0
- For each LevelBoundary the level to the value it will have at the end of the Δt_allocation
"""
function set_simulation_data!(
    allocation_model::AllocationModel,
    p::Parameters,
    t::Float64,
    du::CVector,
)::Nothing
    (; basin, level_boundary, manning_resistance, pump, outlet, user_demand) =
        p.p_independent

    errors = false

    errors |= set_simulation_data!(allocation_model, basin, p, t)
    set_simulation_data!(allocation_model, level_boundary, t)
    set_simulation_data!(allocation_model, manning_resistance, p, t)
    set_simulation_data!(allocation_model, pump, outlet, du)
    set_simulation_data!(allocation_model, user_demand, t)

    if errors
        error(
            "Errors encountered when transferring data from physical layer to allocation layer at t = $t.",
        )
    end
    return nothing
end

function set_simulation_data!(
    allocation_model::AllocationModel,
    basin::Basin,
    p::Parameters,
    t::Number,
)::Bool
    (; problem, cumulative_boundary_volume, Δt_allocation, scaling) = allocation_model
    (; graph, tabulated_rating_curve) = p.p_independent
    (; storage_to_level) = basin

    storage = problem[:basin_storage]
    flow = problem[:flow]
    (; current_storage, current_level) = p.state_time_dependent_cache

    errors = false

    # Set Basin starting storages and levels
    for key in only(storage.axes)
        (key[2] != :start) && continue
        basin_id = key[1]

        storage_now = current_storage[basin_id.idx]
        storage_max = storage_to_level[basin_id.idx].t[end]

        # Check whether the storage in the physical layer is within the maximum storage bound
        if storage_now > storage_max
            @error "Maximum basin storage exceed (allocation infeasibility)" storage_now storage_max basin_id
            errors = true
        end

        level_now = current_level[basin_id.idx]
        level_max = storage_to_level[basin_id.idx].u[end]

        # Check whether the level in the physical layer is within the maximum storage bound
        if level_now > level_max
            @error "Maximum basin level exceed (allocation infeasibility)" level_now level_max basin_id
            errors = true
        end

        # Check whether the level in the physical layer is within the the maximum level bound
        # for which the Q(h) relation of connected TabulatedRatingCurve nodes is defined
        for rating_curve_id in outflow_ids(graph, basin_id)
            if rating_curve_id.type == NodeType.TabulatedRatingCurve
                interpolation_index =
                    tabulated_rating_curve.current_interpolation_index[rating_curve_id.idx](
                        t,
                    )
                qh = tabulated_rating_curve.interpolations[interpolation_index]
                level_rating_curve_max = qh.t[end]
                if level_now > level_rating_curve_max
                    @error "Maximum tabulated rating curve level exceeded (allocation infeasibility)" level_now level_rating_curve_max basin_id rating_curve_id
                end
            end
        end

        JuMP.fix(storage[key], storage_now / scaling.storage; force = true)
    end

    for link in keys(cumulative_boundary_volume)
        JuMP.fix(
            flow[link],
            cumulative_boundary_volume[link] / (Δt_allocation * scaling.flow);
            force = true,
        )
    end

    return errors
end

function set_simulation_data!(
    allocation_model::AllocationModel,
    level_boundary::LevelBoundary,
    t::Float64,
)::Nothing
    (; problem, Δt_allocation) = allocation_model
    boundary_level = problem[:boundary_level]

    # Set LevelBoundary levels
    for node_id in only(boundary_level.axes)
        JuMP.fix(
            boundary_level[node_id],
            level_boundary.level[node_id.idx](t + Δt_allocation);
            force = true,
        )
    end
    return nothing
end

function set_simulation_data!(
    allocation_model::AllocationModel,
    manning_resistance::ManningResistance,
    p::Parameters,
    t::Float64,
)::Nothing
    (; problem, scaling) = allocation_model
    manning_resistance_constraint = problem[:manning_resistance_constraint]

    # Set the linearization of ManningResistance flows in the current levels from the physical layer
    for node_id in only(manning_resistance_constraint.axes)
        inflow_link = manning_resistance.inflow_link[node_id.idx]
        outflow_link = manning_resistance.outflow_link[node_id.idx]

        inflow_id = inflow_link.link[1]
        outflow_id = outflow_link.link[2]
        h_a = get_level(p, inflow_id, t)
        h_b = get_level(p, outflow_id, t)

        q = manning_resistance_flow(manning_resistance, node_id, h_a, h_b)
        ∂q_∂level_upstream = forward_diff(
            level_upstream -> manning_resistance_flow(
                manning_resistance,
                node_id,
                level_upstream,
                h_b,
            ),
            h_a,
        )
        ∂q_∂level_downstream = forward_diff(
            level_downstream -> manning_resistance_flow(
                manning_resistance,
                node_id,
                h_a,
                level_downstream,
            ),
            h_b,
        )
        # Constant terms in linearization
        q0 = q - h_a * ∂q_∂level_upstream - h_b * ∂q_∂level_downstream

        # To avoid confusion: h_a and h_b are numbers for the current levels in the physical
        # layer, upstream_level and downstream_level are variables in the optimization problem
        constraint = manning_resistance_constraint[node_id]
        upstream_level =
            get_level(problem, manning_resistance.inflow_link[node_id.idx].link[1])
        downstream_level =
            get_level(problem, manning_resistance.outflow_link[node_id.idx].link[2])
        JuMP.set_normalized_rhs(constraint, q0 / scaling.flow)
        # Minus signs because the level terms are moved to the lhs in the constraint
        JuMP.set_normalized_coefficient(
            constraint,
            upstream_level,
            -∂q_∂level_upstream / scaling.flow,
        )
        JuMP.set_normalized_coefficient(
            constraint,
            downstream_level,
            -∂q_∂level_downstream / scaling.flow,
        )
    end
    return nothing
end

function set_simulation_data!(
    allocation_model::AllocationModel,
    pump::Pump,
    outlet::Outlet,
    du::CVector,
)::Nothing
    (; problem, scaling) = allocation_model
    pump_constraints = problem[:pump]
    outlet_constraints = problem[:outlet]

    # Set the flows of pumps to the flows formulated in the physical layer at the current t
    for node_id in only(pump_constraints.axes)
        constraint = pump_constraints[node_id]
        upstream_node_id = pump.inflow_link[node_id.idx].link[1]
        q = du.pump[node_id.idx]
        if upstream_node_id.type == NodeType.Basin
            low_storage_factor = get_low_storage_factor(problem, upstream_node_id)
            JuMP.set_normalized_coefficient(
                constraint,
                low_storage_factor,
                -q / scaling.flow,
            )
        else
            JuMP.set_normalized_rhs(constraint, q / scaling.flow)
        end
    end

    # Set the flows of outlets to the flows formulated in the physical layer at the current t
    for node_id in only(outlet_constraints.axes)
        constraint = outlet_constraints[node_id]
        upstream_node_id = outlet.inflow_link[node_id.idx].link[1]
        q = du.outlet[node_id.idx]
        if upstream_node_id.type == NodeType.Basin
            low_storage_factor = get_low_storage_factor(problem, upstream_node_id)
            JuMP.set_normalized_coefficient(
                constraint,
                low_storage_factor,
                -q / scaling.flow,
            )
        else
            JuMP.set_normalized_rhs(constraint, q / scaling.flow)
        end
    end
end

function set_simulation_data!(
    allocation_model::AllocationModel,
    user_demand::UserDemand,
    t::Float64,
)::Nothing
    (; problem, Δt_allocation) = allocation_model
    constraints = problem[:user_demand_return_flow]
    flow = problem[:flow]

    # Set the return factor for the end of the time step
    for node_id in only(constraints.axes)
        constraint = constraints[node_id]
        outflow = flow[user_demand.inflow_link[node_id.idx].link]
        JuMP.set_normalized_coefficient(
            constraint,
            outflow,
            -user_demand.return_factor[node_id.idx](t + Δt_allocation),
        )
    end
    return nothing
end

<<<<<<< HEAD
=======
function reset_goal_programming!(
    allocation_model::AllocationModel,
    p_independent::ParametersIndependent,
)::Nothing
    (; problem, scaling) = allocation_model
    (; user_demand, flow_demand, basin) = p_independent

    flow = problem[:flow]
    storage = problem[:basin_storage]
    level = problem[:basin_level]

    # Reset allocated flow amounts for UserDemand
    JuMP.fix.(problem[:user_demand_allocated], 0.0; force = true)

    for node_id in only(problem[:user_demand_return_flow].axes)
        inflow_link = user_demand.inflow_link[node_id.idx].link
        JuMP.set_lower_bound(flow[inflow_link], 0.0)
    end

    # Reset allocated storage amounts and levels
    for node_id in only(level.axes)
        JuMP.set_lower_bound(storage[(node_id, :end)], 0.0)
        JuMP.set_upper_bound(
            storage[(node_id, :end)],
            basin.storage_to_level[node_id.idx].t[end],
        )

        JuMP.set_lower_bound(level[node_id], basin.storage_to_level[node_id.idx].u[1])
        JuMP.set_upper_bound(level[node_id], basin.storage_to_level[node_id.idx].u[end])
    end

    # Reset allocated flow amounts for FlowDemand
    JuMP.fix.(problem[:flow_demand_allocated], -MAX_ABS_FLOW / scaling.flow; force = true)

    for node_id in only(problem[:flow_demand_constraint].axes)
        (; link) = flow_demand.inflow_link[node_id.idx]
        JuMP.set_lower_bound(flow[link], flow_capacity_lower_bound(link, p_independent))
    end

    return nothing
end

>>>>>>> b19fc9f6
function prepare_demand_collection!(
    allocation_model::AllocationModel,
    p_independent::ParametersIndependent,
)::Nothing
    (; problem, subnetwork_id, scaling) = allocation_model
    @assert !is_primary_network(subnetwork_id)
    flow = problem[:flow]

    # Allow the inflow from the primary network to be as large as required
    # (will be restricted when optimizing for the actual allocation)
    for link in p_independent.allocation.primary_network_connections[subnetwork_id]
        JuMP.set_upper_bound(flow[link], MAX_ABS_FLOW / scaling.flow)
    end

    return nothing
end

function set_demands_lower_constraints!(
    constraints_lower,
    rel_errors_lower,
    target_demand_fraction::JuMP.VariableRef,
    demand_function::Function,
    node_ids::Vector{NodeID};
)::Nothing
    for node_id in node_ids
        constraint_lower = constraints_lower[node_id]
        rel_error_lower = rel_errors_lower[node_id]
        d = demand_function(node_id)

        if isnan(d)
            # d == NaN means there is no demand, so set the rhs
            # of the constraint to a large negative value which effectively deactivates the constraint
            JuMP.set_normalized_rhs(constraint_lower, -1e10)
        else
            JuMP.set_normalized_coefficient(constraint_lower, rel_error_lower, max(1e-6, d))
            JuMP.set_normalized_coefficient(constraint_lower, target_demand_fraction, -d)
            JuMP.set_normalized_rhs(constraint_lower, 0)
        end
    end

    return nothing
end

function set_allocation_bounds!(
    allocation_model::AllocationModel,
    p_independent::ParametersIndependent,
)::Nothing
    (; problem, scaling) = allocation_model
<<<<<<< HEAD
    (; allocation, user_demand) = p_independent
    (; demand_priorities_all) = allocation

    user_demand_allocated = problem[:user_demand_allocated]
    flow_demand_allocated = problem[:flow_demand_allocated]
=======
    (; user_demand, flow_demand, level_demand, graph) = p_independent
    target_demand_fraction = problem[:target_demand_fraction]
    (; demand_priority_idx) = objective

    # TODO: Compute proper target fraction
    JuMP.fix(target_demand_fraction, 1.0; force = true)

    # UserDemand
    set_demands_lower_constraints!(
        problem[:user_demand_constraint_lower],
        problem[:relative_user_demand_error],
        target_demand_fraction,
        node_id -> user_demand.demand[node_id.idx, demand_priority_idx] / scaling.flow,
        only(problem[:relative_user_demand_error].axes),
    )

    flow = problem[:flow]

    # Set demand (+ previously allocated) as upper bound
    for node_id in only(problem[:relative_user_demand_error].axes)
        inflow_link = user_demand.inflow_link[node_id.idx].link
        allocated =
            sum(view(user_demand.allocated, node_id.idx, 1:(demand_priority_idx - 1)))
        upper_bound = allocated + user_demand.demand[node_id.idx, demand_priority_idx]
        JuMP.set_upper_bound(flow[inflow_link], upper_bound / scaling.flow)
    end

    # FlowDemand
    set_demands_lower_constraints!(
        problem[:flow_demand_constraint],
        problem[:relative_flow_demand_error],
        target_demand_fraction,
        node_id -> flow_demand.demand[node_id.idx, demand_priority_idx] / scaling.flow,
        only(problem[:relative_flow_demand_error].axes);
    )

    # LevelDemand
    storage_constraint_in = problem[:storage_constraint_in]
    storage_constraint_out = problem[:storage_constraint_out]

    for node_id_basin in only(problem[:absolute_storage_error].axes)
        node_id_level_demand =
            only(inneighbor_labels_type(graph, node_id_basin, LinkType.control))
>>>>>>> b19fc9f6

    for (demand_priority_idx, demand_priority) in enumerate(demand_priorities_all)
        # UserDemand
        for node_id in first(user_demand_allocated.axes)
            JuMP.set_upper_bound(
                user_demand_allocated[node_id, demand_priority],
                user_demand.demand[node_id.idx, demand_priority_idx] / scaling.flow,
            )
        end

        # FlowDemand
        for node_id in first(flow_demand_allocated.axes)
            JuMP.set_upper_bound(
                flow_demand_allocated[node_id, demand_priority] / scaling.flow,
            )
        end
    end

    return nothing
end

# function set_demands!(
#     allocation_model::AllocationModel,
#     p_independent::ParametersIndependent,
#     objective::AllocationObjective,
# )::Nothing
#     (; problem, scaling) = allocation_model
#     (; user_demand, flow_demand, level_demand, graph) = p_independent
#     target_demand_fraction = problem[:target_demand_fraction]
#     (; demand_priority, demand_priority_idx) = objective

#     # TODO: Compute proper target fraction
#     JuMP.fix(target_demand_fraction, 1.0; force = true)

#     # UserDemand
#     set_demands_lower_constraints!(
#         problem[:user_demand_constraint_lower],
#         problem[:relative_user_demand_error],
#         target_demand_fraction,
#         node_id -> user_demand.demand[node_id.idx, demand_priority_idx] / scaling.flow,
#         only(problem[:relative_user_demand_error].axes),
#     )

#     flow = problem[:flow]

#     # Set demand (+ previously allocated) as upper bound
#     for node_id in only(problem[:relative_user_demand_error].axes)
#         inflow_link = user_demand.inflow_link[node_id.idx].link
#         allocated =
#             sum(view(user_demand.allocated, node_id.idx, 1:(demand_priority_idx - 1)))
#         upper_bound = allocated + user_demand.demand[node_id.idx, demand_priority_idx]
#         JuMP.set_upper_bound(flow[inflow_link], upper_bound / scaling.flow)
#     end

#     # FlowDemand
#     set_demands_lower_constraints!(
#         problem[:flow_demand_constraint],
#         problem[:relative_flow_demand_error],
#         target_demand_fraction,
#         node_id ->
#             flow_demand.demand_priority[node_id.idx] == demand_priority ?
#             flow_demand.demand[node_id.idx] / scaling.flow : 0.0,
#         only(problem[:relative_flow_demand_error].axes),
#     )

#     # LevelDemand
#     storage_constraint_in = problem[:storage_constraint_in]
#     storage_constraint_out = problem[:storage_constraint_out]

#     for node_id_basin in only(problem[:absolute_storage_error].axes)
#         node_id_level_demand =
#             only(inneighbor_labels_type(graph, node_id_basin, LinkType.control))

#         if level_demand.has_demand_priority[node_id_level_demand.idx, demand_priority_idx]
#             JuMP.set_normalized_rhs(
#                 storage_constraint_in[node_id_basin],
#                 level_demand.target_storage_min[node_id_basin][demand_priority_idx],
#             )
#             JuMP.set_normalized_rhs(
#                 storage_constraint_out[node_id_basin],
#                 -level_demand.target_storage_max[node_id_basin][demand_priority_idx],
#             )
#         end
#     end

#     return nothing
# end

function update_allocated_values!(
    allocation_model::AllocationModel,
    objective::AllocationObjective,
    node::Union{UserDemand, FlowDemand},
    node_allocated,
)::Nothing
    (; problem, scaling) = allocation_model
    (; demand_priority_idx) = objective
    (; has_demand_priority) = node

    flow = problem[:flow]

    for node_id in only(node_allocated.axes)
        if has_demand_priority[node_id.idx, demand_priority_idx]
            inflow_link = node.inflow_link[node_id.idx].link
            allocated_prev =
                sum(view(node.allocated, node_id.idx, 1:(demand_priority_idx - 1))) # (m^3/s)
            demand = node.demand[node_id.idx, demand_priority_idx] # (m^3/s)
            allocated_demand_priority = clamp(
                scaling.flow * JuMP.value(flow[inflow_link]) - allocated_prev,
                0,
                demand,
            ) # (m^3/s)
            allocated_scaled = (allocated_prev + allocated_demand_priority) / scaling.flow
            JuMP.fix(node_allocated[node_id], allocated_scaled; force = true)
            JuMP.set_lower_bound(flow[inflow_link], allocated_scaled)
            node.allocated[node_id.idx, demand_priority_idx] = allocated_demand_priority
        else
            node.allocated[node_id.idx, demand_priority_idx] = 0.0
        end
    end

    return nothing
end

function update_allocated_values!(
    allocation_model::AllocationModel,
    objective::AllocationObjective,
    level_demand::LevelDemand,
    graph::MetaGraph,
)::Nothing
    (; problem, scaling) = allocation_model
    (; demand_priority_idx) = objective
    (;
        target_level_min,
        target_level_max,
        target_storage_min,
        target_storage_max,
        storage_allocated,
    ) = level_demand

    storage = problem[:basin_storage]
    level = problem[:basin_level]

    # Storage allocated to Basins with LevelDemand
    for node_id in only(problem[:storage_constraint_in].axes)
        has_demand, level_demand_id =
            has_external_flow_demand(graph, node_id, :level_demand)
        if has_demand
            has_demand &=
                level_demand.has_demand_priority[level_demand_id.idx, demand_priority_idx]
        end

        if has_demand
            # Compute total storage change
            storage_start = JuMP.value(storage[(node_id, :start)]) # (scaling.storage * m^3)
            storage_end = JuMP.value(storage[(node_id, :end)]) # (scaling.storage * m^3)
            Δstorage = storage_end - storage_start # (scaling.storage * m^3)

            level_end = JuMP.value(level[node_id])

            # Storage after allocation time step lower bound:
            # min(storage after allocation time step now, target storage min for this demand priority)
            JuMP.set_lower_bound(
                storage[(node_id, :end)],
                min(
                    storage_end,
                    target_storage_min[node_id][demand_priority_idx] / scaling.storage,
                ),
            )

            # Storage after allocation time step upper bound:
            # max(storage after allocation time step now, target storage max for this demand priority)
            JuMP.set_upper_bound(
                storage[(node_id, :end)],
                max(
                    storage_end,
                    target_storage_max[node_id][demand_priority_idx] / scaling.storage,
                ),
            )

            # Level after allocation time step lower bound:
            # min(level after allocation time step now, target level min for this demand priority)
            level_demand_id = only(inneighbor_labels_type(graph, node_id, LinkType.control))
            JuMP.set_lower_bound(
                level[node_id],
                min(level_end, target_level_min[level_demand_id.idx, demand_priority_idx]),
            )

            # Level after allocation time step upper bound:
            # max(level after allocation time step now, target level max for this demand priority)
            JuMP.set_upper_bound(
                level[node_id],
                max(level_end, target_level_max[level_demand_id.idx, demand_priority_idx]),
            )

            # Storage allocated to this Basin for this demand priority:
            # the storage change over the time step minus what was allocated for previous demand priorities
            storage_allocated[node_id][demand_priority_idx] =
                scaling.storage * Δstorage -
                sum(view(storage_allocated[node_id], 1:(demand_priority_idx - 1)))
        else
            storage_allocated[node_id][demand_priority_idx] = 0.0
        end
    end

    return nothing
end

function add_to_record_demand!(
    record_demand::DemandRecord,
    t::Float64,
    subnetwork_id::Int32,
    node_id::NodeID,
    demand_priority::Int32,
    demand::Float64,
    allocated::Float64,
    realized::Float64,
)::Nothing
    push!(record_demand.time, t)
    push!(record_demand.subnetwork_id, subnetwork_id)
    push!(record_demand.node_type, string(node_id.type))
    push!(record_demand.node_id, Int32(node_id))
    push!(record_demand.demand_priority, demand_priority)
    push!(record_demand.demand, demand)
    push!(record_demand.allocated, allocated)
    push!(record_demand.realized, realized)
    return nothing
end

function save_demands_and_allocations!(
    allocation_model::AllocationModel,
    objective::AllocationObjective,
    integrator::DEIntegrator,
    user_demand::UserDemand,
)::Nothing
    (; p, t) = integrator
    (; record_demand) = p.p_independent.allocation
    (; subnetwork_id, Δt_allocation, cumulative_realized_volume, problem) = allocation_model
    (; demand_priority, demand_priority_idx) = objective
    (; demand, allocated, inflow_link, has_demand_priority) = user_demand

    user_demand_allocated = problem[:user_demand_allocated]

    for node_id in only(user_demand_allocated.axes)
        if has_demand_priority[node_id.idx, demand_priority_idx]
            add_to_record_demand!(
                record_demand,
                t,
                subnetwork_id,
                node_id,
                demand_priority,
                demand[node_id.idx, demand_priority_idx],
                allocated[node_id.idx, demand_priority_idx],
                # NOTE: The realized amount lags one allocation period behind
                cumulative_realized_volume[inflow_link[node_id.idx].link] / Δt_allocation,
            )
        end
    end
    return nothing
end

function save_demands_and_allocations!(
    allocation_model::AllocationModel,
    objective::AllocationObjective,
    integrator::DEIntegrator,
    flow_demand::FlowDemand,
)::Nothing
    (; p, t) = integrator
    (; record_demand) = p.p_independent.allocation
    (; subnetwork_id, Δt_allocation, cumulative_realized_volume, problem) = allocation_model
    (; demand_priority, demand_priority_idx) = objective
    (; demand, allocated, inflow_link, has_demand_priority) = flow_demand

    flow_demand_allocated = problem[:flow_demand_allocated]

    for node_id in only(flow_demand_allocated.axes)
        (; link) = inflow_link[node_id.idx]
        if has_demand_priority[node_id.idx, demand_priority_idx]
            add_to_record_demand!(
                record_demand,
                t,
                subnetwork_id,
                link[2],
                demand_priority,
                demand[node_id.idx, demand_priority_idx],
                allocated[node_id.idx, demand_priority_idx],
                # NOTE: The realized amount lags one allocation period behind
                cumulative_realized_volume[link] / Δt_allocation,
            )
        end
    end
    return nothing
end

function save_demands_and_allocations!(
    allocation_model::AllocationModel,
    objective::AllocationObjective,
    integrator::DEIntegrator,
    level_demand::LevelDemand,
)::Nothing
    (; p, t) = integrator
    (; p_independent, state_time_dependent_cache) = p
    (; current_storage) = state_time_dependent_cache
    (; problem, Δt_allocation, subnetwork_id) = allocation_model
    (; allocation, graph) = p_independent
    (; record_demand, demand_priorities_all) = allocation
    (; demand_priority_idx) = objective
    (; has_demand_priority, storage_prev, storage_demand, storage_allocated) = level_demand

    demand_priority = demand_priorities_all[demand_priority_idx]

    for node_id_basin in only(problem[:storage_constraint_in].axes)
        node_id = only(inneighbor_labels_type(graph, node_id_basin, LinkType.control))
        if has_demand_priority[node_id.idx, demand_priority_idx]
            current_storage_basin = current_storage[node_id_basin.idx]
            cumulative_realized_basin_volume =
                current_storage_basin - storage_prev[node_id_basin]
            # The demand of the zones (lower and upper) between the target levels for this priority
            # and the target levels for the previous priority
            storage_demand =
                level_demand.storage_demand[node_id_basin][demand_priority] - sum(
                    view(
                        level_demand.storage_demand[node_id_basin],
                        1:(demand_priority - 1),
                    ),
                )
            add_to_record_demand!(
                record_demand,
                t,
                subnetwork_id,
                node_id_basin,
                demand_priority,
                storage_demand / Δt_allocation,
                storage_allocated[node_id_basin][demand_priority_idx] / Δt_allocation,
                # NOTE: The realized amount lags one allocation period behind
                cumulative_realized_basin_volume / Δt_allocation,
            )
        end
    end
    return nothing
end

# After all goals have been optimized for, save
# the resulting flows for output
function save_allocation_flows!(
    p_independent::ParametersIndependent,
    t::Float64,
    allocation_model::AllocationModel,
    optimization_type::AllocationOptimizationType.T,
)::Nothing
    (; problem, subnetwork_id, scaling) = allocation_model
    (; graph, allocation) = p_independent
    (; record_flow) = allocation
    flow = problem[:flow]
    basin_forcing = problem[:basin_forcing]

    # Horizontal flows
    for link in only(flow.axes)
        (id_from, id_to) = link
        link_metadata = graph[link...]

        push!(record_flow.time, t)
        push!(record_flow.link_id, link_metadata.id)
        push!(record_flow.from_node_type, string(id_from.type))
        push!(record_flow.from_node_id, Int32(id_from))
        push!(record_flow.to_node_type, string(id_to.type))
        push!(record_flow.to_node_id, Int32(id_to))
        push!(record_flow.subnetwork_id, subnetwork_id)
        push!(record_flow.flow_rate, get_flow_value(allocation_model, link))
        push!(record_flow.optimization_type, string(optimization_type))
    end

    # Vertical flows
    for node_id in only(basin_forcing.axes)
        push!(record_flow.time, t)
        push!(record_flow.link_id, 0)
        push!(record_flow.from_node_type, string(NodeType.Basin))
        push!(record_flow.from_node_id, node_id)
        push!(record_flow.to_node_type, string(NodeType.Basin))
        push!(record_flow.to_node_id, node_id)
        push!(record_flow.subnetwork_id, subnetwork_id)
        push!(record_flow.flow_rate, JuMP.value(basin_forcing[node_id]) * scaling.flow)
        push!(record_flow.optimization_type, string(optimization_type))
    end

    return nothing
end

"""
Postprocess for the specific objective type
"""
function postprocess_objective!(
    allocation_model::AllocationModel,
    objective::AllocationObjective,
    integrator::DEIntegrator,
)::Nothing
    (; p, t) = integrator
    (; user_demand, flow_demand, level_demand, graph) = p.p_independent
    (; problem) = allocation_model

    if objective.type == AllocationObjectiveType.demand
        # Update allocation bounds/constraints so that the results of the optimization for this demand priority are retained
        # in subsequent optimizations
        update_allocated_values!(
            allocation_model,
            objective,
            user_demand,
            problem[:user_demand_allocated],
        )
        update_allocated_values!(
            allocation_model,
            objective,
            flow_demand,
            problem[:flow_demand_allocated],
        )
        update_allocated_values!(allocation_model, objective, level_demand, graph)

        # Save the demands and allocated values for all demand nodes that have a demand of the current priority
        save_demands_and_allocations!(allocation_model, objective, integrator, user_demand)
        save_demands_and_allocations!(allocation_model, objective, integrator, flow_demand)
        save_demands_and_allocations!(allocation_model, objective, integrator, level_demand)
    elseif objective.type == AllocationObjectiveType.source_priorities
        nothing
    end
    return nothing
end

function warm_start!(
    allocation_model::AllocationModel,
    objective::AllocationObjective,
    integrator::DEIntegrator,
)::Nothing
    (; objectives, problem) = allocation_model
    (; current_level, current_storage) = integrator.p.state_time_dependent_cache

    storage = problem[:basin_storage]
    level = problem[:basin_level]
    flow = problem[:flow]

    # Whether this is the optimization for the first objective
    first_opt = (objective === first(objectives))

    if first_opt
        # Set initial guess of the storages and levels at the end of the allocation time step
        # to the storage and level values at the beginning of the allocation time step from
        # the physical layer
        for (node_id, when) in only(storage.axes)
            when == :start && continue
            JuMP.set_start_value(storage[(node_id, :end)], current_storage[node_id.idx])
            JuMP.set_start_value(level[node_id], current_level[node_id.idx])
        end

        # Assume no flow
        for link in only(flow.axes)
            JuMP.set_start_value(flow[link], 0.0)
        end
    else
        # Set initial guess of the storages and levels at the end of the allocation time step
        # to the results from the latest optimization
        for (node_id, when) in only(storage.axes)
            when == :start && continue
            JuMP.set_start_value(
                storage[(node_id, :end)],
                JuMP.value(storage[(node_id, :end)]),
            )
            JuMP.set_start_value(level[node_id], JuMP.value(level[node_id]))
        end

        # Assume no flow change with respect to the previous optimization
        for link in only(flow.axes)
            JuMP.set_start_value(flow[link], JuMP.value(flow[link]))
        end
    end

    return nothing
end

function optimize_for_objective!(
    allocation_model::AllocationModel,
    integrator::DEIntegrator,
    objective::AllocationObjective,
    config::Config,
)::Nothing
    (; p, t) = integrator
    (; p_independent) = p
    (; problem, subnetwork_id) = allocation_model

    preprocess_objective!(allocation_model, p_independent, objective)

    # Set the objective
    JuMP.@objective(problem, Min, objective.expression)

    # Set the initial guess
    warm_start!(allocation_model, objective, integrator)

    # Solve problem
    JuMP.optimize!(problem)
    @debug JuMP.solution_summary(problem)
    termination_status = JuMP.termination_status(problem)

    if termination_status == JuMP.INFEASIBLE
        write_problem_to_file(problem, config)
        analyze_infeasibility(allocation_model, objective, t, config)
        analyze_scaling(allocation_model, objective, t, config)

        error(
            "Allocation optimization for subnetwork $subnetwork_id, $objective at t = $t s is infeasible",
        )
    elseif termination_status != JuMP.OPTIMAL
        primal_status = JuMP.primal_status(problem)
        relative_gap = JuMP.relative_gap(problem)
        threshold = 1e-3 # Hardcoded threshold for now

        if relative_gap < threshold && primal_status == JuMP.FEASIBLE_POINT
            @debug "Allocation optimization for subnetwork $subnetwork_id, $objective at t = $t s did not find an optimal solution (termination status: $termination_status), but the relative gap ($relative_gap) is within the acceptable threshold (<$threshold). Proceeding with the solution."
        else
            write_problem_to_file(problem, config)
            error(
                "Allocation optimization for subnetwork $subnetwork_id, $objective at t = $t s did not find an acceptable solution. Termination status: $termination_status.",
            )
        end
    end

    postprocess_objective!(allocation_model, objective, integrator)

    return nothing
end

# Set the flow rate of allocation controlled pumps and outlets to
# their flow determined by allocation
function apply_control_from_allocation!(
    node::Union{Pump, Outlet},
    allocation_model::AllocationModel,
    integrator::DEIntegrator,
)::Nothing
    (; p, t) = integrator
    (; graph, allocation) = p.p_independent
    (; record_control) = allocation
    (; problem, subnetwork_id, scaling) = allocation_model
    flow = problem[:flow]

    for (node_id, inflow_link) in zip(node.node_id, node.inflow_link)
        in_subnetwork = (graph[node_id].subnetwork_id == subnetwork_id)
        if in_subnetwork && node.allocation_controlled[node_id.idx]
            flow_rate = JuMP.value(flow[inflow_link.link]) * scaling.flow
            node.flow_rate[node_id.idx].u .= flow_rate

            push!(record_control.time, t)
            push!(record_control.node_id, node_id.value)
            push!(record_control.node_type, string(node_id.type))
            push!(record_control.flow_rate, flow_rate)
        end
    end
    return nothing
end

function set_timeseries_demands!(user_demand::UserDemand, integrator::DEIntegrator)::Nothing
    (; p, t) = integrator
    Δt_allocation = get_Δt_allocation(p.p_independent.allocation)
    (;
        demand_from_timeseries,
        has_demand_priority,
        demand,
        demand_interpolation,
        demand_priorities,
    ) = user_demand

    for node_id in user_demand.node_id
        !(demand_from_timeseries[node_id.idx]) && continue

        for demand_priority_idx in eachindex(demand_priorities)
            !has_demand_priority[node_id.idx, demand_priority_idx] && continue
            # Set the demand as the average of the demand interpolation
            # over the coming allocation period
            demand[node_id.idx, demand_priority_idx] =
                integral(
                    demand_interpolation[node_id.idx][demand_priority_idx],
                    t,
                    t + Δt_allocation,
                ) / Δt_allocation
        end
    end
    return nothing
end

function set_timeseries_demands!(flow_demand::FlowDemand, integrator::DEIntegrator)::Nothing
    (; p, t) = integrator
    Δt_allocation = get_Δt_allocation(p.p_independent.allocation)
    (; has_demand_priority, demand, demand_interpolation, demand_priorities) = flow_demand

    for node_id in flow_demand.node_id
        for demand_priority_idx in eachindex(demand_priorities)
            !has_demand_priority[node_id.idx, demand_priority_idx] && continue
            # Set the demand as the average of the demand interpolation
            # over the coming allocation period
            demand[node_id.idx, demand_priority_idx] =
                integral(
                    demand_interpolation[node_id.idx][demand_priority_idx],
                    t,
                    t + Δt_allocation,
                ) / Δt_allocation
        end
    end
    return nothing
end

function set_timeseries_demands!(
    level_demand::LevelDemand,
    integrator::DEIntegrator,
)::Nothing
    (; p, t) = integrator
    (; p_independent, state_time_dependent_cache) = p
    (; current_storage) = state_time_dependent_cache
    (; allocation, basin) = p_independent
    (; demand_priorities_all) = allocation
    Δt_allocation = get_Δt_allocation(allocation)

    # LevelDemand
    for node_id in level_demand.node_id
        target_level_min = basin.storage_to_level[node_id.idx].u[1]
        target_level_max = basin.storage_to_level[node_id.idx].u[end]

        for demand_priority_idx in eachindex(demand_priorities_all)
            if level_demand.has_demand_priority[node_id.idx, demand_priority_idx]
                target_level_min = max(
                    target_level_min,
                    level_demand.min_level[node_id.idx][demand_priority_idx](
                        t + Δt_allocation,
                    ),
                )
                target_level_max = min(
                    target_level_max,
                    level_demand.max_level[node_id.idx][demand_priority_idx](
                        t + Δt_allocation,
                    ),
                )
            end

            # Target level per LevelDemand node
            level_demand.target_level_min[node_id.idx, demand_priority_idx] =
                target_level_min
            level_demand.target_level_max[node_id.idx, demand_priority_idx] =
                target_level_max

            for basin_id in level_demand.basins_with_demand[node_id.idx]
                target_storage_min =
                    get_storage_from_level(basin, basin_id.idx, target_level_min)
                target_storage_max =
                    get_storage_from_level(basin, basin_id.idx, target_level_max)

                # Target storage per Basin
                # (one LevelDemand node can set target levels for multiple Basins)
                level_demand.target_storage_min[basin_id][demand_priority_idx] =
                    target_storage_min
                level_demand.target_storage_max[basin_id][demand_priority_idx] =
                    target_storage_max

                storage_now = current_storage[basin_id.idx]
                storage_demand_in = max(0, target_storage_min - storage_now)
                storage_demand_out = max(0, storage_now - target_storage_max)

                # Can't have both demand for more storage and less storage
                @assert iszero(storage_demand_in) || iszero(storage_demand_out)

                # Demand per Basin
                level_demand.storage_demand[basin_id][demand_priority_idx] =
                    storage_demand_in - storage_demand_out
            end
        end
    end

    return nothing
end

function reset_cumulative!(allocation_model::AllocationModel)::Nothing
    (; cumulative_forcing_volume, cumulative_boundary_volume, cumulative_realized_volume) =
        allocation_model

    for link in keys(cumulative_realized_volume)
        cumulative_realized_volume[link] = 0
    end

    for node_id in keys(cumulative_forcing_volume)
        cumulative_forcing_volume[node_id] = 0
    end

    for link in keys(cumulative_boundary_volume)
        cumulative_boundary_volume[link] = 0
    end

    return nothing
end

function get_subnetwork_demands!(allocation_model::AllocationModel)::Nothing
    #TODO
    return nothing
end

"Solve the allocation problem for all demands and assign allocated abstractions."
function update_allocation!(model)::Nothing
    (; integrator, config) = model
    (; u, p, t) = integrator
    du = get_du(integrator)
    (; p_independent) = p
<<<<<<< HEAD
    (; allocation, pump, outlet) = p_independent
=======
    (; allocation, pump, outlet, user_demand, flow_demand, level_demand) = p_independent
>>>>>>> b19fc9f6
    (; allocation_models) = allocation

    # Don't run the allocation algorithm if allocation is not active
    !is_active(allocation) && return nothing

    # Transfer data from the simulation to the optimization
    water_balance!(du, u, p, t)
    for allocation_model in allocation_models
        set_simulation_data!(allocation_model, p, t, du)
    end

    # For demands that come from a timeseries, compute the value that will be optimized for
    set_timeseries_demands!(user_demand, integrator)
    set_timeseries_demands!(flow_demand, integrator)
    set_timeseries_demands!(level_demand, integrator)

    for allocation_model in allocation_models
        set_allocation_bounds!(allocation_model, p_independent)
    end

    # If a primary network is present, collect demands of subnetworks
    if has_primary_network(allocation)
        for allocation_model in Iterators.drop(allocation_models, 1)
            prepare_demand_collection!(allocation_model, p_independent)
            for objective in allocation_model.objectives
                optimize_for_objective!(allocation_model, integrator, objective, config)
            end
            save_allocation_flows!(
                p_independent,
                t,
                allocation_model,
                AllocationOptimizationType.collect_demands,
            )
            #TODO: get_subnetwork_demand!(allocation_model)
        end
    end

    # Allocate first in the primary network if it is present, and then in the secondary networks
    for allocation_model in allocation_models
        reset_goal_programming!(allocation_model, p_independent)
        for objective in allocation_model.objectives
            optimize_for_objective!(allocation_model, integrator, objective, config)
        end

        if is_primary_network(allocation_model.subnetwork_id)
            # TODO: Transfer allocated to secondary networks
        end

        # Update parameters in physical layer based on allocation results
        apply_control_from_allocation!(pump, allocation_model, integrator)
        apply_control_from_allocation!(outlet, allocation_model, integrator)

        save_allocation_flows!(
            p_independent,
            t,
            allocation_model,
            AllocationOptimizationType.collect_demands,
        )

        # Reset cumulative data
        reset_cumulative!(allocation_model)
    end

    # Update storage_prev for level_demand
    update_storage_prev!(p)

    return nothing
end<|MERGE_RESOLUTION|>--- conflicted
+++ resolved
@@ -254,51 +254,6 @@
     return nothing
 end
 
-<<<<<<< HEAD
-=======
-function reset_goal_programming!(
-    allocation_model::AllocationModel,
-    p_independent::ParametersIndependent,
-)::Nothing
-    (; problem, scaling) = allocation_model
-    (; user_demand, flow_demand, basin) = p_independent
-
-    flow = problem[:flow]
-    storage = problem[:basin_storage]
-    level = problem[:basin_level]
-
-    # Reset allocated flow amounts for UserDemand
-    JuMP.fix.(problem[:user_demand_allocated], 0.0; force = true)
-
-    for node_id in only(problem[:user_demand_return_flow].axes)
-        inflow_link = user_demand.inflow_link[node_id.idx].link
-        JuMP.set_lower_bound(flow[inflow_link], 0.0)
-    end
-
-    # Reset allocated storage amounts and levels
-    for node_id in only(level.axes)
-        JuMP.set_lower_bound(storage[(node_id, :end)], 0.0)
-        JuMP.set_upper_bound(
-            storage[(node_id, :end)],
-            basin.storage_to_level[node_id.idx].t[end],
-        )
-
-        JuMP.set_lower_bound(level[node_id], basin.storage_to_level[node_id.idx].u[1])
-        JuMP.set_upper_bound(level[node_id], basin.storage_to_level[node_id.idx].u[end])
-    end
-
-    # Reset allocated flow amounts for FlowDemand
-    JuMP.fix.(problem[:flow_demand_allocated], -MAX_ABS_FLOW / scaling.flow; force = true)
-
-    for node_id in only(problem[:flow_demand_constraint].axes)
-        (; link) = flow_demand.inflow_link[node_id.idx]
-        JuMP.set_lower_bound(flow[link], flow_capacity_lower_bound(link, p_independent))
-    end
-
-    return nothing
-end
-
->>>>>>> b19fc9f6
 function prepare_demand_collection!(
     allocation_model::AllocationModel,
     p_independent::ParametersIndependent,
@@ -347,57 +302,11 @@
     p_independent::ParametersIndependent,
 )::Nothing
     (; problem, scaling) = allocation_model
-<<<<<<< HEAD
     (; allocation, user_demand) = p_independent
     (; demand_priorities_all) = allocation
 
     user_demand_allocated = problem[:user_demand_allocated]
     flow_demand_allocated = problem[:flow_demand_allocated]
-=======
-    (; user_demand, flow_demand, level_demand, graph) = p_independent
-    target_demand_fraction = problem[:target_demand_fraction]
-    (; demand_priority_idx) = objective
-
-    # TODO: Compute proper target fraction
-    JuMP.fix(target_demand_fraction, 1.0; force = true)
-
-    # UserDemand
-    set_demands_lower_constraints!(
-        problem[:user_demand_constraint_lower],
-        problem[:relative_user_demand_error],
-        target_demand_fraction,
-        node_id -> user_demand.demand[node_id.idx, demand_priority_idx] / scaling.flow,
-        only(problem[:relative_user_demand_error].axes),
-    )
-
-    flow = problem[:flow]
-
-    # Set demand (+ previously allocated) as upper bound
-    for node_id in only(problem[:relative_user_demand_error].axes)
-        inflow_link = user_demand.inflow_link[node_id.idx].link
-        allocated =
-            sum(view(user_demand.allocated, node_id.idx, 1:(demand_priority_idx - 1)))
-        upper_bound = allocated + user_demand.demand[node_id.idx, demand_priority_idx]
-        JuMP.set_upper_bound(flow[inflow_link], upper_bound / scaling.flow)
-    end
-
-    # FlowDemand
-    set_demands_lower_constraints!(
-        problem[:flow_demand_constraint],
-        problem[:relative_flow_demand_error],
-        target_demand_fraction,
-        node_id -> flow_demand.demand[node_id.idx, demand_priority_idx] / scaling.flow,
-        only(problem[:relative_flow_demand_error].axes);
-    )
-
-    # LevelDemand
-    storage_constraint_in = problem[:storage_constraint_in]
-    storage_constraint_out = problem[:storage_constraint_out]
-
-    for node_id_basin in only(problem[:absolute_storage_error].axes)
-        node_id_level_demand =
-            only(inneighbor_labels_type(graph, node_id_basin, LinkType.control))
->>>>>>> b19fc9f6
 
     for (demand_priority_idx, demand_priority) in enumerate(demand_priorities_all)
         # UserDemand
@@ -1101,11 +1010,7 @@
     (; u, p, t) = integrator
     du = get_du(integrator)
     (; p_independent) = p
-<<<<<<< HEAD
     (; allocation, pump, outlet) = p_independent
-=======
-    (; allocation, pump, outlet, user_demand, flow_demand, level_demand) = p_independent
->>>>>>> b19fc9f6
     (; allocation_models) = allocation
 
     # Don't run the allocation algorithm if allocation is not active
