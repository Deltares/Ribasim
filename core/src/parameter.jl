--- conflicted
+++ resolved
@@ -259,15 +259,10 @@
 
 """
 node_id: node ID of the LinearResistance node
-<<<<<<< HEAD
-inflow_id: node ID across the incoming flow edge
-outflow_id: node ID across the outgoing flow edge
-=======
 inflow_edge: incoming flow edge metadata
     The ID of the destination node is always the ID of the LinearResistance node
 outflow_edge: outgoing flow edge metadata
     The ID of the source node is always the ID of the LinearResistance node
->>>>>>> 224c4601
 active: whether this node is active and thus contributes flows
 resistance: the resistance to flow; `Q_unlimited = Δh/resistance`
 max_flow_rate: the maximum flow rate allowed through the node; `Q = clamp(Q_unlimited, -max_flow_rate, max_flow_rate)`
@@ -275,13 +270,8 @@
 """
 struct LinearResistance <: AbstractParameterNode
     node_id::Vector{NodeID}
-<<<<<<< HEAD
-    inflow_id::Vector{NodeID}
-    outflow_id::Vector{NodeID}
-=======
     inflow_edge::Vector{EdgeMetadata}
     outflow_edge::Vector{EdgeMetadata}
->>>>>>> 224c4601
     active::BitVector
     resistance::Vector{Float64}
     max_flow_rate::Vector{Float64}
@@ -292,15 +282,10 @@
 This is a simple Manning-Gauckler reach connection.
 
 node_id: node ID of the ManningResistance node
-<<<<<<< HEAD
-inflow_id: node ID across the incoming flow edge
-outflow_id: node ID across the outgoing flow edge
-=======
 inflow_edge: incoming flow edge metadata
     The ID of the destination node is always the ID of the ManningResistance node
 outflow_edge: outgoing flow edge metadata
     The ID of the source node is always the ID of the ManningResistance node
->>>>>>> 224c4601
 length: reach length
 manning_n: roughness; Manning's n in (SI units).
 
@@ -333,13 +318,8 @@
 """
 struct ManningResistance <: AbstractParameterNode
     node_id::Vector{NodeID}
-<<<<<<< HEAD
-    inflow_id::Vector{NodeID}
-    outflow_id::Vector{NodeID}
-=======
     inflow_edge::Vector{EdgeMetadata}
     outflow_edge::Vector{EdgeMetadata}
->>>>>>> 224c4601
     active::BitVector
     length::Vector{Float64}
     manning_n::Vector{Float64}
