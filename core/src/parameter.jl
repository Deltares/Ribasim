
# Universal reduction factor threshold for the low storage factor
const LOW_STORAGE_THRESHOLD = 10.0

# Universal reduction factor threshold for the minimum upstream level of UserDemand nodes
const USER_DEMAND_MIN_LEVEL_THRESHOLD = 0.1

const SolverStats = @NamedTuple{
    time::Float64,
    rhs_calls::Int,
    linear_solves::Int,
    accepted_timesteps::Int,
    rejected_timesteps::Int,
}

# EdgeType.flow and NodeType.FlowBoundary
@enumx EdgeType flow control none
@eval @enumx NodeType $(config.nodetypes...)
@enumx ContinuousControlType None Continuous PID
@enumx Substance Continuity = 1 Initial = 2 LevelBoundary = 3 FlowBoundary = 4 UserDemand =
    5 Drainage = 6 Precipitation = 7
Base.to_index(id::Substance.T) = Int(id)  # used to index into concentration matrices

# Support creating a NodeType enum instance from a symbol or string
function NodeType.T(s::Symbol)::NodeType.T
    symbol_map = EnumX.symbol_map(NodeType.T)
    for (sym, val) in symbol_map
        sym == s && return NodeType.T(val)
    end
    throw(ArgumentError("Invalid value for NodeType: $s"))
end

NodeType.T(str::AbstractString) = NodeType.T(Symbol(str))

"""
    NodeID(type::Union{NodeType.T, Symbol, AbstractString}, value::Integer, idx::Int)
    NodeID(type::Union{NodeType.T, Symbol, AbstractString}, value::Integer, db::DB)
    NodeID(type::Union{NodeType.T, Symbol, AbstractString}, value::Integer, p::Parameters)

NodeID is a unique identifier for a node in the model, as well as an index into the internal node type struct.

The combination to the node type and ID is unique in the model.
The index is used to find the parameters of the node.
This index can be passed directly, or calculated from the database or parameters.
"""
@kwdef struct NodeID
    "Type of node, e.g. Basin, Pump, etc."
    type::NodeType.T
    "ID of node as given by users"
    value::Int32
    "Index into the internal node type struct."
    idx::Int
end

NodeID(type::Symbol, value::Integer, idx::Int) = NodeID(NodeType.T(type), value, idx)
NodeID(type::AbstractString, value::Integer, idx::Int) =
    NodeID(NodeType.T(type), value, idx)

function NodeID(type::Union{Symbol, AbstractString}, value::Integer, db::DB)::NodeID
    return NodeID(NodeType.T(type), value, db)
end

function NodeID(type::NodeType.T, value::Integer, db::DB)::NodeID
    node_type_string = string(type)
    # The index is equal to the number of nodes of the same type with a lower or equal ID
    idx = only(
        only(
            execute(
                columntable,
                db,
                "SELECT COUNT(*) FROM Node WHERE node_type == $(esc_id(node_type_string)) AND node_id <= $value",
            ),
        ),
    )
    if idx <= 0
        error("Node ID #$value of type $type is not in the Node table.")
    end
    return NodeID(type, value, idx)
end

function NodeID(value::Integer, db::DB)::NodeID
    (idx, type) = execute(
        columntable,
        db,
        "SELECT COUNT(*), node_type FROM Node WHERE node_type == (SELECT node_type FROM Node WHERE node_id == $value) AND node_id <= $value",
    )
    if only(idx) <= 0
        error("Node ID #$value is not in the Node table.")
    end
    return NodeID(only(type), value, only(idx))
end

Base.Int32(id::NodeID) = id.value
Base.convert(::Type{Int32}, id::NodeID) = id.value
Base.broadcastable(id::NodeID) = Ref(id)
Base.:(==)(id_1::NodeID, id_2::NodeID) = id_1.type == id_2.type && id_1.value == id_2.value
Base.show(io::IO, id::NodeID) = print(io, id.type, " #", id.value)

function Base.isless(id_1::NodeID, id_2::NodeID)::Bool
    if id_1.type != id_2.type
        error("Cannot compare NodeIDs of different types")
    end
    return id_1.value < id_2.value
end

Base.to_index(id::NodeID) = Int(id.value)

const ScalarInterpolation = LinearInterpolation{
    Vector{Float64},
    Vector{Float64},
    Vector{Float64},
    Vector{Float64},
    Float64,
    (1,),
}

set_zero!(v) = v .= zero(eltype(v))
const Cache = LazyBufferCache{Returns{Int}, typeof(set_zero!)}

"""
Cache for in place computations within water_balance!, with different eltypes
for different situations:
- Symbolics.Num for Jacobian sparsity detection
- ForwardDiff.Dual for automatic differentiation
- Float64 for normal calls

The caches are always initialized with zeros
"""
cache(len::Int)::Cache = LazyBufferCache(Returns(len); initializer! = set_zero!)

@enumx AllocationSourceType edge basin main_to_sub user_return buffer

"""
Data structure for a single source within an allocation subnetwork.
edge: The outflow edge of the source
type: The type of source (edge, basin, main_to_sub, user_return, buffer)
capacity: The initial capacity of the source as determined by the physical layer
capacity_reduced: The capacity adjusted by passed optimizations
"""
@kwdef struct AllocationSource
    edge::Tuple{NodeID, NodeID}
    type::AllocationSourceType.T
    capacity::Base.RefValue{Float64} = Ref(0.0)
    capacity_reduced::Base.RefValue{Float64} = Ref(0.0)
end

function Base.show(io::IO, source::AllocationSource)
    (; edge, type) = source
    print(io, "AllocationSource of type $type at edge $edge")
end

"""
Store information for a subnetwork used for allocation.

subnetwork_id: The ID of this allocation network
capacity: The capacity per edge of the allocation network, as constrained by nodes that have a max_flow_rate
flow: The flows over all the edges in the subnetwork for a certain priority (used for allocation_flow output)
sources: source data in preferred order of optimization
problem: The JuMP.jl model for solving the allocation problem
Δt_allocation: The time interval between consecutive allocation solves
"""
@kwdef struct AllocationModel
    subnetwork_id::Int32
    capacity::JuMP.Containers.SparseAxisArray{Float64, 2, Tuple{NodeID, NodeID}}
    flow::JuMP.Containers.SparseAxisArray{Float64, 2, Tuple{NodeID, NodeID}}
    sources::OrderedDict{Tuple{NodeID, NodeID}, AllocationSource}
    problem::JuMP.Model
    Δt_allocation::Float64
end

"""
Object for all information about allocation
subnetwork_ids: The unique sorted allocation network IDs
allocation_models: The allocation models for the main network and subnetworks corresponding to
    subnetwork_ids
main_network_connections: (from_id, to_id) from the main network to the subnetwork per subnetwork
priorities: All used priority values.
subnetwork_demands: The demand of an edge from the main network to a subnetwork
subnetwork_allocateds: The allocated flow of an edge from the main network to a subnetwork
mean_input_flows: Flows averaged over Δt_allocation over edges that are allocation sources
mean_realized_flows: Flows averaged over Δt_allocation over edges that realize a demand
record_demand: A record of demands and allocated flows for nodes that have these
record_flow: A record of all flows computed by allocation optimization, eventually saved to
    output file
"""
@kwdef struct Allocation
    subnetwork_ids::Vector{Int32} = []
    allocation_models::Vector{AllocationModel} = []
    main_network_connections::Vector{Vector{Tuple{NodeID, NodeID}}} = []
    priorities::Vector{Int32}
    subnetwork_demands::Dict{Tuple{NodeID, NodeID}, Vector{Float64}} = Dict()
    subnetwork_allocateds::Dict{Tuple{NodeID, NodeID}, Vector{Float64}} = Dict()
    mean_input_flows::Dict{Tuple{NodeID, NodeID}, Float64}
    mean_realized_flows::Dict{Tuple{NodeID, NodeID}, Float64}
    record_demand::@NamedTuple{
        time::Vector{Float64},
        subnetwork_id::Vector{Int32},
        node_type::Vector{String},
        node_id::Vector{Int32},
        priority::Vector{Int32},
        demand::Vector{Float64},
        allocated::Vector{Float64},
        realized::Vector{Float64},
    } = (;
        time = Float64[],
        subnetwork_id = Int32[],
        node_type = String[],
        node_id = Int32[],
        priority = Int32[],
        demand = Float64[],
        allocated = Float64[],
        realized = Float64[],
    )
    record_flow::@NamedTuple{
        time::Vector{Float64},
        edge_id::Vector{Int32},
        from_node_type::Vector{String},
        from_node_id::Vector{Int32},
        to_node_type::Vector{String},
        to_node_id::Vector{Int32},
        subnetwork_id::Vector{Int32},
        priority::Vector{Int32},
        flow_rate::Vector{Float64},
        optimization_type::Vector{String},
    } = (;
        time = Float64[],
        edge_id = Int32[],
        from_node_type = String[],
        from_node_id = Int32[],
        to_node_type = String[],
        to_node_id = Int32[],
        subnetwork_id = Int32[],
        priority = Int32[],
        flow_rate = Float64[],
        optimization_type = String[],
    )
end

is_active(allocation::Allocation) = !isempty(allocation.allocation_models)

"""
Type for storing metadata of nodes in the graph
type: type of the node
subnetwork_id: Allocation network ID (0 if not in subnetwork)
"""
@kwdef struct NodeMetadata
    type::Symbol
    subnetwork_id::Int32
end

"""
Type for storing metadata of edges in the graph:
id: ID of the edge (only used for labeling flow output)
type: type of the edge
subnetwork_id_source: ID of subnetwork where this edge is a source
  (0 if not a source)
edge: (from node ID, to node ID)
"""
@kwdef struct EdgeMetadata
    id::Int32
    type::EdgeType.T
    subnetwork_id_source::Int32
    edge::Tuple{NodeID, NodeID}
end

Base.length(::EdgeMetadata) = 1

"""
The update of an parameter given by a value and a reference to the target
location of the variable in memory
"""
struct ParameterUpdate{T}
    name::Symbol
    value::T
    ref::Base.RefArray{T, Vector{T}, Nothing}
end

function ParameterUpdate(name::Symbol, value::T)::ParameterUpdate{T} where {T}
    return ParameterUpdate(name, value, Ref(T[], 0))
end

"""
The parameter update associated with a certain control state
for discrete control
"""
@kwdef struct ControlStateUpdate
    active::ParameterUpdate{Bool}
    scalar_update::Vector{ParameterUpdate{Float64}} = []
    itp_update::Vector{ParameterUpdate{ScalarInterpolation}} = []
end

"""
In-memory storage of saved mean flows for writing to results.

- `flow`: The mean flows on all edges and state-dependent forcings
- `inflow`: The sum of the mean flows coming into each Basin
- `outflow`: The sum of the mean flows going out of each Basin
- `flow_boundary`: The exact integrated mean flows of flow boundaries
- `precipitation`: The exact integrated mean precipitation
- `drainage`: The exact integrated mean drainage
- `concentration`: Concentrations for each Basin and substance
- `balance_error`: The (absolute) water balance error
- `relative_error`: The relative water balance error
- `t`: Endtime of the interval over which is averaged
"""
@kwdef struct SavedFlow{V}
    flow::V
    inflow::Vector{Float64}
    outflow::Vector{Float64}
    flow_boundary::Vector{Float64}
    precipitation::Vector{Float64}
    drainage::Vector{Float64}
    concentration::Matrix{Float64}
    storage_rate::Vector{Float64} = zero(precipitation)
    balance_error::Vector{Float64} = zero(precipitation)
    relative_error::Vector{Float64} = zero(precipitation)
    t::Float64
end

"""
In-memory storage of saved instantaneous storages and levels for writing to results.
"""
@kwdef struct SavedBasinState
    storage::Vector{Float64}
    level::Vector{Float64}
    t::Float64
end

abstract type AbstractParameterNode end

abstract type AbstractDemandNode <: AbstractParameterNode end

"""
Caches of current basin properties
"""
struct CurrentBasinProperties
    current_storage::Cache
    # Low storage factor for reducing flows out of drying basins
    # given the current storages
    current_low_storage_factor::Cache
    current_level::Cache
    current_area::Cache
    current_cumulative_precipitation::Cache
    current_cumulative_drainage::Cache
    function CurrentBasinProperties(n)
        new((cache(n) for _ in 1:6)...)
    end
end

@kwdef struct ConcentrationData
    # Config setting to enable/disable evaporation of mass
    evaporate_mass::Bool = true
    # Cumulative inflow for each Basin at a given time
    cumulative_in::Vector{Float64}
    # matrix with concentrations for each Basin and substance
    concentration_state::Matrix{Float64}  # Basin, substance
    # matrix with boundary concentrations for each boundary, Basin and substance
    concentration::Array{Float64, 3}
    # matrix with mass for each Basin and substance
    mass::Matrix{Float64}
    # substances in use by the model (ordered like their axis in the concentration matrices)
    substances::OrderedSet{Symbol}
    # Data source for external concentrations (used in control)
    concentration_external::Vector{Dict{String, ScalarInterpolation}} =
        Dict{String, ScalarInterpolation}[]
end

"""
Requirements:

* Must be positive: precipitation, evaporation, infiltration, drainage
* Index points to a Basin
* volume, area, level must all be positive and monotonic increasing.

Type parameter C indicates the content backing the StructVector, which can be a NamedTuple
of vectors or Arrow Tables, and is added to avoid type instabilities.

if autodiff
    T = DiffCache{Vector{Float64}}
else
    T = Vector{Float64}
end
"""
@kwdef struct Basin{V, C, CD, D} <: AbstractParameterNode
    node_id::Vector{NodeID}
    inflow_ids::Vector{Vector{NodeID}} = [NodeID[]]
    outflow_ids::Vector{Vector{NodeID}} = [NodeID[]]
    # Vertical fluxes
    vertical_flux::V = zeros(length(node_id))
    # Initial_storage
    storage0::Vector{Float64} = zeros(length(node_id))
    # Storage at previous saveat without storage0
    Δstorage_prev_saveat::Vector{Float64} = zeros(length(node_id))
    # Analytically integrated forcings
    cumulative_precipitation::Vector{Float64} = zeros(length(node_id))
    cumulative_drainage::Vector{Float64} = zeros(length(node_id))
    cumulative_precipitation_saveat::Vector{Float64} = zeros(length(node_id))
    cumulative_drainage_saveat::Vector{Float64} = zeros(length(node_id))
    # Cache this to avoid recomputation
    current_properties::CurrentBasinProperties = CurrentBasinProperties(length(node_id))
    # Discrete values for interpolation
    storage_to_level::Vector{
        LinearInterpolationIntInv{
            Vector{Float64},
            Vector{Float64},
            ScalarInterpolation,
            Float64,
            (1,),
        },
    }
    level_to_area::Vector{ScalarInterpolation}
<<<<<<< HEAD
    # Values for allocation if applicable
    demand::Vector{Float64} = zeros(length(node_id))
    allocated::Vector{Float64} = zeros(length(node_id))
=======
    # Demands for allocation if applicable
    demand::Vector{Float64} = zeros(length(node_id))
>>>>>>> d65ad7e4
    # Data source for parameter updates
    time::StructVector{BasinTimeV1, C, Int}
    # Storage for each Basin at the previous time step
    storage_prev::Vector{Float64} = zeros(length(node_id))
    # Level for each Basin at the previous time step
    level_prev::Vector{Float64} = zeros(length(node_id))
    # Concentrations
    concentration_data::CD = nothing
    # Data source for concentration updates
    concentration_time::StructVector{BasinConcentrationV1, D, Int}
end

"""
    struct TabulatedRatingCurve{C}

Rating curve from level to flow rate. The rating curve is a lookup table with linear
interpolation in between. Relation can be updated in time, which is done by moving data from
the `time` field into the `tables`, which is done in the `update_tabulated_rating_curve`
callback.

Type parameter C indicates the content backing the StructVector, which can be a NamedTuple
of Vectors or Arrow Primitives, and is added to avoid type instabilities.

node_id: node ID of the TabulatedRatingCurve node
inflow_edge: incoming flow edge metadata
    The ID of the destination node is always the ID of the TabulatedRatingCurve node
outflow_edge: outgoing flow edge metadata
    The ID of the source node is always the ID of the TabulatedRatingCurve node
active: whether this node is active and thus contributes flows
max_downstream_level: The downstream level above which the TabulatedRatingCurve flow goes to zero
table: The current Q(h) relationships
time: The time table used for updating the tables
control_mapping: dictionary from (node_id, control_state) to Q(h) and/or active state
"""
@kwdef struct TabulatedRatingCurve{C} <: AbstractParameterNode
    node_id::Vector{NodeID}
    inflow_edge::Vector{EdgeMetadata}
    outflow_edge::Vector{EdgeMetadata}
    active::Vector{Bool}
    max_downstream_level::Vector{Float64} = fill(Inf, length(node_id))
    table::Vector{ScalarInterpolation}
    time::StructVector{TabulatedRatingCurveTimeV1, C, Int}
    control_mapping::Dict{Tuple{NodeID, String}, ControlStateUpdate}
end

"""
node_id: node ID of the LinearResistance node
inflow_edge: incoming flow edge metadata
    The ID of the destination node is always the ID of the LinearResistance node
outflow_edge: outgoing flow edge metadata
    The ID of the source node is always the ID of the LinearResistance node
active: whether this node is active and thus contributes flows
resistance: the resistance to flow; `Q_unlimited = Δh/resistance`
max_flow_rate: the maximum flow rate allowed through the node; `Q = clamp(Q_unlimited, -max_flow_rate, max_flow_rate)`
control_mapping: dictionary from (node_id, control_state) to resistance and/or active state
"""
@kwdef struct LinearResistance <: AbstractParameterNode
    node_id::Vector{NodeID}
    inflow_edge::Vector{EdgeMetadata}
    outflow_edge::Vector{EdgeMetadata}
    active::Vector{Bool}
    resistance::Vector{Float64}
    max_flow_rate::Vector{Float64}
    control_mapping::Dict{Tuple{NodeID, String}, ControlStateUpdate}
end

"""
This is a simple Manning-Gauckler reach connection.

node_id: node ID of the ManningResistance node
inflow_edge: incoming flow edge metadata
    The ID of the destination node is always the ID of the ManningResistance node
outflow_edge: outgoing flow edge metadata
    The ID of the source node is always the ID of the ManningResistance node
length: reach length
manning_n: roughness; Manning's n in (SI units).

The profile is described by a trapezoid:

         \\            /  ^
          \\          /   |
           \\        /    | dz
    bottom  \\______/     |
    ^               <--->
    |                 dy
    |        <------>
    |          width
    |
    |
    + datum (e.g. MSL)

With `profile_slope = dy / dz`.
A rectangular profile requires a slope of 0.0.

Requirements:

* from: must be (Basin,) node
* to: must be (Basin,) node
* length > 0
* manning_n > 0
* profile_width >= 0
* profile_slope >= 0
* (profile_width == 0) xor (profile_slope == 0)
"""
@kwdef struct ManningResistance <: AbstractParameterNode
    node_id::Vector{NodeID}
    inflow_edge::Vector{EdgeMetadata}
    outflow_edge::Vector{EdgeMetadata}
    active::Vector{Bool}
    length::Vector{Float64}
    manning_n::Vector{Float64}
    profile_width::Vector{Float64}
    profile_slope::Vector{Float64}
    upstream_bottom::Vector{Float64}
    downstream_bottom::Vector{Float64}
    control_mapping::Dict{Tuple{NodeID, String}, ControlStateUpdate}
end

"""
node_id: node ID of the LevelBoundary node
active: whether this node is active
level: the fixed level of this 'infinitely big Basin'
concentration: matrix with boundary concentrations for each Basin and substance
concentration_time: Data source for concentration updates
"""
@kwdef struct LevelBoundary{C} <: AbstractParameterNode
    node_id::Vector{NodeID}
    active::Vector{Bool}
    level::Vector{ScalarInterpolation}
    concentration::Matrix{Float64}
    concentration_time::StructVector{LevelBoundaryConcentrationV1, C, Int}
end

"""
node_id: node ID of the FlowBoundary node
outflow_edges: The outgoing flow edge metadata
active: whether this node is active and thus contributes flow
cumulative_flow: The exactly integrated cumulative boundary flow since the start of the simulation
cumulative_flow_saveat: The exactly integrated cumulative boundary flow since the last saveat
flow_rate: flow rate (exact)
concentration: matrix with boundary concentrations for each Basin and substance
concentration_time: Data source for concentration updates
"""
@kwdef struct FlowBoundary{C} <: AbstractParameterNode
    node_id::Vector{NodeID}
    outflow_edges::Vector{Vector{EdgeMetadata}}
    active::Vector{Bool}
    cumulative_flow::Vector{Float64} = zeros(length(node_id))
    cumulative_flow_saveat::Vector{Float64} = zeros(length(node_id))
    flow_rate::Vector{ScalarInterpolation}
    concentration::Matrix{Float64}
    concentration_time::StructVector{FlowBoundaryConcentrationV1, C, Int}
end

"""
node_id: node ID of the Pump node
inflow_edge: incoming flow edge metadata
    The ID of the destination node is always the ID of the Pump node
outflow_edge: outgoing flow edge metadata
    The ID of the source node is always the ID of the Pump node
active: whether this node is active and thus contributes flow
flow_rate: target flow rate
min_flow_rate: The minimal flow rate of the pump
max_flow_rate: The maximum flow rate of the pump
min_upstream_level: The upstream level below which the Pump flow goes to zero
max_downstream_level: The downstream level above which the Pump flow goes to zero
control_mapping: dictionary from (node_id, control_state) to target flow rate
continuous_control_type: one of None, ContinuousControl, PidControl
"""
@kwdef struct Pump <: AbstractParameterNode
    node_id::Vector{NodeID}
    inflow_edge::Vector{EdgeMetadata} = []
    outflow_edge::Vector{EdgeMetadata} = []
    active::Vector{Bool} = fill(true, length(node_id))
    flow_rate::Cache = cache(length(node_id))
    min_flow_rate::Vector{Float64} = zeros(length(node_id))
    max_flow_rate::Vector{Float64} = fill(Inf, length(node_id))
    min_upstream_level::Vector{Float64} = fill(-Inf, length(node_id))
    max_downstream_level::Vector{Float64} = fill(Inf, length(node_id))
    control_mapping::Dict{Tuple{NodeID, String}, ControlStateUpdate}
    continuous_control_type::Vector{ContinuousControlType.T} =
        fill(ContinuousControlType.None, length(node_id))

    function Pump(
        node_id,
        inflow_edge,
        outflow_edge,
        active,
        flow_rate,
        min_flow_rate,
        max_flow_rate,
        min_upstream_level,
        max_downstream_level,
        control_mapping,
        continuous_control_type,
    )
        if valid_flow_rates(node_id, flow_rate[Float64[]], control_mapping)
            return new(
                node_id,
                inflow_edge,
                outflow_edge,
                active,
                flow_rate,
                min_flow_rate,
                max_flow_rate,
                min_upstream_level,
                max_downstream_level,
                control_mapping,
                continuous_control_type,
            )
        else
            error("Invalid Pump flow rate(s).")
        end
    end
end

"""
node_id: node ID of the Outlet node
inflow_edge: incoming flow edge metadata.
    The ID of the destination node is always the ID of the Outlet node
outflow_edge: outgoing flow edge metadata.
    The ID of the source node is always the ID of the Outlet node
active: whether this node is active and thus contributes flow
flow_rate: target flow rate
min_flow_rate: The minimal flow rate of the outlet
max_flow_rate: The maximum flow rate of the outlet
min_upstream_level: The upstream level below which the Outlet flow goes to zero
max_downstream_level: The downstream level above which the Outlet flow goes to zero
control_mapping: dictionary from (node_id, control_state) to target flow rate
continuous_control_type: one of None, ContinuousControl, PidControl
"""
@kwdef struct Outlet <: AbstractParameterNode
    node_id::Vector{NodeID}
    inflow_edge::Vector{EdgeMetadata} = []
    outflow_edge::Vector{EdgeMetadata} = []
    active::Vector{Bool} = fill(true, length(node_id))
    flow_rate::Cache = cache(length(node_id))
    min_flow_rate::Vector{Float64} = zeros(length(node_id))
    max_flow_rate::Vector{Float64} = fill(Inf, length(node_id))
    min_upstream_level::Vector{Float64} = fill(-Inf, length(node_id))
    max_downstream_level::Vector{Float64} = fill(Inf, length(node_id))
    control_mapping::Dict{Tuple{NodeID, String}, ControlStateUpdate} = Dict()
    continuous_control_type::Vector{ContinuousControlType.T} =
        fill(ContinuousControlType.None, length(node_id))

    function Outlet(
        node_id,
        inflow_edge,
        outflow_edge,
        active,
        flow_rate,
        min_flow_rate,
        max_flow_rate,
        min_upstream_level,
        max_downstream_level,
        control_mapping,
        continuous_control_type,
    )
        if valid_flow_rates(node_id, flow_rate[Float64[]], control_mapping)
            return new(
                node_id,
                inflow_edge,
                outflow_edge,
                active,
                flow_rate,
                min_flow_rate,
                max_flow_rate,
                min_upstream_level,
                max_downstream_level,
                control_mapping,
                continuous_control_type,
            )
        else
            error("Invalid Outlet flow rate(s).")
        end
    end
end

"""
node_id: node ID of the Terminal node
"""
@kwdef struct Terminal <: AbstractParameterNode
    node_id::Vector{NodeID}
end

"""
A variant on `Base.Ref` where the source array is a vector that is possibly wrapped in a ForwardDiff.LazyBufferCache,
or a reference to the state derivative vector du.
Retrieve value with get_value(ref::PreallocationRef, val) where `val` determines the return type.
"""
struct PreallocationRef
    vector::Cache
    idx::Int
    from_du::Bool
    function PreallocationRef(vector::Cache, idx::Int; from_du = false)
        new(vector, idx, from_du)
    end
end

get_value(ref::PreallocationRef, du) =
    ref.from_du ? du[ref.idx] : ref.vector[parent(du)][ref.idx]

function set_value!(ref::PreallocationRef, value, du)::Nothing
    ref.vector[parent(du)][ref.idx] = value
    return nothing
end

"""
The data for a single compound variable
node_id:: The ID of the DiscreteControl that listens to this variable
subvariables: data for one single subvariable
greater_than: the thresholds this compound variable will be
    compared against (in the case of DiscreteControl)
"""
@kwdef struct CompoundVariable
    node_id::NodeID
    subvariables::Vector{
        @NamedTuple{
            listen_node_id::NodeID,
            variable_ref::PreallocationRef,
            variable::String,
            weight::Float64,
            look_ahead::Float64,
        }
    }
    greater_than::Vector{Float64}
end

"""
node_id: node ID of the DiscreteControl node
controlled_nodes: The IDs of the nodes controlled by the DiscreteControl node
compound_variables: The compound variables the DiscreteControl node listens to
truth_state: Memory allocated for storing the truth state
control_state: The current control state of the DiscreteControl node
control_state_start: The start time of the  current control state
logic_mapping: Dictionary: truth state => control state for the DiscreteControl node
control_mapping: dictionary node type => control mapping for that node type
record: Namedtuple with discrete control information for results
"""
@kwdef struct DiscreteControl <: AbstractParameterNode
    node_id::Vector{NodeID}
    controlled_nodes::Vector{Vector{NodeID}}
    compound_variables::Vector{Vector{CompoundVariable}}
    truth_state::Vector{Vector{Bool}}
    control_state::Vector{String} = fill("undefined_state", length(node_id))
    control_state_start::Vector{Float64} = zeros(length(node_id))
    logic_mapping::Vector{Dict{Vector{Bool}, String}}
    control_mappings::Dict{NodeType.T, Dict{Tuple{NodeID, String}, ControlStateUpdate}} =
        Dict{NodeType.T, Dict{Tuple{NodeID, String}, ControlStateUpdate}}()
    record::@NamedTuple{
        time::Vector{Float64},
        control_node_id::Vector{Int32},
        truth_state::Vector{String},
        control_state::Vector{String},
    } = (;
        time = Float64[],
        control_node_id = Int32[],
        truth_state = String[],
        control_state = String[],
    )
end

@kwdef struct ContinuousControl <: AbstractParameterNode
    node_id::Vector{NodeID}
    compound_variable::Vector{CompoundVariable}
    controlled_variable::Vector{String}
    target_ref::Vector{PreallocationRef}
    func::Vector{ScalarInterpolation}
end

"""
PID control currently only supports regulating basin levels.

node_id: node ID of the PidControl node
active: whether this node is active and thus sets flow rates
controlled_node_id: The node that is being controlled
listen_node_id: the id of the basin being controlled
target: target level (possibly time dependent)
target_ref: reference to the controlled flow_rate value
proportional: proportionality coefficient error
integral: proportionality coefficient error integral
derivative: proportionality coefficient error derivative
error: the current error; basin_target - current_level
dictionary from (node_id, control_state) to target flow rate
"""
@kwdef struct PidControl <: AbstractParameterNode
    node_id::Vector{NodeID}
    active::Vector{Bool}
    listen_node_id::Vector{NodeID}
    target::Vector{ScalarInterpolation}
    target_ref::Vector{PreallocationRef}
    proportional::Vector{ScalarInterpolation}
    integral::Vector{ScalarInterpolation}
    derivative::Vector{ScalarInterpolation}
    error::Cache = cache(length(node_id))
    controlled_basins::Vector{NodeID}
    control_mapping::Dict{Tuple{NodeID, String}, ControlStateUpdate}
end

"""
node_id: node ID of the UserDemand node
inflow_edge: incoming flow edge
    The ID of the destination node is always the ID of the UserDemand node
outflow_edge: outgoing flow edge metadata
    The ID of the source node is always the ID of the UserDemand node
active: whether this node is active and thus demands water
demand: water flux demand of UserDemand per priority (node_idx, priority_idx)
    Each UserDemand has a demand for all priorities,
    which is 0.0 if it is not provided explicitly.
demand_reduced: the total demand reduced by allocated flows. This is used for goal programming,
    and requires separate memory from `demand` since demands can come from the BMI
demand_itp: Timeseries interpolation objects for demands
demand_from_timeseries: If false the demand comes from the BMI or is fixed
allocated: water flux currently allocated to UserDemand per priority (node_idx, priority_idx)
return_factor: the factor in [0,1] of how much of the abstracted water is given back to the system
min_level: The level of the source Basin below which the UserDemand does not abstract
concentration: matrix with boundary concentrations for each Basin and substance
concentration_time: Data source for concentration updates
"""
@kwdef struct UserDemand{C} <: AbstractDemandNode
    node_id::Vector{NodeID}
    inflow_edge::Vector{EdgeMetadata} = []
    outflow_edge::Vector{EdgeMetadata} = []
    active::Vector{Bool} = fill(true, length(node_id))
    demand::Matrix{Float64}
    demand_reduced::Matrix{Float64}
    demand_itp::Vector{Vector{ScalarInterpolation}}
    demand_from_timeseries::Vector{Bool}
    allocated::Matrix{Float64}
    return_factor::Vector{ScalarInterpolation}
    min_level::Vector{Float64}
    concentration::Matrix{Float64}
    concentration_time::StructVector{UserDemandConcentrationV1, C, Int}
end

"""
node_id: node ID of the LevelDemand node
min_level: The minimum target level of the connected basin(s)
max_level: The maximum target level of the connected basin(s)
priority: If in a shortage state, the priority of the demand of the connected basin(s)
"""
@kwdef struct LevelDemand <: AbstractDemandNode
    node_id::Vector{NodeID}
    min_level::Vector{ScalarInterpolation} = fill(-Inf, length(node_id))
    max_level::Vector{ScalarInterpolation} = fill(Inf, length(node_id))
    priority::Vector{Int32}
end

"""
node_id: node ID of the FlowDemand node
demand_itp: The time interpolation of the demand of the node
demand: The current demand of the node
priority: The priority of the demand of the node
"""
@kwdef struct FlowDemand <: AbstractDemandNode
    node_id::Vector{NodeID}
    demand_itp::Vector{ScalarInterpolation}
    demand::Vector{Float64}
    priority::Vector{Int32}
end

"Subgrid linearly interpolates basin levels."
@kwdef struct Subgrid
    subgrid_id::Vector{Int32}
    basin_index::Vector{Int32}
    interpolations::Vector{ScalarInterpolation}
    level::Vector{Float64}
end

"""
The metadata of the graph (the fields of the NamedTuple) can be accessed
    e.g. using graph[].flow.
node_ids: mapping subnetwork ID -> node IDs in that subnetwork
edges_source: mapping subnetwork ID -> metadata of allocation
    source edges in that subnetwork
flow_edges: The metadata of all flow edges
    of the flow over that edge
saveat: The time interval between saves of output data (storage, flow, ...)
"""
const ModelGraph = MetaGraph{
    Int64,
    DiGraph{Int64},
    NodeID,
    NodeMetadata,
    EdgeMetadata,
    @NamedTuple{
        node_ids::Dict{Int32, Set{NodeID}},
        edges_source::Dict{Int32, Set{EdgeMetadata}},
        flow_edges::Vector{EdgeMetadata},
        saveat::Float64,
    },
    MetaGraphsNext.var"#11#13",
    Float64,
}

@kwdef struct Parameters{C1, C2, C3, C4, C5, C6, C7, C8, C9, C10, C11}
    starttime::DateTime
    graph::ModelGraph
    allocation::Allocation
    basin::Basin{C1, C2, C3, C4}
    linear_resistance::LinearResistance
    manning_resistance::ManningResistance
    tabulated_rating_curve::TabulatedRatingCurve{C5}
    level_boundary::LevelBoundary{C6}
    flow_boundary::FlowBoundary{C7}
    pump::Pump
    outlet::Outlet
    terminal::Terminal
    discrete_control::DiscreteControl
    continuous_control::ContinuousControl
    pid_control::PidControl
    user_demand::UserDemand{C8}
    level_demand::LevelDemand
    flow_demand::FlowDemand
    subgrid::Subgrid
    # Per state the in- and outflow edges associated with that state (if they exist)
    state_inflow_edge::C9 = ComponentVector()
    state_outflow_edge::C10 = ComponentVector()
    all_nodes_active::Base.RefValue{Bool} = Ref(false)
    tprev::Base.RefValue{Float64} = Ref(0.0)
    # Sparse matrix for combining flows into storages
    flow_to_storage::SparseMatrixCSC{Float64, Int64} = spzeros(1, 1)
    # Water balance tolerances
    water_balance_abstol::Float64
    water_balance_reltol::Float64
    # State at previous saveat
    u_prev_saveat::C11 = ComponentVector()
end

# To opt-out of type checking for ForwardDiff
function DiffEqBase.anyeltypedual(::Parameters, ::Type{Val{counter}}) where {counter}
    Any
end<|MERGE_RESOLUTION|>--- conflicted
+++ resolved
@@ -409,14 +409,9 @@
         },
     }
     level_to_area::Vector{ScalarInterpolation}
-<<<<<<< HEAD
     # Values for allocation if applicable
     demand::Vector{Float64} = zeros(length(node_id))
     allocated::Vector{Float64} = zeros(length(node_id))
-=======
-    # Demands for allocation if applicable
-    demand::Vector{Float64} = zeros(length(node_id))
->>>>>>> d65ad7e4
     # Data source for parameter updates
     time::StructVector{BasinTimeV1, C, Int}
     # Storage for each Basin at the previous time step
