--- conflicted
+++ resolved
@@ -279,13 +279,10 @@
     flow_boundary::Vector{Float64}
     precipitation::Vector{Float64}
     drainage::Vector{Float64}
-<<<<<<< HEAD
     concentration::Matrix{Float64}
-=======
     storage_rate::Vector{Float64} = zero(precipitation)
     balance_error::Vector{Float64} = zero(precipitation)
     relative_error::Vector{Float64} = zero(precipitation)
->>>>>>> b9272c4e
     t::Float64
 end
 
