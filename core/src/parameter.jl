# Universal reduction factor threshold for the low storage factor
const LOW_STORAGE_THRESHOLD = 10.0

# Universal reduction factor threshold for the minimum upstream level of UserDemand nodes
const USER_DEMAND_MIN_LEVEL_THRESHOLD = 0.1

const SolverStats = @NamedTuple{
    time::Float64,
    time_ns::UInt64,
    rhs_calls::Int,
    linear_solves::Int,
    accepted_timesteps::Int,
    rejected_timesteps::Int,
}

const state_components = (
    :tabulated_rating_curve,
    :pump,
    :outlet,
    :user_demand_inflow,
    :user_demand_outflow,
    :linear_resistance,
    :manning_resistance,
    :evaporation,
    :infiltration,
    :integral,
)
const n_components = length(state_components)
const StateTuple{V} = NamedTuple{state_components, NTuple{n_components, V}}

# LinkType.flow and NodeType.FlowBoundary
@enumx LinkType flow control none
@eval @enumx NodeType $(config.nodetypes...)
@enumx ControlType None Continuous PID Allocation
@enumx Substance Continuity = 1 Initial = 2 LevelBoundary = 3 FlowBoundary = 4 UserDemand =
    5 Drainage = 6 Precipitation = 7
Base.to_index(id::Substance.T) = Int(id)  # used to index into concentration matrices

function config.snake_case(nt::NodeType.T)::Symbol
    if nt == NodeType.Basin
        return :basin
    elseif nt == NodeType.TabulatedRatingCurve
        return :tabulated_rating_curve
    elseif nt == NodeType.Pump
        return :pump
    elseif nt == NodeType.Outlet
        return :outlet
    elseif nt == NodeType.UserDemand
        return :user_demand
    elseif nt == NodeType.FlowDemand
        return :flow_demand
    elseif nt == NodeType.LevelDemand
        return :level_demand
    elseif nt == NodeType.FlowBoundary
        return :flow_boundary
    elseif nt == NodeType.LevelBoundary
        return :level_boundary
    elseif nt == NodeType.LinearResistance
        return :linear_resistance
    elseif nt == NodeType.ManningResistance
        return :manning_resistance
    elseif nt == NodeType.Terminal
        return :terminal
    elseif nt == NodeType.Junction
        return :junction
    elseif nt == NodeType.DiscreteControl
        return :discrete_control
    elseif nt == NodeType.ContinuousControl
        return :continuous_control
    elseif nt == NodeType.PidControl
        return :pid_control
    else
        error("Unknown node type: $nt")
    end
end

# Support creating a NodeType enum instance from a symbol or string
function NodeType.T(s::Symbol)::NodeType.T
    symbol_map = EnumX.symbol_map(NodeType.T)
    for (sym, val) in symbol_map
        sym == s && return NodeType.T(val)
    end
    throw(ArgumentError("Invalid value for NodeType: $s"))
end

NodeType.T(str::AbstractString) = NodeType.T(Symbol(str))
NodeType.T(x::NodeType.T) = x
Base.convert(::Type{NodeType.T}, x::String) = NodeType.T(x)
Base.convert(::Type{NodeType.T}, x::Symbol) = NodeType.T(x)

SQLite.esc_id(x::NodeType.T) = esc_id(string(x))

"""
    NodeID(type::Union{NodeType.T, Symbol, AbstractString}, value::Integer, idx::Int)
    NodeID(type::Union{NodeType.T, Symbol, AbstractString}, value::Integer, p::Parameters)
    NodeID(type::Union{NodeType.T, Symbol, AbstractString}, value::Integer, node_ids::Vector{NodeID})

NodeID is a unique identifier for a node in the model, as well as an index into the internal node type struct.

The combination to the node type and ID is unique in the model.
The index is used to find the parameters of the node.
This index can be passed directly, or calculated from the database or parameters.
"""
@kwdef struct NodeID
    "Type of node, e.g. Basin, Pump, etc."
    type::NodeType.T
    "ID of node as given by users"
    value::Int32
    "Index into the internal node type struct."
    idx::Int
end

function NodeID(node_type, value::Integer, node_ids::Vector{NodeID})::NodeID
    node_type = NodeType.T(node_type)
    index = searchsortedfirst(node_ids, value; by = Int32)
    if index == lastindex(node_ids) + 1
        @error "Node ID $node_type #$value is not in the Node table."
        error("Node ID not found")
    end
    node_id = node_ids[index]
    if node_id.type !== node_type
        @error "Requested node ID #$value is of type $(node_id.type), not $node_type"
        error("Node ID is of the wrong type")
    end
    return node_id
end

function NodeID(value::Integer, node_ids::Vector{NodeID})::NodeID
    index = searchsortedfirst(node_ids, value; by = Int32)
    if index == lastindex(node_ids) + 1
        @error "Node ID #$value is not in the Node table."
        error("Node ID not found")
    end
    return node_ids[index]
end

Base.Int32(id::NodeID) = id.value
Base.convert(::Type{Int32}, id::NodeID) = id.value
Base.broadcastable(id::NodeID) = Ref(id)
Base.show(io::IO, id::NodeID) = print(io, id.type, " #", id.value)
config.snake_case(id::NodeID) = config.snake_case(id.type)
Base.to_index(id::NodeID) = Int(id.value)

# Compare only by value for working with a mix of integers from tables and processed NodeIDs
Base.:(==)(id_1::NodeID, id_2::NodeID) = id_1.value == id_2.value
Base.:(==)(id_1::Integer, id_2::NodeID) = id_1 == id_2.value
Base.:(==)(id_1::NodeID, id_2::Integer) = id_1.value == id_2

Base.isless(id_1::NodeID, id_2::NodeID)::Bool = id_1.value < id_2.value
Base.isless(id_1::Integer, id_2::NodeID)::Bool = id_1 < id_2.value
Base.isless(id_1::NodeID, id_2::Integer)::Bool = id_1.value < id_2

"ConstantInterpolation from a Float64 to a Float64"
const ScalarConstantInterpolation =
    ConstantInterpolation{Vector{Float64}, Vector{Float64}, Vector{Float64}, Float64}

"LinearInterpolation from a Float64 to a Float64"
const ScalarInterpolation = LinearInterpolation{
    Vector{Float64},
    Vector{Float64},
    Vector{Float64},
    Vector{Float64},
    Float64,
}

"ConstantInterpolation from a Float64 to an Int, used to look up indices over time"
const IndexLookup =
    ConstantInterpolation{Vector{Int64}, Vector{Float64}, Vector{Float64}, Int64}

@eval @enumx AllocationSourceType $(fieldnames(Ribasim.config.SourcePriority)...)

# Support creating a AllocationSourceTuple enum instance from a symbol
function AllocationSourceType.T(s::Symbol)::AllocationSourceType.T
    symbol_map = EnumX.symbol_map(AllocationSourceType.T)
    for (sym, val) in symbol_map
        sym == s && return AllocationSourceType.T(val)
    end
    throw(ArgumentError("Invalid value for AllocationSourceType: $s"))
end

"""
Data structure for a single source within an allocation subnetwork.
link: The outflow link of the source
type: The type of source (link, basin, main_to_sub, user_return, buffer)
source_priority: The priority of the source
subnetwork_id: The ID of the subnetwork this source belongs to
node_id: The ID of the node from which this source was created. Mainly used for sorting the sources.
capacity: The initial capacity of the source as determined by the physical layer
capacity_reduced: The capacity adjusted by passed optimizations
basin_flow_rate: The total outflow rate of a basin when optimized over all sources for one demand priority.
    Ignored when the source is not a basin.
"""
@kwdef mutable struct AllocationSource
    const link::Tuple{NodeID, NodeID}
    const type::AllocationSourceType.T
    const source_priority::Int32
    const subnetwork_id::Int32
    const node_id::NodeID
    capacity::Float64 = 0.0
    capacity_reduced::Float64 = 0.0
    basin_flow_rate::Float64 = 0.0
end

function Base.show(io::IO, source::AllocationSource)
    (; link, type) = source
    print(io, "AllocationSource of type $type at link $link")
end

@enumx AllocationObjectiveType flow level none

"""
Store information for a subnetwork used for allocation.

subnetwork_id: The ID of this subnetwork
problem: The JuMP.jl model for solving the allocation problem
Δt_allocation: The time interval between consecutive allocation solves
objectives: An objective per demand priority
objective_types: Per objective its type (flow, level or none)
cumulative_forcing_volume: The net volume of forcing exchanged with each Basin in the subnetwork in the last Δt_allocation
cumulative_boundary_volume: The net volume of boundary flow into the model for each FlowBoundary in the subnetwork
    over the last Δt_allocation
sources: The nodes in the subnetwork which can act as sources, sorted by source priority
main_network_connections: links (from_id, to_id) from the main network to this subnetwork
"""
@kwdef struct AllocationModel
    subnetwork_id::Int32
    problem::JuMP.Model
    Δt_allocation::Float64
    objectives::Vector{JuMP.AffExpr}
    objective_types::Vector{AllocationObjectiveType.T}
    cumulative_forcing_volume::Dict{NodeID, Float64}
    cumulative_boundary_volume::Dict{Tuple{NodeID, NodeID}, Float64}
    sources::Dict{Int32, NodeID} = OrderedDict()
    main_network_connections::Vector{Tuple{NodeID, NodeID}} = Tuple{NodeID, NodeID}[]
end

@kwdef struct DemandRecord
    time::Vector{Float64} = []
    subnetwork_id::Vector{Int32} = []
    node_type::Vector{String} = []
    node_id::Vector{Int32} = []
    demand_priority::Vector{Int32} = []
    demand::Vector{Float64} = []
    allocated::Vector{Float64} = []
    realized::Vector{Float64} = []
end

@kwdef struct FlowRecord
    time::Vector{Float64} = []
    link_id::Vector{Int32} = []
    from_node_type::Vector{String} = []
    from_node_id::Vector{Int32} = []
    to_node_type::Vector{String} = []
    to_node_id::Vector{Int32} = []
    subnetwork_id::Vector{Int32} = []
    demand_priority::Vector{Int32} = []
    flow_rate::Vector{Float64} = []
    optimization_type::Vector{String} = []
end

"""
Object for all information about allocation
subnetwork_ids: The unique sorted allocation network IDs
allocation_models: The allocation models for the main network and subnetworks corresponding to
    subnetwork_ids
main_network_connections: (from_id, to_id) from the main network to the subnetwork per subnetwork
demand_priorities_all: All used demand priority values from all subnetworks
subnetwork_demands: The demand of an link from the main network to a subnetwork
subnetwork_allocateds: The allocated flow of an link from the main network to a subnetwork
mean_input_flows: Per subnetwork, flows averaged over Δt_allocation over links that are allocation sources
mean_realized_flows: Flows averaged over Δt_allocation over links that realize a demand
record_demand: A record of demands and allocated flows for nodes that have these
record_flow: A record of all flows computed by allocation optimization, eventually saved to
    output file
"""
@kwdef struct Allocation
    subnetwork_ids::Vector{Int32} = Int32[]
    allocation_models::Vector{AllocationModel} = []
    demand_priorities_all::Vector{Int32} = []
    mean_realized_flows::Dict{Tuple{NodeID, NodeID}, Float64} = Dict()
    record_demand::DemandRecord = DemandRecord()
    record_flow::FlowRecord = FlowRecord()
end

"""
Type for storing metadata of nodes in the graph
type: type of the node
subnetwork_id: Allocation network ID (0 if not in any subnetwork)
source_priority: Priority of a source in the subnetwork (0 if not a source)
"""
@kwdef struct NodeMetadata
    type::Symbol
    subnetwork_id::Int32
    source_priority::Int32
end

"""
Type for storing metadata of links in the graph:
id: ID of the link (only used for labeling flow output)
type: type of the link
link: (from node ID, to node ID)
"""
@kwdef struct LinkMetadata
    id::Int32
    type::LinkType.T
    link::Tuple{NodeID, NodeID}
end

Base.length(::LinkMetadata) = 1

"""
The update of a parameter given by a value and a reference to the target
location of the variable in memory
"""
struct ParameterUpdate{T}
    name::Symbol
    value::T
    ref::Base.RefArray{T, Vector{T}, Nothing}
end

function ParameterUpdate(name::Symbol, value::T)::ParameterUpdate{T} where {T}
    return ParameterUpdate(name, value, Ref(T[], 0))
end

"""
The parameter update associated with a certain control state for discrete control
"""
@kwdef struct ControlStateUpdate
    active::ParameterUpdate{Bool}
    scalar_update::Vector{ParameterUpdate{Float64}} = ParameterUpdate{Float64}[]
    itp_update_linear::Vector{ParameterUpdate{ScalarInterpolation}} =
        ParameterUpdate{ScalarInterpolation}[]
    itp_update_lookup::Vector{ParameterUpdate{IndexLookup}} = ParameterUpdate{IndexLookup}[]
end

"""
In-memory storage of saved mean flows for writing to results.

- `flow`: The mean flows on all links and state-dependent forcings
- `inflow`: The sum of the mean flows coming into each Basin
- `outflow`: The sum of the mean flows going out of each Basin
- `flow_boundary`: The exact integrated mean flows of flow boundaries
- `precipitation`: The exact integrated mean precipitation
- `drainage`: The exact integrated mean drainage
- `concentration`: Concentrations for each Basin and substance
- `balance_error`: The (absolute) water balance error
- `relative_error`: The relative water balance error
- `t`: Endtime of the interval over which is averaged
"""
@kwdef struct SavedFlow
    flow::Vector{Float64}
    inflow::Vector{Float64}
    outflow::Vector{Float64}
    flow_boundary::Vector{Float64}
    precipitation::Vector{Float64}
    drainage::Vector{Float64}
    concentration::Matrix{Float64}
    storage_rate::Vector{Float64} = zero(precipitation)
    balance_error::Vector{Float64} = zero(precipitation)
    relative_error::Vector{Float64} = zero(precipitation)
    t::Float64
end

"""
In-memory storage of saved instantaneous storages and levels for writing to results.
"""
@kwdef struct SavedBasinState
    storage::Vector{Float64}
    level::Vector{Float64}
    t::Float64
end

abstract type AbstractParameterNode end

abstract type AbstractDemandNode <: AbstractParameterNode end

@kwdef struct ConcentrationData
    # Config setting to enable/disable evaporation of mass
    evaporate_mass::Bool = true
    # Cumulative inflow for each Basin at a given time
    cumulative_in::Vector{Float64}
    # matrix with concentrations for each Basin and substance
    concentration_state::Matrix{Float64}  # Basin, substance
    # matrix with boundary concentrations for each boundary, Basin and substance
    concentration::Array{Float64, 3}
    # matrix with mass for each Basin and substance
    mass::Matrix{Float64}
    # substances in use by the model (ordered like their axis in the concentration matrices)
    substances::OrderedSet{Symbol}
    # Data source for external concentrations (used in control)
    concentration_external::Vector{Dict{String, ScalarInterpolation}} =
        Dict{String, ScalarInterpolation}[]
end

"""
Data source for Basin parameter updates over time

This is used for both static and dynamic values,
the length of each Vector is the number of Basins.
"""
@kwdef struct BasinForcing
    precipitation::Vector{ScalarConstantInterpolation} = ScalarConstantInterpolation[]
    potential_evaporation::Vector{ScalarConstantInterpolation} =
        ScalarConstantInterpolation[]
    drainage::Vector{ScalarConstantInterpolation} = ScalarConstantInterpolation[]
    infiltration::Vector{ScalarConstantInterpolation} = ScalarConstantInterpolation[]
end

function BasinForcing(n::Integer)
    return BasinForcing(
        Vector{ScalarConstantInterpolation}(undef, n),
        Vector{ScalarConstantInterpolation}(undef, n),
        Vector{ScalarConstantInterpolation}(undef, n),
        Vector{ScalarConstantInterpolation}(undef, n),
    )
end

"""Current values of the vertical fluxes in a Basin, per node ID.

Current forcing is stored as separate array for BMI access.
These are updated from BasinForcing at runtime.
"""
@kwdef struct VerticalFlux
    precipitation::Vector{Float64}
    potential_evaporation::Vector{Float64}
    drainage::Vector{Float64}
    infiltration::Vector{Float64}
end

VerticalFlux(n::Int) = VerticalFlux(zeros(n), zeros(n), zeros(n), zeros(n))

const StorageToLevelType = LinearInterpolationIntInv{
    Vector{Float64},
    Vector{Float64},
    ScalarInterpolation,
    Float64,
}

"""
Requirements:

* Must be positive: precipitation, evaporation, infiltration, drainage
* Index points to a Basin
* volume, area, level must all be positive and monotonic increasing.

Type parameter D indicates the content backing the StructVector, which can be a NamedTuple
of vectors or Arrow Tables, and is added to avoid type instabilities.
"""
@kwdef struct Basin{CD, D} <: AbstractParameterNode
    node_id::Vector{NodeID}
    inflow_ids::Vector{Vector{NodeID}} = fill(NodeID[], length(node_id))
    outflow_ids::Vector{Vector{NodeID}} = fill(NodeID[], length(node_id))
    # Vertical fluxes
    vertical_flux::VerticalFlux = VerticalFlux(length(node_id))
    # Initial_storage
    storage0::Vector{Float64} = zeros(length(node_id))
    # Storage at previous saveat without storage0
    Δstorage_prev_saveat::Vector{Float64} = zeros(length(node_id))
    # Analytically integrated forcings
    cumulative_precipitation::Vector{Float64} = zeros(length(node_id))
    cumulative_drainage::Vector{Float64} = zeros(length(node_id))
    cumulative_precipitation_saveat::Vector{Float64} = zeros(length(node_id))
    cumulative_drainage_saveat::Vector{Float64} = zeros(length(node_id))
<<<<<<< HEAD
    # Basin profile interpolations
    storage_to_level::Vector{
        LinearInterpolationIntInv{
            Vector{Float64},
            Vector{Float64},
            ScalarInterpolation,
            Float64,
        },
    }
    level_to_area::Vector{ScalarInterpolation}
=======
    # Discrete values for interpolation
    storage_to_level::Vector{StorageToLevelType} =
        Vector{StorageToLevelType}(undef, length(node_id))
    level_to_area::Vector{ScalarInterpolation} =
        Vector{ScalarInterpolation}(undef, length(node_id))
>>>>>>> c16280eb
    # Values for allocation if applicable
    demand::Vector{Float64} = zeros(length(node_id))
    allocated::Vector{Float64} = zeros(length(node_id))
    forcing::BasinForcing = BasinForcing(length(node_id))
    # Storage for each Basin at the previous time step
    storage_prev::Vector{Float64} = zeros(length(node_id))
    # Level for each Basin at the previous time step
    level_prev::Vector{Float64} = zeros(length(node_id))
    # Concentrations
    concentration_data::CD = nothing
    # Data source for concentration updates
    concentration_time::StructVector{BasinConcentrationV1, D, Int}
end

"""
    struct TabulatedRatingCurve

Rating curve from level to flow rate. The rating curve is a lookup table with linear
interpolation in between. Relations can be updated in time.

node_id: node ID of the TabulatedRatingCurve node
inflow_link: incoming flow link metadata
    The ID of the destination node is always the ID of the TabulatedRatingCurve node
outflow_link: outgoing flow link metadata
    The ID of the source node is always the ID of the TabulatedRatingCurve node
active: whether this node is active and thus contributes flows
max_downstream_level: The downstream level above which the TabulatedRatingCurve flow goes to zero
interpolations: All Q(h) relationships for the nodes over time
current_interpolation_index: Per node 1 lookup from t to an index in `interpolations`
control_mapping: dictionary from (node_id, control_state) to Q(h) and/or active state
"""
@kwdef struct TabulatedRatingCurve <: AbstractParameterNode
    node_id::Vector{NodeID}
    inflow_link::Vector{LinkMetadata} = Vector{LinkMetadata}(undef, length(node_id))
    outflow_link::Vector{LinkMetadata} = Vector{LinkMetadata}(undef, length(node_id))
    active::Vector{Bool} = ones(Bool, length(node_id))
    max_downstream_level::Vector{Float64} = fill(Inf, length(node_id))
    interpolations::Vector{ScalarInterpolation} = ScalarInterpolation[]
    current_interpolation_index::Vector{IndexLookup} = IndexLookup[]
    control_mapping::Dict{Tuple{NodeID, String}, ControlStateUpdate} =
        Dict{Tuple{NodeID, String}, ControlStateUpdate}()
end

"""
node_id: node ID of the LinearResistance node
inflow_link: incoming flow link metadata
    The ID of the destination node is always the ID of the LinearResistance node
outflow_link: outgoing flow link metadata
    The ID of the source node is always the ID of the LinearResistance node
active: whether this node is active and thus contributes flows
resistance: the resistance to flow; `Q_unlimited = Δh/resistance`
max_flow_rate: the maximum flow rate allowed through the node; `Q = clamp(Q_unlimited, -max_flow_rate, max_flow_rate)`
control_mapping: dictionary from (node_id, control_state) to resistance and/or active state
"""
@kwdef struct LinearResistance <: AbstractParameterNode
    node_id::Vector{NodeID}
    inflow_link::Vector{LinkMetadata} = Vector{LinkMetadata}(undef, length(node_id))
    outflow_link::Vector{LinkMetadata} = Vector{LinkMetadata}(undef, length(node_id))
    active::Vector{Bool} = ones(Bool, length(node_id))
    resistance::Vector{Float64} = zeros(length(node_id))
    max_flow_rate::Vector{Float64} = zeros(length(node_id))
    control_mapping::Dict{Tuple{NodeID, String}, ControlStateUpdate} =
        Dict{Tuple{NodeID, String}, ControlStateUpdate}()
end

"""
This is a simple Manning-Gauckler reach connection.

node_id: node ID of the ManningResistance node
inflow_link: incoming flow link metadata
    The ID of the destination node is always the ID of the ManningResistance node
outflow_link: outgoing flow link metadata
    The ID of the source node is always the ID of the ManningResistance node
length: reach length
manning_n: roughness; Manning's n in (SI units).

The profile is described by a trapezoid:

         \\            /  ^
          \\          /   |
           \\        /    | dz
    bottom  \\______/     |
    ^               <--->
    |                 dy
    |        <------>
    |          width
    |
    |
    + datum (e.g. MSL)

With `profile_slope = dy / dz`.
A rectangular profile requires a slope of 0.0.

Requirements:

* from: must be (Basin,) node
* to: must be (Basin,) node
* length > 0
* manning_n > 0
* profile_width >= 0
* profile_slope >= 0
* (profile_width == 0) xor (profile_slope == 0)
"""
@kwdef struct ManningResistance <: AbstractParameterNode
    node_id::Vector{NodeID}
    inflow_link::Vector{LinkMetadata} = Vector{LinkMetadata}(undef, length(node_id))
    outflow_link::Vector{LinkMetadata} = Vector{LinkMetadata}(undef, length(node_id))
    active::Vector{Bool} = ones(Bool, length(node_id))
    length::Vector{Float64} = zeros(size(node_id))
    manning_n::Vector{Float64} = zeros(size(node_id))
    profile_width::Vector{Float64} = zeros(size(node_id))
    profile_slope::Vector{Float64} = zeros(size(node_id))
    upstream_bottom::Vector{Float64} = zeros(size(node_id))
    downstream_bottom::Vector{Float64} = zeros(size(node_id))
    control_mapping::Dict{Tuple{NodeID, String}, ControlStateUpdate} =
        Dict{Tuple{NodeID, String}, ControlStateUpdate}()
end

"""
node_id: node ID of the LevelBoundary node
active: whether this node is active
level: the fixed level of this 'infinitely big Basin'
concentration: matrix with boundary concentrations for each Basin and substance
concentration_time: Data source for concentration updates
"""
@kwdef struct LevelBoundary{C} <: AbstractParameterNode
    node_id::Vector{NodeID}
    active::Vector{Bool} = ones(Bool, length(node_id))
    level::Vector{ScalarInterpolation} = Vector{ScalarInterpolation}(undef, length(node_id))
    concentration::Matrix{Float64}
    concentration_time::StructVector{LevelBoundaryConcentrationV1, C, Int}
end

"""
node_id: node ID of the FlowBoundary node
outflow_link: The outgoing flow link metadata
active: whether this node is active and thus contributes flow
cumulative_flow: The exactly integrated cumulative boundary flow since the start of the simulation
cumulative_flow_saveat: The exactly integrated cumulative boundary flow since the last saveat
flow_rate: flow rate (exact)
concentration: matrix with boundary concentrations for each Basin and substance
concentration_time: Data source for concentration updates
"""
@kwdef struct FlowBoundary{C} <: AbstractParameterNode
    node_id::Vector{NodeID}
    outflow_link::Vector{LinkMetadata} = Vector{LinkMetadata}(undef, length(node_id))
    active::Vector{Bool} = ones(Bool, length(node_id))
    cumulative_flow::Vector{Float64} = zeros(length(node_id))
    cumulative_flow_saveat::Vector{Float64} = zeros(length(node_id))
    flow_rate::Vector{ScalarInterpolation} =
        Vector{ScalarInterpolation}(undef, length(node_id))
    concentration::Matrix{Float64}
    concentration_time::StructVector{FlowBoundaryConcentrationV1, C, Int}
end

"""
node_id: node ID of the Pump node
inflow_link: incoming flow link metadata
    The ID of the destination node is always the ID of the Pump node
outflow_link: outgoing flow link metadata
    The ID of the source node is always the ID of the Pump node
active: whether this node is active and thus contributes flow
flow_rate: timeseries for transient flow data if available
min_flow_rate: The minimal flow rate of the pump
max_flow_rate: The maximum flow rate of the pump
min_upstream_level: The upstream level below which the Pump flow goes to zero
max_downstream_level: The downstream level above which the Pump flow goes to zero
control_mapping: dictionary from (node_id, control_state) to target flow rate
control_type: one of None, ContinuousControl, PidControl, Allocation
"""
@kwdef struct Pump <: AbstractParameterNode
    node_id::Vector{NodeID}
    inflow_link::Vector{LinkMetadata} = Vector{LinkMetadata}(undef, length(node_id))
    outflow_link::Vector{LinkMetadata} = Vector{LinkMetadata}(undef, length(node_id))
    active::Vector{Bool} = fill(true, length(node_id))
<<<<<<< HEAD
    flow_rate::Vector{ScalarInterpolation} = ScalarInterpolation[]
    min_flow_rate::Vector{ScalarInterpolation} = ScalarInterpolation[]
    max_flow_rate::Vector{ScalarInterpolation} = ScalarInterpolation[]
    min_upstream_level::Vector{ScalarInterpolation} = ScalarInterpolation[]
    max_downstream_level::Vector{ScalarInterpolation} = ScalarInterpolation[]
    control_mapping::Dict{Tuple{NodeID, String}, ControlStateUpdate}
    control_type::Vector{ControlType.T} = fill(ControlType.None, length(node_id))
=======
    flow_rate::Vector{ScalarInterpolation} =
        Vector{ScalarInterpolation}(undef, length(node_id))
    min_flow_rate::Vector{ScalarInterpolation} =
        Vector{ScalarInterpolation}(undef, length(node_id))
    max_flow_rate::Vector{ScalarInterpolation} =
        Vector{ScalarInterpolation}(undef, length(node_id))
    min_upstream_level::Vector{ScalarInterpolation} =
        Vector{ScalarInterpolation}(undef, length(node_id))
    max_downstream_level::Vector{ScalarInterpolation} =
        Vector{ScalarInterpolation}(undef, length(node_id))
    control_mapping::Dict{Tuple{NodeID, String}, ControlStateUpdate} =
        Dict{Tuple{NodeID, String}, ControlStateUpdate}()
    continuous_control_type::Vector{ContinuousControlType.T} =
        fill(ContinuousControlType.None, length(node_id))
>>>>>>> c16280eb
end

"""
node_id: node ID of the Outlet node
inflow_link: incoming flow link metadata.
    The ID of the destination node is always the ID of the Outlet node
outflow_link: outgoing flow link metadata.
    The ID of the source node is always the ID of the Outlet node
active: whether this node is active and thus contributes flow
flow_rate: timeseries for transient flow data if available
min_flow_rate: The minimal flow rate of the outlet
max_flow_rate: The maximum flow rate of the outlet
min_upstream_level: The upstream level below which the Outlet flow goes to zero
max_downstream_level: The downstream level above which the Outlet flow goes to zero
control_mapping: dictionary from (node_id, control_state) to target flow rate
control_type: one of None, ContinuousControl, PidControl, Allocation
"""
@kwdef struct Outlet <: AbstractParameterNode
    node_id::Vector{NodeID}
    inflow_link::Vector{LinkMetadata} = Vector{LinkMetadata}(undef, length(node_id))
    outflow_link::Vector{LinkMetadata} = Vector{LinkMetadata}(undef, length(node_id))
    active::Vector{Bool} = ones(Bool, length(node_id))
    flow_rate::Vector{ScalarInterpolation} =
        Vector{ScalarInterpolation}(undef, length(node_id))
    min_flow_rate::Vector{ScalarInterpolation} =
        Vector{ScalarInterpolation}(undef, length(node_id))
    max_flow_rate::Vector{ScalarInterpolation} =
        Vector{ScalarInterpolation}(undef, length(node_id))
    min_upstream_level::Vector{ScalarInterpolation} =
        Vector{ScalarInterpolation}(undef, length(node_id))
    max_downstream_level::Vector{ScalarInterpolation} =
        Vector{ScalarInterpolation}(undef, length(node_id))
    control_mapping::Dict{Tuple{NodeID, String}, ControlStateUpdate} = Dict()
    control_type::Vector{ControlType.T} = fill(ControlType.None, length(node_id))
end

"""
node_id: node ID of the Terminal node
"""
@kwdef struct Terminal <: AbstractParameterNode
    node_id::Vector{NodeID}
end

"""
node_id: node ID of the Junction node
"""
@kwdef struct Junction <: AbstractParameterNode
    node_id::Vector{NodeID}
end

"""
A cache for intermediate results in 'water_balance!' which depend on the state vector `u`. A second version of
this cache is required for automatic differentiation, where e.g. ForwardDiff requires these vectors to
be of `ForwardDiff.Dual` type. This second version of the cache is created by DifferentiationInterface.
"""
const DiffCache{T} = @NamedTuple{
    current_storage::Vector{T},
    current_low_storage_factor::Vector{T},
    current_level::Vector{T},
    current_area::Vector{T},
    current_cumulative_precipitation::Vector{T},
    current_cumulative_drainage::Vector{T},
    flow_rate_pump::Vector{T},
    flow_rate_outlet::Vector{T},
    error_pid_control::Vector{T},
} where {T}

@enumx DiffCacheType flow_rate_pump flow_rate_outlet basin_level

"""
A reference to an element of either the DiffCache of the state derivative `du`.
This is not a direct reference to the memory, because it depends on the type of call
of `water_balance!` (AD versus 'normal') which version of these objects is passed.
"""
@kwdef struct DiffCacheRef
    type::DiffCacheType.T = DiffCacheType.flow_rate_pump
    idx::Int = 0
    from_du::Bool = false
end

"""
Get one of the vectors of the DiffCache based on the passed type.
"""
function get_cache_vector(diff_cache::DiffCache, type::DiffCacheType.T)
    if type == DiffCacheType.flow_rate_pump
        diff_cache.flow_rate_pump
    elseif type == DiffCacheType.flow_rate_outlet
        diff_cache.flow_rate_outlet
    elseif type == DiffCacheType.basin_level
        diff_cache.current_level
    else
        error("Invalid DiffCacheType $type passed.")
    end
end

@kwdef struct SubVariable
    listen_node_id::NodeID
    diff_cache_ref::DiffCacheRef
    variable::String
    weight::Float64
    look_ahead::Float64
end

"""
The data for a single compound variable
node_id:: The ID of the DiscreteControl that listens to this variable
subvariables: data for one single subvariable
greater_than: the thresholds this compound variable will be
    compared against (in the case of DiscreteControl)
"""
@kwdef struct CompoundVariable
    node_id::NodeID
    subvariables::Vector{SubVariable} = SubVariable[]
    greater_than::Vector{ScalarConstantInterpolation} = ScalarConstantInterpolation[]
end

"""
node_id: node ID of the DiscreteControl node
controlled_nodes: The IDs of the nodes controlled by the DiscreteControl node
compound_variables: The compound variables the DiscreteControl node listens to
truth_state: Memory allocated for storing the truth state
control_state: The current control state of the DiscreteControl node
control_state_start: The start time of the  current control state
logic_mapping: Dictionary: truth state => control state for the DiscreteControl node
control_mapping: dictionary node type => control mapping for that node type
record: Namedtuple with discrete control information for results
"""
@kwdef struct DiscreteControl <: AbstractParameterNode
    node_id::Vector{NodeID}
    controlled_nodes::Vector{Vector{NodeID}}
    compound_variables::Vector{Vector{CompoundVariable}}
    truth_state::Vector{Vector{Bool}}
    control_state::Vector{String} = fill("undefined_state", length(node_id))
    control_state_start::Vector{Float64} = zeros(length(node_id))
    logic_mapping::Vector{Dict{Vector{Bool}, String}}
    control_mappings::Dict{NodeType.T, Dict{Tuple{NodeID, String}, ControlStateUpdate}} =
        Dict{NodeType.T, Dict{Tuple{NodeID, String}, ControlStateUpdate}}()
    record::@NamedTuple{
        time::Vector{Float64},
        control_node_id::Vector{Int32},
        truth_state::Vector{String},
        control_state::Vector{String},
    } = (;
        time = Float64[],
        control_node_id = Int32[],
        truth_state = String[],
        control_state = String[],
    )
end

@kwdef struct ContinuousControl <: AbstractParameterNode
    node_id::Vector{NodeID}
    compound_variable::Vector{CompoundVariable}
    controlled_variable::Vector{String}
    target_ref::Vector{DiffCacheRef} = Vector{DiffCacheRef}(undef, length(node_id))
    func::Vector{ScalarInterpolation}
end

"""
PID control currently only supports regulating basin levels.

node_id: node ID of the PidControl node
active: whether this node is active and thus sets flow rates
controlled_node_id: The node that is being controlled
listen_node_id: the id of the basin being controlled
target: target level (possibly time dependent)
target_ref: reference to the controlled flow_rate value
proportional: proportionality coefficient error
integral: proportionality coefficient error integral
derivative: proportionality coefficient error derivative
control_mapping: dictionary from (node_id, control_state) to target flow rate
"""
@kwdef struct PidControl <: AbstractParameterNode
    node_id::Vector{NodeID}
    active::Vector{Bool} = ones(Bool, length(node_id))
    listen_node_id::Vector{NodeID} = Vector{NodeID}(undef, length(node_id))
    target::Vector{ScalarInterpolation} =
        Vector{ScalarInterpolation}(undef, length(node_id))
    target_ref::Vector{DiffCacheRef} = Vector{DiffCacheRef}(undef, length(node_id))
    proportional::Vector{ScalarInterpolation} =
        Vector{ScalarInterpolation}(undef, length(node_id))
    integral::Vector{ScalarInterpolation} =
        Vector{ScalarInterpolation}(undef, length(node_id))
    derivative::Vector{ScalarInterpolation} =
        Vector{ScalarInterpolation}(undef, length(node_id))
    control_mapping::Dict{Tuple{NodeID, String}, ControlStateUpdate} =
        Dict{Tuple{NodeID, String}, ControlStateUpdate}()
end

"""
node_id: node ID of the UserDemand node
demand_priorities: All demand priorities that exist in the model (not just by UserDemand) sorted
inflow_link: incoming flow link
    The ID of the destination node is always the ID of the UserDemand node
outflow_link: outgoing flow link metadata
    The ID of the source node is always the ID of the UserDemand node
active: whether this node is active and thus demands water
has_demand_priority: boolean matrix stating per UserDemand node per demand priority index whether the (node_idx, demand_priority_idx)
    node will ever have a demand of that priority
demand: water flux demand of UserDemand per demand priority (node_idx, demand_priority_idx)
    Each UserDemand has a demand for all demand priorities,
    which is 0.0 if it is not provided explicitly.
demand_reduced: the total demand reduced by allocated flows. This is used for goal programming,
    and requires separate memory from `demand` since demands can come from the BMI
demand_itp: Timeseries interpolation objects for demands
demand_from_timeseries: If false the demand comes from the BMI or is fixed
allocated: water flux currently allocated to UserDemand per demand priority (node_idx, demand_priority_idx)
return_factor: the factor in [0,1] of how much of the abstracted water is given back to the system
min_level: The level of the source Basin below which the UserDemand does not abstract
concentration: matrix with boundary concentrations for each Basin and substance
concentration_time: Data source for concentration updates
"""
@kwdef struct UserDemand{C} <: AbstractDemandNode
    node_id::Vector{NodeID}
    demand_priorities::Vector{Int32} = Int32[]
    inflow_link::Vector{LinkMetadata} = Vector{LinkMetadata}(undef, length(node_id))
    outflow_link::Vector{LinkMetadata} = Vector{LinkMetadata}(undef, length(node_id))
    active::Vector{Bool} = ones(Bool, length(node_id))
    has_demand_priority::Matrix{Bool} =
        zeros(Bool, length(node_id), length(demand_priorities))
    demand::Matrix{Float64} = zeros(length(node_id), length(demand_priorities))
    demand_reduced::Matrix{Float64} = zeros(length(node_id), length(demand_priorities))
    demand_itp::Vector{Vector{ScalarInterpolation}} = [
        fill(
            LinearInterpolation(
                [0.0, 0.0],
                [0.0, 1.0];
                extrapolation = ConstantExtrapolation,
            ),
            length(demand_priorities),
        ) for _ in node_id
    ]
    demand_from_timeseries::Vector{Bool} = Vector{Bool}(undef, length(node_id))
    allocated::Matrix{Float64} = fill(Inf, length(node_id), length(demand_priorities))
    return_factor::Vector{ScalarInterpolation} =
        Vector{ScalarInterpolation}(undef, length(node_id))
    min_level::Vector{Float64} = zeros(length(node_id))
    concentration::Matrix{Float64}
    concentration_time::StructVector{UserDemandConcentrationV1, C, Int}
end

"""
node_id: node ID of the LevelDemand node
min_level: The minimum target level of the connected basin(s)
max_level: The maximum target level of the connected basin(s)
demand_priority: If in a shortage state, the priority of the demand of the connected basin(s)
"""
@kwdef struct LevelDemand <: AbstractDemandNode
    node_id::Vector{NodeID}
    min_level::Vector{ScalarInterpolation} =
        Vector{ScalarInterpolation}(undef, length(node_id))
    max_level::Vector{ScalarInterpolation} =
        Vector{ScalarInterpolation}(undef, length(node_id))
    demand_priority::Vector{Int32} = Vector{Int32}(undef, length(node_id))
end

"""
node_id: node ID of the FlowDemand node
demand_itp: The time interpolation of the demand of the node
demand: The current demand of the node
demand_priority: The priority of the demand of the node
"""
@kwdef struct FlowDemand <: AbstractDemandNode
    node_id::Vector{NodeID}
    demand_itp::Vector{ScalarInterpolation} =
        Vector{ScalarInterpolation}(undef, length(node_id))
    demand::Vector{Float64} = zeros(length(node_id))
    demand_priority::Vector{Int32} = zeros(length(node_id))
end

"Subgrid linearly interpolates basin levels."
@kwdef struct Subgrid
    # current level of each subgrid (static and dynamic) ordered by subgrid_id
    level::Vector{Float64} = []

    # Static part
    # Static subgrid ids
    subgrid_id_static::Vector{Int32} = []
    # index into the p.diff_cache.current_level vector for each static subgrid_id
    basin_id_static::Vector{NodeID} = []
    # index into the subgrid.level vector for each static subgrid_id
    level_index_static::Vector{Int} = []
    # per subgrid one relation
    interpolations_static::Vector{ScalarInterpolation} = []

    # Dynamic part
    # Dynamic subgrid ids
    subgrid_id_time::Vector{Int32} = []
    # index into the p.diff_cache.current_level vector for each dynamic subgrid_id
    basin_id_time::Vector{NodeID} = []
    # index into the subgrid.level vector for each dynamic subgrid_id
    level_index_time::Vector{Int} = []
    # per subgrid n relations, n being the number of timesteps for that subgrid
    interpolations_time::Vector{ScalarInterpolation} = []
    # per subgrid 1 lookup from t to an index in interpolations_time
    current_interpolation_index::Vector{IndexLookup} = []
end

"""
The metadata of the graph (the fields of the NamedTuple) can be accessed
    e.g. using graph[].flow.
node_ids: mapping subnetwork ID -> node IDs in that subnetwork
saveat: The time interval between saves of output data (storage, flow, ...)
internal_flow_links: The metadata of the flow links used in the core without any Junctions.
external_flow_links: The metadata of all flow links including those with Junctions.
flow_link_map: A sparse matrix mapping internal_flow_ids to external_flow_ids.
"""
const ModelGraph = MetaGraph{
    Int64,
    DiGraph{Int64},
    NodeID,
    NodeMetadata,
    LinkMetadata,
    @NamedTuple{
        node_ids::Dict{Int32, Set{NodeID}},
        saveat::Float64,
        internal_flow_links::Vector{LinkMetadata},
        external_flow_links::Vector{LinkMetadata},
        flow_link_map::SparseMatrixCSC{Bool, Int},
    },
    Returns{Float64},
    Float64,
}

"""
The part of the parameters passed to the rhs and callbacks that are mutable.
"""
@kwdef mutable struct ParametersMutable
    all_nodes_active::Bool = false
    tprev::Float64 = 0.0
end

"""
The part of the parameters passed to the rhs and callbacks that are non-mutable,
and not derived from the state vector `u` (or the time `t`). In this context e.g. a vector
of floats (not dependent on `u`) is not considered mutable, because even though it's elements are mutable,
the object itself is not.
"""
@kwdef struct ParametersNonDiff{C1, C2, C3, C4, C5}
    starttime::DateTime
    graph::ModelGraph
    allocation::Allocation
    basin::Basin{C1, C2}
    linear_resistance::LinearResistance
    manning_resistance::ManningResistance
    tabulated_rating_curve::TabulatedRatingCurve
    level_boundary::LevelBoundary{C3}
    flow_boundary::FlowBoundary{C4}
    pump::Pump
    outlet::Outlet
    terminal::Terminal
    junction::Junction
    discrete_control::DiscreteControl
    continuous_control::ContinuousControl
    pid_control::PidControl
    user_demand::UserDemand{C5}
    level_demand::LevelDemand
    flow_demand::FlowDemand
    subgrid::Subgrid
    # Per state the in- and outflow links associated with that state (if they exist)
    state_inflow_link::Vector{LinkMetadata} = LinkMetadata[]
    state_outflow_link::Vector{LinkMetadata} = LinkMetadata[]
    # Sparse matrix for combining flows into storages
    flow_to_storage::SparseMatrixCSC{Float64, Int64} = spzeros(1, 1)
    # Water balance tolerances
    water_balance_abstol::Float64
    water_balance_reltol::Float64
    # State at previous saveat
    u_prev_saveat::Vector{Float64} = Float64[]
    # Node ID associated with each state
    node_id::Vector{NodeID} = NodeID[]
end

"""
Initialize the DiffCache based on node amounts obtained from ParametersNonDiff.
"""
function DiffCache(p_non_diff::ParametersNonDiff)
    (; basin, pump, outlet, pid_control) = p_non_diff
    n_basin = length(basin.node_id)
    return (;
        current_storage = zeros(n_basin),
        current_low_storage_factor = zeros(n_basin),
        current_level = zeros(n_basin),
        current_area = zeros(n_basin),
        current_cumulative_precipitation = zeros(n_basin),
        current_cumulative_drainage = zeros(n_basin),
        flow_rate_pump = zeros(length(pump.node_id)),
        flow_rate_outlet = zeros(length(outlet.node_id)),
        error_pid_control = zeros(length(pid_control.node_id)),
    )
end

"""
The collection of all parameters that are passed to the rhs (`water_balance!`) and callbacks.
"""
@kwdef struct Parameters{C1, C2, C3, C4, C5, T}
    p_non_diff::ParametersNonDiff{C1, C2, C3, C4, C5}
    diff_cache::DiffCache{T} = DiffCache(p_non_diff)
    p_mutable::ParametersMutable = ParametersMutable()
end

function get_value(ref::DiffCacheRef, p::Parameters, du::CVector)
    if ref.from_du
        du[ref.idx]
    else
        get_cache_vector(p.diff_cache, ref.type)[ref.idx]
    end
end

function set_value!(ref::DiffCacheRef, p::Parameters, value)
    @assert !ref.from_du
    get_cache_vector(p.diff_cache, ref.type)[ref.idx] = value
end<|MERGE_RESOLUTION|>--- conflicted
+++ resolved
@@ -461,24 +461,11 @@
     cumulative_drainage::Vector{Float64} = zeros(length(node_id))
     cumulative_precipitation_saveat::Vector{Float64} = zeros(length(node_id))
     cumulative_drainage_saveat::Vector{Float64} = zeros(length(node_id))
-<<<<<<< HEAD
     # Basin profile interpolations
-    storage_to_level::Vector{
-        LinearInterpolationIntInv{
-            Vector{Float64},
-            Vector{Float64},
-            ScalarInterpolation,
-            Float64,
-        },
-    }
-    level_to_area::Vector{ScalarInterpolation}
-=======
-    # Discrete values for interpolation
     storage_to_level::Vector{StorageToLevelType} =
         Vector{StorageToLevelType}(undef, length(node_id))
     level_to_area::Vector{ScalarInterpolation} =
         Vector{ScalarInterpolation}(undef, length(node_id))
->>>>>>> c16280eb
     # Values for allocation if applicable
     demand::Vector{Float64} = zeros(length(node_id))
     allocated::Vector{Float64} = zeros(length(node_id))
@@ -654,15 +641,6 @@
     inflow_link::Vector{LinkMetadata} = Vector{LinkMetadata}(undef, length(node_id))
     outflow_link::Vector{LinkMetadata} = Vector{LinkMetadata}(undef, length(node_id))
     active::Vector{Bool} = fill(true, length(node_id))
-<<<<<<< HEAD
-    flow_rate::Vector{ScalarInterpolation} = ScalarInterpolation[]
-    min_flow_rate::Vector{ScalarInterpolation} = ScalarInterpolation[]
-    max_flow_rate::Vector{ScalarInterpolation} = ScalarInterpolation[]
-    min_upstream_level::Vector{ScalarInterpolation} = ScalarInterpolation[]
-    max_downstream_level::Vector{ScalarInterpolation} = ScalarInterpolation[]
-    control_mapping::Dict{Tuple{NodeID, String}, ControlStateUpdate}
-    control_type::Vector{ControlType.T} = fill(ControlType.None, length(node_id))
-=======
     flow_rate::Vector{ScalarInterpolation} =
         Vector{ScalarInterpolation}(undef, length(node_id))
     min_flow_rate::Vector{ScalarInterpolation} =
@@ -675,9 +653,7 @@
         Vector{ScalarInterpolation}(undef, length(node_id))
     control_mapping::Dict{Tuple{NodeID, String}, ControlStateUpdate} =
         Dict{Tuple{NodeID, String}, ControlStateUpdate}()
-    continuous_control_type::Vector{ContinuousControlType.T} =
-        fill(ContinuousControlType.None, length(node_id))
->>>>>>> c16280eb
+    control_type::Vector{ControlType.T} = fill(ControlType.None, length(node_id))
 end
 
 """
