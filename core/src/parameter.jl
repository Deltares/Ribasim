--- conflicted
+++ resolved
@@ -911,12 +911,7 @@
     has_demand_priority::Matrix{Bool} =
         zeros(Bool, length(node_id), length(demand_priorities))
     demand::Matrix{Float64} = zeros(length(node_id), length(demand_priorities))
-<<<<<<< HEAD
-    demand_itp::Vector{Vector{ScalarInterpolation}} = [
-=======
-    demand_reduced::Matrix{Float64} = zeros(length(node_id), length(demand_priorities))
     demand_itp::Vector{Vector{ScalarLinearInterpolation}} = [
->>>>>>> d23b5b27
         fill(
             LinearInterpolation(
                 [0.0, 0.0],
