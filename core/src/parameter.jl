
const SolverStats = @NamedTuple{
    time::Float64,
    time_ns::UInt64,
    rhs_calls::Int,
    linear_solves::Int,
    accepted_timesteps::Int,
    rejected_timesteps::Int,
    dt::Float64,
}

const state_components = (
    :tabulated_rating_curve,
    :pump,
    :outlet,
    :user_demand_inflow,
    :user_demand_outflow,
    :linear_resistance,
    :manning_resistance,
    :evaporation,
    :infiltration,
    :integral,
)
const n_components = length(state_components)
const StateTuple{V} = NamedTuple{state_components, NTuple{n_components, V}}
const RibasimCVectorType{T} =
    Ribasim.CArrays.CArray{T, 1, Vector{T}, StateTuple{UnitRange{Int}}}
const RibasimReducedCVectorType{T} = Ribasim.CArrays.CArray{
    T,
    1,
    Vector{T},
    @NamedTuple{combined_cumulative_flows::UnitRange{Int}, integral::UnitRange{Int}}
}

# LinkType.flow and NodeType.FlowBoundary
@enumx LinkType flow control none
@eval @enumx NodeType $(node_types...)
@enumx ContinuousControlType None Continuous PID
@enumx Substance Continuity = 1 Initial = 2 LevelBoundary = 3 FlowBoundary = 4 UserDemand =
    5 Drainage = 6 Precipitation = 7 SurfaceRunoff = 8
Base.to_index(id::Substance.T) = Int(id)  # used to index into concentration matrices

const node_type_map::Dict{NodeType.T, Symbol} = Dict(
    NodeType.Basin => :basin,
    NodeType.TabulatedRatingCurve => :tabulated_rating_curve,
    NodeType.Pump => :pump,
    NodeType.Outlet => :outlet,
    NodeType.UserDemand => :user_demand,
    NodeType.FlowDemand => :flow_demand,
    NodeType.LevelDemand => :level_demand,
    NodeType.FlowBoundary => :flow_boundary,
    NodeType.LevelBoundary => :level_boundary,
    NodeType.LinearResistance => :linear_resistance,
    NodeType.ManningResistance => :manning_resistance,
    NodeType.Terminal => :terminal,
    NodeType.Junction => :junction,
    NodeType.DiscreteControl => :discrete_control,
    NodeType.ContinuousControl => :continuous_control,
    NodeType.PidControl => :pid_control,
)

function config.snake_case(nt::NodeType.T)::Symbol
    out = get(node_type_map, nt, nothing)
    isnothing(out) && error("Unknown node type: $nt")
    return out
end

# Support creating a NodeType enum instance from a symbol or string
function NodeType.T(s::Symbol)::NodeType.T
    symbol_map = EnumX.symbol_map(NodeType.T)
    for (sym, val) in symbol_map
        sym == s && return NodeType.T(val)
    end
    throw(ArgumentError("Invalid value for NodeType: $s"))
end

NodeType.T(str::AbstractString) = NodeType.T(Symbol(str))
NodeType.T(x::NodeType.T) = x
Base.convert(::Type{NodeType.T}, x::String) = NodeType.T(x)
Base.convert(::Type{NodeType.T}, x::Symbol) = NodeType.T(x)

SQLite.esc_id(x::NodeType.T) = esc_id(string(x))

"""
    NodeID(type::Union{NodeType.T, Symbol, AbstractString}, value::Integer, idx::Int)
    NodeID(type::Union{NodeType.T, Symbol, AbstractString}, value::Integer, p::Parameters)
    NodeID(type::Union{NodeType.T, Symbol, AbstractString}, value::Integer, node_ids::Vector{NodeID})

NodeID is a unique identifier for a node in the model, as well as an index into the internal node type struct.

The combination to the node type and ID is unique in the model.
The index is used to find the parameters of the node.
This index can be passed directly, or calculated from the database or parameters.
"""
@kwdef struct NodeID
    "Type of node, e.g. Basin, Pump, etc."
    type::NodeType.T
    "ID of node as given by users"
    value::Int32
    "Index into the internal node type struct."
    idx::Int
end

function NodeID(node_type, value::Integer, node_ids::Vector{NodeID})::NodeID
    node_type = NodeType.T(node_type)
    index = searchsortedfirst(node_ids, value; by = Int32)
    if index == lastindex(node_ids) + 1
        @error "Node ID $node_type #$value is not in the Node table."
        error("Node ID not found")
    end
    node_id = node_ids[index]
    if node_id.type !== node_type
        @error "Requested node ID #$value is of type $(node_id.type), not $node_type"
        error("Node ID is of the wrong type")
    end
    return node_id
end

function NodeID(value::Integer, node_ids::Vector{NodeID})::NodeID
    index = searchsortedfirst(node_ids, value; by = Int32)
    if index == lastindex(node_ids) + 1
        @error "Node ID #$value is not in the Node table."
        error("Node ID not found")
    end
    return node_ids[index]
end

Base.Int32(id::NodeID) = id.value
Base.convert(::Type{Int32}, id::NodeID) = id.value
Base.broadcastable(id::NodeID) = Ref(id)
Base.show(io::IO, id::NodeID) = print(io, id.type, " #", id.value)
config.snake_case(id::NodeID) = config.snake_case(id.type)
Base.to_index(id::NodeID) = Int(id.value)

# Compare only by value for working with a mix of integers from tables and processed NodeIDs
Base.:(==)(id_1::NodeID, id_2::NodeID) = id_1.value == id_2.value
Base.:(==)(id_1::Integer, id_2::NodeID) = id_1 == id_2.value
Base.:(==)(id_1::NodeID, id_2::Integer) = id_1.value == id_2

Base.isless(id_1::NodeID, id_2::NodeID)::Bool = id_1.value < id_2.value
Base.isless(id_1::Integer, id_2::NodeID)::Bool = id_1 < id_2.value
Base.isless(id_1::NodeID, id_2::Integer)::Bool = id_1.value < id_2

"ConstantInterpolation from a Float64 to a Float64"
const ScalarConstantInterpolation =
    ConstantInterpolation{Vector{Float64}, Vector{Float64}, Vector{Float64}, Float64}

"LinearInterpolation from a Float64 to a Float64"
const ScalarLinearInterpolation = LinearInterpolation{
    Vector{Float64},
    Vector{Float64},
    Vector{Float64},
    Vector{Float64},
    Float64,
}

"SmoothedConstantInterpolation from a Float64 to a Float64"
const ScalarBlockInterpolation = SmoothedConstantInterpolation{
    Vector{Float64},
    Vector{Float64},
    Vector{Float64},
    Vector{Float64},
    Vector{Float64},
    Float64,
    Float64,
}

"PCHIPInterpolation (a special type of CubicHermiteSpline) from a Float64 to a Float64"
const ScalarPCHIPInterpolation = CubicHermiteSpline{
    Vector{Float64},
    Vector{Float64},
    Vector{Float64},
    Vector{Float64},
    Vector{Float64},
    Float64,
}

"ConstantInterpolation from a Float64 to an Int, used to look up indices over time"
const IndexLookup =
    ConstantInterpolation{Vector{Int64}, Vector{Float64}, Vector{Float64}, Int64}

@enumx AllocationObjectiveType demand_flow demand_storage low_storage_factor source_priorities none

"""
TODO: Add docstring
"""
@kwdef struct AllocationObjectiveMetadata
    type::AllocationObjectiveType.T
    demand_priority::Int32 = 0
    demand_priority_idx::Int = 0
    expression_first::JuMP.AffExpr
    expression_second::JuMP.AffExpr = JuMP.AffExpr()
end

"""
The objectives corresponding to a subnetwork along with metadata
objective_expressions_all: A vector of JuMP.AffExpr to be passed to the optimizer (HiGHS) and
    optimized for in lexicographic fashion
objective_metadata: Metadata per objective. Note that there are more objective expressions than objective data
        instances, because some objective data instances have more than one objective expression.
"""
@kwdef struct AllocationObjectives
    objective_expressions_all::Vector{JuMP.AffExpr} = JuMP.AffExpr[]
    objective_metadata::Vector{AllocationObjectiveMetadata} = AllocationObjectiveMetadata[]
end

@kwdef mutable struct ScalingFactors
    flow::Float64 = 1e3
    storage::Float64 = 1e6
end

"""
Node ids per relevant node type in a subnetwork, as well as
connector nodes with a flow demand and Basins with a level demand
"""
struct NodeIDsInSubnetwork
    basin_ids_subnetwork::Vector{NodeID}
    user_demand_ids_subnetwork::Vector{NodeID}
    flow_demand_ids_subnetwork::Vector{NodeID}
    level_demand_ids_subnetwork::Vector{NodeID}
    flow_boundary_ids_subnetwork::Vector{NodeID}
    level_boundary_ids_subnetwork::Vector{NodeID}
    tabulated_rating_curve_ids_subnetwork::Vector{NodeID}
    linear_resistance_ids_subnetwork::Vector{NodeID}
    manning_resistance_ids_subnetwork::Vector{NodeID}
    pump_ids_subnetwork::Vector{NodeID}
    outlet_ids_subnetwork::Vector{NodeID}
    basin_ids_subnetwork_with_level_demand::Vector{NodeID}
    node_ids_subnetwork_with_flow_demand::Vector{NodeID}
end

"""
Store information for a subnetwork used for allocation.

subnetwork_id: The ID of this subnetwork
node_ids_in_subnetwork: Per node type a vector of the nodes of that type in the subnetwork
problem: The JuMP.jl model for solving the allocation problem
Δt_allocation: The time interval between consecutive allocation solves
has_demand_priority: Per demand priority in the whole model whether a demand of this priority is present in this
    subnetwork
objectives: The objectives (goals) in the order in which they will be optimized for
cumulative_forcing_volume: The volume of forcing exchanged with each Basin in the subnetwork in the last Δt_allocation
    split in (positive forcing, negative_forcing)
cumulative_boundary_volume: The net volume of boundary flow into the model for each FlowBoundary in the subnetwork
    over the last Δt_allocation
cumulative_realized_volume: The net volume of flow realized by a demand node over the last Δt_allocation
sources: The nodes in the subnetwork which can act as sources, sorted by source priority
secondary_network_demand: The total demand of the secondary network from the primary network per inlet per demand priority (irrelevant for the primary network)
scaling: The flow and storage scaling factors to make the optimization problem more numerically stable
"""
@kwdef struct AllocationModel
    subnetwork_id::Int32
    node_ids_in_subnetwork::NodeIDsInSubnetwork
    problem::JuMP.Model
    Δt_allocation::Float64
    has_demand_priority::Vector{Bool}
    objectives::AllocationObjectives = AllocationObjectives()
    cumulative_forcing_volume::OrderedDict{NodeID, Tuple{Float64, Float64}} = OrderedDict()
    cumulative_boundary_volume::OrderedDict{Tuple{NodeID, NodeID}, Float64} = OrderedDict()
    cumulative_realized_volume::OrderedDict{Tuple{NodeID, NodeID}, Float64} = OrderedDict()
    sources::OrderedDict{Int32, NodeID} = OrderedDict()
    secondary_network_demand::OrderedDict{Tuple{NodeID, NodeID}, Vector{Float64}} =
        OrderedDict()
    scaling::ScalingFactors = ScalingFactors()
    temporary_constraints::Vector{JuMP.ConstraintRef} = JuMP.ConstraintRef[]
end

struct DemandRecordDatum
    time::Float64
    subnetwork_id::Int32
    node_type::String
    node_id::Int32
    demand_priority::Int32
    demand::Float64
    allocated::Float64
    realized::Float64
end

struct FlowRecordDatum
    time::Float64
    link_id::Int32
    from_node_type::String
    from_node_id::Int32
    to_node_type::String
    to_node_id::Int32
    subnetwork_id::Int32
    flow_rate::Float64
    optimization_type::String
    lower_bound_hit::Bool
    upper_bound_hit::Bool
end

struct AllocationControlRecordDatum
    time::Float64
    node_id::Int32
    node_type::String
    flow_rate::Float64
end

"""
Object for all information about allocation
subnetwork_ids: The unique sorted allocation network IDs
allocation_models: The allocation models for the primary network and subnetworks corresponding to
    subnetwork_ids
primary_network_connections: (from_id: pump or outlet in the primary network, to_id: node in the subnetwork, generally a basin)
    per subnetwork
demand_priorities_all: All used demand priority values from all subnetworks
subnetwork_inlet_source_priority: The default source priority for subnetwork inlets
record_demand: A record of demands and allocated flows for nodes that have these
record_flow: A record of all flows computed by allocation optimization, eventually saved to
    output file
record_control: A record of all flow rates assigned to pumps and outlets by allocation
"""
@kwdef struct Allocation
    subnetwork_ids::Vector{Int32} = Int32[]
    allocation_models::Vector{AllocationModel} = []
    primary_network_connections::OrderedDict{Int32, Vector{Tuple{NodeID, NodeID}}} =
        OrderedDict()
    demand_priorities_all::Vector{Int32} = []
    subnetwork_inlet_source_priority::Int32 = 0
    record_demand::Vector{DemandRecordDatum} = []
    record_flow::Vector{FlowRecordDatum} = []
    record_control::Vector{AllocationControlRecordDatum} = []
end

"""
Type for storing metadata of nodes in the graph
type: type of the node
subnetwork_id: Allocation network ID (0 if not in any subnetwork)
source_priority: Priority of a source in the subnetwork (0 if not a source)
"""
@kwdef struct NodeMetadata
    type::Symbol
    subnetwork_id::Int32
    source_priority::Int32
end

"""
Type for storing metadata of links in the graph:
id: ID of the link (only used for labeling flow output)
type: type of the link
link: (from node ID, to node ID)
"""
@kwdef struct LinkMetadata
    id::Int32
    type::LinkType.T
    link::Tuple{NodeID, NodeID}
end

Base.length(::LinkMetadata) = 1
Base.isless(link_1::LinkMetadata, link_2::LinkMetadata) = link_1.id < link_2.id

"""
The update of a parameter given by a value and a reference to the target
location of the variable in memory
"""
struct ParameterUpdate{T}
    name::Symbol
    value::T
    ref::Base.RefArray{T, Vector{T}, Nothing}
end

function ParameterUpdate(name::Symbol, value::T)::ParameterUpdate{T} where {T}
    return ParameterUpdate(name, value, Ref(T[], 0))
end

"""
The parameter update associated with a certain control state for discrete control
"""
@kwdef struct ControlStateUpdate
    active::ParameterUpdate{Bool}
    scalar_update::Vector{ParameterUpdate{Float64}} = ParameterUpdate{Float64}[]
    itp_update_linear::Vector{ParameterUpdate{ScalarLinearInterpolation}} =
        ParameterUpdate{ScalarLinearInterpolation}[]
    itp_update_lookup::Vector{ParameterUpdate{IndexLookup}} = ParameterUpdate{IndexLookup}[]
end

"""
In-memory storage of saved mean flows for writing to results.

- `flow`: The mean flows on all links and state-dependent forcings
- `inflow`: The sum of the mean flows coming into each Basin
- `outflow`: The sum of the mean flows going out of each Basin
- `flow_boundary`: The exact integrated mean flows of flow boundaries
- `precipitation`: The exact integrated mean precipitation
- `surface_runoff`: The exact integrated mean surface_runoff
- `drainage`: The exact integrated mean drainage
- `concentration`: Concentrations for each Basin and substance
- `balance_error`: The (absolute) water balance error
- `relative_error`: The relative water balance error
- `t`: Endtime of the interval over which is averaged
"""
@kwdef struct SavedFlow
    flow::Vector{Float64}
    inflow::Vector{Float64}
    outflow::Vector{Float64}
    flow_boundary::Vector{Float64}
    precipitation::Vector{Float64}
    surface_runoff::Vector{Float64}
    drainage::Vector{Float64}
    concentration::Matrix{Float64}
    storage_rate::Vector{Float64} = zero(precipitation)
    balance_error::Vector{Float64} = zero(precipitation)
    relative_error::Vector{Float64} = zero(precipitation)
    basin_convergence::Vector{Union{Missing, Float64}}
    flow_convergence::Vector{Union{Missing, Float64}}
    t::Float64
end

"""
In-memory storage of saved instantaneous storages and levels for writing to results.
"""
@kwdef struct SavedBasinState
    storage::Vector{Float64}
    level::Vector{Float64}
    t::Float64
end

abstract type AbstractParameterNode end

abstract type AbstractDemandNode <: AbstractParameterNode end

@kwdef struct ConcentrationData
    # Config setting to enable/disable evaporation of mass
    evaporate_mass::Bool = true
    # Cumulative inflow for each Basin at a given time
    cumulative_in::Vector{Float64} = zeros(Float64, 0)
    # matrix with concentrations for each Basin and substance
    concentration_state::Matrix{Float64} = zeros(Float64, 0, 0)  # Basin, substance
    # Vectors with concentration timeseries interpolations for each incoming forcing per Basin per substance
    concentration_itp_drainage::Vector{Vector{ScalarConstantInterpolation}} =
        Vector{ScalarBlockInterpolation}[]
    concentration_itp_precipitation::Vector{Vector{ScalarConstantInterpolation}} =
        Vector{ScalarBlockInterpolation}[]
    concentration_itp_surface_runoff::Vector{Vector{ScalarConstantInterpolation}} =
        Vector{ScalarBlockInterpolation}[]
    # matrix with mass for each Basin and substance
    mass::Vector{Vector{Float64}} = Vector{Float64}[]
    # substances in use by the model (ordered like their axis in the concentration matrices)
    substances::OrderedSet{Symbol} = OrderedSet{Symbol}()
    # Data source for external concentrations (used in control)
    concentration_external::Vector{Dict{String, ScalarLinearInterpolation}} =
        OrderedDict{String, ScalarLinearInterpolation}[]
end

"""
Data source for Basin parameter updates over time

This is used for both static and dynamic values,
the length of each Vector is the number of Basins.
"""
@kwdef struct BasinForcing
    precipitation::Vector{ScalarConstantInterpolation} = ScalarConstantInterpolation[]
    surface_runoff::Vector{ScalarConstantInterpolation} = ScalarConstantInterpolation[]
    potential_evaporation::Vector{ScalarConstantInterpolation} =
        ScalarConstantInterpolation[]
    drainage::Vector{ScalarConstantInterpolation} = ScalarConstantInterpolation[]
    infiltration::Vector{ScalarConstantInterpolation} = ScalarConstantInterpolation[]
end

function BasinForcing(n::Integer)
    return BasinForcing(
        Vector{ScalarConstantInterpolation}(undef, n),
        Vector{ScalarConstantInterpolation}(undef, n),
        Vector{ScalarConstantInterpolation}(undef, n),
        Vector{ScalarConstantInterpolation}(undef, n),
        Vector{ScalarConstantInterpolation}(undef, n),
    )
end

"""Current values of the vertical fluxes in a Basin, per node ID.

Current forcing is stored as separate array for BMI access.
These are updated from BasinForcing at runtime.
"""
@kwdef struct VerticalFlux
    precipitation::Vector{Float64}
    surface_runoff::Vector{Float64}
    potential_evaporation::Vector{Float64}
    drainage::Vector{Float64}
    infiltration::Vector{Float64}
end

VerticalFlux(n::Int) = VerticalFlux(zeros(n), zeros(n), zeros(n), zeros(n), zeros(n))

const StorageToLevelType = LinearInterpolationIntInv{
    Vector{Float64},
    Vector{Float64},
    ScalarLinearInterpolation,
    Float64,
}

"""
Requirements:

* Must be positive: precipitation, surface_runoff, evaporation, infiltration, drainage
* Index points to a Basin
* volume, area, level must all be positive and monotonic increasing.
"""
@kwdef struct Basin <: AbstractParameterNode
    node_id::Vector{NodeID}
    inflow_ids::Vector{Vector{NodeID}} = fill(NodeID[], length(node_id))
    outflow_ids::Vector{Vector{NodeID}} = fill(NodeID[], length(node_id))
    # Storage below which outflows are reduced
    low_storage_threshold::Vector{Float64} = zeros(length(node_id))
    # Vertical fluxes
    vertical_flux::VerticalFlux = VerticalFlux(length(node_id))
    # Initial_storage
    storage0::Vector{Float64} = zeros(length(node_id))
    # The storage rate for computing the minimum basin emptying_time
    dstorage::Vector{Float64} = zeros(length(node_id))
    # Storage at previous saveat without storage0
    Δstorage_prev_saveat::Vector{Float64} = zeros(length(node_id))
    # Analytically integrated forcings
    cumulative_precipitation::Vector{Float64} = zeros(length(node_id))
    cumulative_surface_runoff::Vector{Float64} = zeros(length(node_id))
    cumulative_drainage::Vector{Float64} = zeros(length(node_id))
    cumulative_precipitation_saveat::Vector{Float64} = zeros(length(node_id))
    cumulative_surface_runoff_saveat::Vector{Float64} = zeros(length(node_id))
    cumulative_drainage_saveat::Vector{Float64} = zeros(length(node_id))
    # Basin profile interpolations
    storage_to_level::Vector{StorageToLevelType} =
        Vector{StorageToLevelType}(undef, length(node_id))
    level_to_area::Vector{ScalarLinearInterpolation} =
        Vector{ScalarLinearInterpolation}(undef, length(node_id))
    # Values for allocation if applicable
    demand::Vector{Float64} = zeros(length(node_id))
    allocated::Vector{Float64} = zeros(length(node_id))
    forcing::BasinForcing = BasinForcing(length(node_id))
    # Storage for each Basin at the previous time step
    storage_prev::Vector{Float64} = zeros(length(node_id))
    # Level for each Basin at the previous time step
    level_prev::Vector{Float64} = zeros(length(node_id))
    # Concentrations
    concentration_data::ConcentrationData = ConcentrationData()
    # Connected level demand node if applicable
    level_demand_id::Vector{NodeID} =
        fill(NodeID(NodeType.LevelDemand, 0, 0), length(node_id))
end

"""
    struct TabulatedRatingCurve

Rating curve from level to flow rate. The rating curve is a lookup table with linear
interpolation in between. Relations can be updated in time.

node_id: node ID of the TabulatedRatingCurve node
inflow_link: incoming flow link metadata
    The ID of the destination node is always the ID of the TabulatedRatingCurve node
outflow_link: outgoing flow link metadata
    The ID of the source node is always the ID of the TabulatedRatingCurve node
active: whether this node is active and thus contributes flows
max_downstream_level: The downstream level above which the TabulatedRatingCurve flow goes to zero
interpolations: All Q(h) relationships for the nodes over time
current_interpolation_index: Per node 1 lookup from t to an index in `interpolations`
control_mapping: dictionary from (node_id, control_state) to Q(h) and/or active state
flow_demand_id: connected flow demand node if applicable
"""
@kwdef struct TabulatedRatingCurve <: AbstractParameterNode
    node_id::Vector{NodeID}
    inflow_link::Vector{LinkMetadata} = Vector{LinkMetadata}(undef, length(node_id))
    outflow_link::Vector{LinkMetadata} = Vector{LinkMetadata}(undef, length(node_id))
    active::Vector{Bool} = ones(Bool, length(node_id))
    max_downstream_level::Vector{Float64} = fill(Inf, length(node_id))
    interpolations::Vector{ScalarPCHIPInterpolation} = ScalarLinearInterpolation[]
    current_interpolation_index::Vector{IndexLookup} = IndexLookup[]
    control_mapping::OrderedDict{Tuple{NodeID, String}, ControlStateUpdate} =
        OrderedDict{Tuple{NodeID, String}, ControlStateUpdate}()
    flow_demand_id::Vector{NodeID} =
        fill(NodeID(NodeType.FlowDemand, 0, 0), length(node_id))
end

"""
node_id: node ID of the LinearResistance node
inflow_link: incoming flow link metadata
    The ID of the destination node is always the ID of the LinearResistance node
outflow_link: outgoing flow link metadata
    The ID of the source node is always the ID of the LinearResistance node
active: whether this node is active and thus contributes flows
resistance: the resistance to flow; `Q_unlimited = Δh/resistance`
max_flow_rate: the maximum flow rate allowed through the node; `Q = clamp(Q_unlimited, -max_flow_rate, max_flow_rate)`
control_mapping: dictionary from (node_id, control_state) to resistance and/or active state
flow_demand_id: connected flow demand node if applicable
"""
@kwdef struct LinearResistance <: AbstractParameterNode
    node_id::Vector{NodeID}
    inflow_link::Vector{LinkMetadata} = Vector{LinkMetadata}(undef, length(node_id))
    outflow_link::Vector{LinkMetadata} = Vector{LinkMetadata}(undef, length(node_id))
    active::Vector{Bool} = ones(Bool, length(node_id))
    resistance::Vector{Float64} = zeros(length(node_id))
    max_flow_rate::Vector{Float64} = zeros(length(node_id))
    control_mapping::OrderedDict{Tuple{NodeID, String}, ControlStateUpdate} =
        OrderedDict{Tuple{NodeID, String}, ControlStateUpdate}()
    flow_demand_id::Vector{NodeID} =
        fill(NodeID(NodeType.FlowDemand, 0, 0), length(node_id))
end

"""
This is a simple Manning-Gauckler reach connection.

node_id: node ID of the ManningResistance node
inflow_link: incoming flow link metadata
    The ID of the destination node is always the ID of the ManningResistance node
outflow_link: outgoing flow link metadata
    The ID of the source node is always the ID of the ManningResistance node
length: reach length
manning_n: roughness; Manning's n in (SI units).

The profile is described by a trapezoid:

         \\            /  ^
          \\          /   |
           \\        /    | dz
    bottom  \\______/     |
    ^               <--->
    |                 dy
    |        <------>
    |          width
    |
    |
    + datum (e.g. MSL)

With `profile_slope = dy / dz`.
A rectangular profile requires a slope of 0.0.

Requirements:

* from: must be (Basin,) node
* to: must be (Basin,) node
* length > 0
* manning_n > 0
* profile_width >= 0
* profile_slope >= 0
* (profile_width == 0) xor (profile_slope == 0)
"""
@kwdef struct ManningResistance <: AbstractParameterNode
    node_id::Vector{NodeID}
    inflow_link::Vector{LinkMetadata} = Vector{LinkMetadata}(undef, length(node_id))
    outflow_link::Vector{LinkMetadata} = Vector{LinkMetadata}(undef, length(node_id))
    active::Vector{Bool} = ones(Bool, length(node_id))
    length::Vector{Float64} = zeros(size(node_id))
    manning_n::Vector{Float64} = zeros(size(node_id))
    profile_width::Vector{Float64} = zeros(size(node_id))
    profile_slope::Vector{Float64} = zeros(size(node_id))
    upstream_bottom::Vector{Float64} = zeros(size(node_id))
    downstream_bottom::Vector{Float64} = zeros(size(node_id))
    control_mapping::OrderedDict{Tuple{NodeID, String}, ControlStateUpdate} =
        OrderedDict{Tuple{NodeID, String}, ControlStateUpdate}()
    flow_demand_id::Vector{NodeID} = fill(NodeID(NodeType.FlowDemand, 0, 0), size(node_id))
end

"""
node_id: node ID of the LevelBoundary node
active: whether this node is active
level: the fixed level of this 'infinitely big Basin'
concentration_itp: matrix with timeseries interpolations of concentrations per LevelBoundary per substance
"""
@kwdef struct LevelBoundary <: AbstractParameterNode
    node_id::Vector{NodeID}
    active::Vector{Bool} = ones(Bool, length(node_id))
    level::Vector{ScalarLinearInterpolation} =
        Vector{ScalarLinearInterpolation}(undef, length(node_id))
    concentration_itp::Vector{Vector{ScalarConstantInterpolation}}
end

"""
node_id: node ID of the FlowBoundary node
outflow_link: The outgoing flow link metadata
active: whether this node is active and thus contributes flow
cumulative_flow: The exactly integrated cumulative boundary flow since the start of the simulation
cumulative_flow_saveat: The exactly integrated cumulative boundary flow since the last saveat
flow_rate: flow rate (exact)
concentration_itp: matrix with boundary concentrations per FlowBoundary per substance
"""
@kwdef struct FlowBoundary{I} <: AbstractParameterNode
    node_id::Vector{NodeID}
    outflow_link::Vector{LinkMetadata} = Vector{LinkMetadata}(undef, length(node_id))
    active::Vector{Bool} = ones(Bool, length(node_id))
    cumulative_flow::Vector{Float64} = zeros(length(node_id))
    cumulative_flow_saveat::Vector{Float64} = zeros(length(node_id))
    flow_rate::Vector{I}
    concentration_itp::Vector{Vector{ScalarConstantInterpolation}}
end

"""
node_id: node ID of the Pump node
inflow_link: incoming flow link metadata
    The ID of the destination node is always the ID of the Pump node
outflow_link: outgoing flow link metadata
    The ID of the source node is always the ID of the Pump node
active: whether this node is active and thus contributes flow
flow_rate: timeseries for transient flow data if available
min_flow_rate: The minimal flow rate of the pump
max_flow_rate: The maximum flow rate of the pump
min_upstream_level: The upstream level below which the Pump flow goes to zero
max_downstream_level: The downstream level above which the Pump flow goes to zero
control_mapping: dictionary from (node_id, control_state) to target flow rate
control_type: one of None, ContinuousControl, PidControl, Allocation
allocation_controlled: whether this Pump is controlled by allocation
flow_demand_id: connected flow demand node if applicable
"""
@kwdef struct Pump <: AbstractParameterNode
    node_id::Vector{NodeID}
    inflow_link::Vector{LinkMetadata} = Vector{LinkMetadata}(undef, length(node_id))
    outflow_link::Vector{LinkMetadata} = Vector{LinkMetadata}(undef, length(node_id))
    active::Vector{Bool} = fill(true, length(node_id))
    flow_rate::Vector{ScalarLinearInterpolation} =
        Vector{ScalarLinearInterpolation}(undef, length(node_id))
    min_flow_rate::Vector{ScalarLinearInterpolation} =
        Vector{ScalarLinearInterpolation}(undef, length(node_id))
    max_flow_rate::Vector{ScalarLinearInterpolation} =
        Vector{ScalarLinearInterpolation}(undef, length(node_id))
    min_upstream_level::Vector{ScalarLinearInterpolation} =
        Vector{ScalarLinearInterpolation}(undef, length(node_id))
    max_downstream_level::Vector{ScalarLinearInterpolation} =
        Vector{ScalarLinearInterpolation}(undef, length(node_id))
    control_mapping::OrderedDict{Tuple{NodeID, String}, ControlStateUpdate} =
        OrderedDict{Tuple{NodeID, String}, ControlStateUpdate}()
    control_type::Vector{ContinuousControlType.T} =
        fill(ContinuousControlType.None, length(node_id))
    allocation_controlled::Vector{Bool} = fill(false, length(node_id))
    flow_demand_id::Vector{NodeID} =
        fill(NodeID(NodeType.FlowDemand, 0, 0), length(node_id))
end

"""
node_id: node ID of the Outlet node
inflow_link: incoming flow link metadata.
    The ID of the destination node is always the ID of the Outlet node
outflow_link: outgoing flow link metadata.
    The ID of the source node is always the ID of the Outlet node
active: whether this node is active and thus contributes flow
flow_rate: timeseries for transient flow data if available
min_flow_rate: The minimal flow rate of the outlet
max_flow_rate: The maximum flow rate of the outlet
min_upstream_level: The upstream level below which the Outlet flow goes to zero
max_downstream_level: The downstream level above which the Outlet flow goes to zero
control_mapping: dictionary from (node_id, control_state) to target flow rate
control_type: one of None, ContinuousControl, PidControl, Allocation
allocation_controlled: whether this Outlet is controlled by allocation
flow_demand_id: connected flow demand node if applicable
"""
@kwdef struct Outlet <: AbstractParameterNode
    node_id::Vector{NodeID}
    inflow_link::Vector{LinkMetadata} = Vector{LinkMetadata}(undef, length(node_id))
    outflow_link::Vector{LinkMetadata} = Vector{LinkMetadata}(undef, length(node_id))
    active::Vector{Bool} = ones(Bool, length(node_id))
    flow_rate::Vector{ScalarLinearInterpolation} =
        Vector{ScalarLinearInterpolation}(undef, length(node_id))
    min_flow_rate::Vector{ScalarLinearInterpolation} =
        Vector{ScalarLinearInterpolation}(undef, length(node_id))
    max_flow_rate::Vector{ScalarLinearInterpolation} =
        Vector{ScalarLinearInterpolation}(undef, length(node_id))
    min_upstream_level::Vector{ScalarLinearInterpolation} =
        Vector{ScalarLinearInterpolation}(undef, length(node_id))
    max_downstream_level::Vector{ScalarLinearInterpolation} =
        Vector{ScalarLinearInterpolation}(undef, length(node_id))
    control_mapping::OrderedDict{Tuple{NodeID, String}, ControlStateUpdate} = OrderedDict()
    control_type::Vector{ContinuousControlType.T} =
        fill(ContinuousControlType.None, length(node_id))
    allocation_controlled::Vector{Bool} = fill(false, length(node_id))
    flow_demand_id::Vector{NodeID} =
        fill(NodeID(NodeType.FlowDemand, 0, 0), length(node_id))
end

"""
node_id: node ID of the Terminal node
"""
@kwdef struct Terminal <: AbstractParameterNode
    node_id::Vector{NodeID}
end

"""
node_id: node ID of the Junction node
"""
@kwdef struct Junction <: AbstractParameterNode
    node_id::Vector{NodeID}
end

"""
A cache for intermediate results in `water_balance!` which can depend on both the state vector `u` and time `t`. A second version of
this cache is required for automatic differentiation, where e.g. ForwardDiff requires these vectors to
be of `ForwardDiff.Dual` type. This second version of the cache is created by DifferentiationInterface.
"""
const StateTimeDependentCache{T} = @NamedTuple{
    current_storage::Vector{T},
    current_low_storage_factor::Vector{T},
    current_level::Vector{T},
    current_area::Vector{T},
    current_flow_rate_pump::Vector{T},
    current_flow_rate_outlet::Vector{T},
    current_error_pid_control::Vector{T},
    u_reduced_prev_call::Vector{T},
    t_prev_call::Vector{T},
} where {T}

@enumx CacheType flow_rate_pump flow_rate_outlet basin_level basin_storage

"""
A cache for intermediate results in `water_balance!` which depend only on the time `t`. A second version of this
this cache is required for automatic differentiation (for Rosenbrock methods), where e.g. ForwardDiff requires these vectors
to be of `ForwardDiff.Dual` type. This second version of the cache is created by DifferentiationInterface.
"""
const TimeDependentCache{T} = @NamedTuple{
    basin::@NamedTuple{
        current_cumulative_precipitation::Vector{T},
        current_cumulative_surface_runoff::Vector{T},
        current_cumulative_drainage::Vector{T},
        current_potential_evaporation::Vector{T},
        current_infiltration::Vector{T},
    },
    level_boundary::@NamedTuple{current_level::Vector{T}},
    flow_boundary::@NamedTuple{current_cumulative_boundary_flow::Vector{T}},
    pump::@NamedTuple{
        current_min_flow_rate::Vector{T},
        current_max_flow_rate::Vector{T},
        current_min_upstream_level::Vector{T},
        current_max_downstream_level::Vector{T},
    },
    outlet::@NamedTuple{
        current_min_flow_rate::Vector{T},
        current_max_flow_rate::Vector{T},
        current_min_upstream_level::Vector{T},
        current_max_downstream_level::Vector{T},
    },
    pid_control::@NamedTuple{
        current_target::Vector{T},
        current_proportional::Vector{T},
        current_integral::Vector{T},
        current_derivative::Vector{T},
    },
    user_demand::@NamedTuple{current_demand::Vector{T}, current_return_factor::Vector{T}},
    t_prev_call::Vector{T},
} where {T}

"""
A reference to an element of either the StateTimeDependentCache or the state derivative `du`.
This is not a direct reference to the memory, because it depends on the type of call
of `water_balance!` (AD versus 'normal') which version of these objects is passed.
"""
@kwdef struct CacheRef
    type::CacheType.T = CacheType.flow_rate_pump
    idx::Int = 0
    from_du::Bool = false
end

"""
Get one of the vectors of the StateTimeDependentCache based on the passed type.
"""
function get_cache_vector(
    state_time_dependent_cache::StateTimeDependentCache,
    type::CacheType.T,
)
    if type == CacheType.flow_rate_pump
        state_time_dependent_cache.current_flow_rate_pump
    elseif type == CacheType.flow_rate_outlet
        state_time_dependent_cache.current_flow_rate_outlet
    elseif type == CacheType.basin_level
        state_time_dependent_cache.current_level
    elseif type == CacheType.basin_storage
        state_time_dependent_cache.current_storage
    else
        error("Invalid cache type $type passed.")
    end
end

@kwdef struct SubVariable
    listen_node_id::NodeID
    cache_ref::CacheRef
    variable::String
    weight::Float64
    look_ahead::Float64
end

"""
The data for a single compound variable for DiscreteControl.
node_id:: The ID of the DiscreteControl that listens to this variable
subvariables: data for one single subvariable
threshold_high: the thresholds this compound variable will be
    compared against when the condition in the previous timestep is false
threshold_low: the thresholds this compound variable will be
    compared against when the condition in the previous timestep is true
"""
@kwdef struct CompoundVariable
    node_id::NodeID
    subvariables::Vector{SubVariable} = SubVariable[]
    threshold_high::Vector{ScalarConstantInterpolation} = ScalarConstantInterpolation[]
    threshold_low::Vector{ScalarConstantInterpolation} = ScalarConstantInterpolation[]
end

"""
node_id: node ID of the DiscreteControl node
controlled_nodes: The IDs of the nodes controlled by the DiscreteControl node
compound_variables: The compound variables the DiscreteControl node listens to
truth_state: Memory allocated for storing the truth state
control_state: The current control state of the DiscreteControl node
control_state_start: The start time of the  current control state
logic_mapping: Dictionary: truth state => control state for the DiscreteControl node
control_mapping: dictionary node type => control mapping for that node type
record: Namedtuple with discrete control information for results
"""
@kwdef struct DiscreteControl <: AbstractParameterNode
    node_id::Vector{NodeID}
    controlled_nodes::Vector{Vector{NodeID}}
    compound_variables::Vector{Vector{CompoundVariable}}
    truth_state::Vector{Vector{Bool}}
    control_state::Vector{String} = fill("undefined_state", length(node_id))
    control_state_start::Vector{Float64} = zeros(length(node_id))
    logic_mapping::Vector{OrderedDict{Vector{Bool}, String}}
    control_mappings::OrderedDict{
        NodeType.T,
        OrderedDict{Tuple{NodeID, String}, ControlStateUpdate},
    } = OrderedDict{NodeType.T, OrderedDict{Tuple{NodeID, String}, ControlStateUpdate}}()
    record::@NamedTuple{
        time::Vector{Float64},
        control_node_id::Vector{Int32},
        truth_state::Vector{String},
        control_state::Vector{String},
    } = (;
        time = Float64[],
        control_node_id = Int32[],
        truth_state = String[],
        control_state = String[],
    )
end

@kwdef struct ContinuousControl <: AbstractParameterNode
    node_id::Vector{NodeID}
    compound_variable::Vector{CompoundVariable}
    controlled_variable::Vector{String}
    target_ref::Vector{CacheRef} = Vector{CacheRef}(undef, length(node_id))
    func::Vector{ScalarPCHIPInterpolation}
end

"""
PID control currently only supports regulating basin levels.

node_id: node ID of the PidControl node
active: whether this node is active and thus sets flow rates
controlled_node_id: The node that is being controlled
listen_node_id: the id of the basin being controlled
target: target level (possibly time dependent)
target_ref: reference to the controlled flow_rate value
proportional: proportionality coefficient error
integral: proportionality coefficient error integral
derivative: proportionality coefficient error derivative
control_mapping: dictionary from (node_id, control_state) to target flow rate
"""
@kwdef struct PidControl <: AbstractParameterNode
    node_id::Vector{NodeID}
    active::Vector{Bool} = ones(Bool, length(node_id))
    listen_node_id::Vector{NodeID} = Vector{NodeID}(undef, length(node_id))
    target::Vector{ScalarLinearInterpolation} =
        Vector{ScalarLinearInterpolation}(undef, length(node_id))
    target_ref::Vector{CacheRef} = Vector{CacheRef}(undef, length(node_id))
    proportional::Vector{ScalarLinearInterpolation} =
        Vector{ScalarLinearInterpolation}(undef, length(node_id))
    integral::Vector{ScalarLinearInterpolation} =
        Vector{ScalarLinearInterpolation}(undef, length(node_id))
    derivative::Vector{ScalarLinearInterpolation} =
        Vector{ScalarLinearInterpolation}(undef, length(node_id))
    control_mapping::OrderedDict{Tuple{NodeID, String}, ControlStateUpdate} =
        OrderedDict{Tuple{NodeID, String}, ControlStateUpdate}()
end

"""
node_id: node ID of the UserDemand node
demand_priorities: All demand priorities that exist in the model (not just by UserDemand) sorted
inflow_link: incoming flow link
    The ID of the destination node is always the ID of the UserDemand node
outflow_link: outgoing flow link metadata
    The ID of the source node is always the ID of the UserDemand node
active: whether this node is active and thus demands water
has_demand_priority: boolean matrix stating per UserDemand node per demand priority index whether the (node_idx, demand_priority_idx)
    node will ever have a demand of that priority
demand: water flux demand of UserDemand per demand priority (node_idx, demand_priority_idx)
    Each UserDemand has a demand for all demand priorities,
    which is 0.0 if it is not provided explicitly.
demand_interpolation: Timeseries interpolation objects for demands
demand_from_timeseries: If false the demand comes from the BMI or is fixed
allocated: water flux currently allocated to UserDemand per demand priority (node_idx, demand_priority_idx)
return_factor: the factor in [0,1] of how much of the abstracted water is given back to the system
min_level: The level of the source Basin below which the UserDemand does not abstract
concentration_itp: matrix with timeseries interpolations of concentrations per LevelBoundary per substance
"""
@kwdef struct UserDemand <: AbstractDemandNode
    node_id::Vector{NodeID}
    demand_priorities::Vector{Int32} = Int32[]
    inflow_link::Vector{LinkMetadata} = Vector{LinkMetadata}(undef, length(node_id))
    outflow_link::Vector{LinkMetadata} = Vector{LinkMetadata}(undef, length(node_id))
    active::Vector{Bool} = ones(Bool, length(node_id))
    has_demand_priority::Matrix{Bool} =
        zeros(Bool, length(node_id), length(demand_priorities))
    demand::Matrix{Float64} = zeros(length(node_id), length(demand_priorities))
    demand_interpolation::Vector{Vector{ScalarConstantInterpolation}} =
        trivial_allocation_itp_fill(demand_priorities, node_id)
    demand_from_timeseries::Vector{Bool} = Vector{Bool}(undef, length(node_id))
    allocated::Matrix{Float64} = fill(Inf, length(node_id), length(demand_priorities))
    return_factor::Vector{ScalarConstantInterpolation} =
        Vector{ScalarConstantInterpolation}(undef, length(node_id))
    min_level::Vector{Float64} = zeros(length(node_id))
    concentration_itp::Vector{Vector{ScalarConstantInterpolation}}
end

"""
node_id: node IDs of the LevelDemand nodes
demand_priorities: All demand priorities that exist in the model (not just by UserDemand) sorted
has_demand_priority: boolean matrix stating per LevelDemand node per demand priority index whether the (node_idx, demand_priority_idx)
    node will ever have a demand of that priority
min_level: The minimum target level per demand priority of the connected basin(s)
max_level: The maximum target level per demand priority of the connected basin(s)
basins_with_demand: The node IDs of the Basins whose target level is given by a particular LevelDemand node
target_level_min: The current minimum target level per LevelDemand node per demand priority (node_idx, demand_priority_idx)
target_level_max: The current maximum target level per LevelDemand node per demand priority (node_idx, demand_priority_idx)
storage_prev: The storage in the Basin with the level demand the previous time the allocation algorithm was run
storage_demand: The storage change each Basin needs to reach the [min, max] window per demand priority
"""
@kwdef struct LevelDemand <: AbstractDemandNode
    node_id::Vector{NodeID}
    demand_priorities::Vector{Int32} = []
    has_demand_priority::Matrix{Bool} =
        zeros(Bool, length(node_id), length(demand_priorities))
    min_level::Vector{Vector{ScalarConstantInterpolation}} =
        trivial_allocation_itp_fill(demand_priorities, node_id; val = NaN)
    max_level::Vector{Vector{ScalarConstantInterpolation}} =
        trivial_allocation_itp_fill(demand_priorities, node_id; val = NaN)
    basins_with_demand::Vector{Vector{NodeID}} = []
    storage_prev::OrderedDict{NodeID, Float64} = OrderedDict()
    storage_demand::OrderedDict{NodeID, Vector{Float64}} = OrderedDict()
end

"""
node_id: The node IDs of the FlowDemand node
demand_priorities: All the demand priorities present in the model
inflow_link: The inflow link of the connector node that has the flow demand
has_demand_priority: Boolean matrix of whether a FlowDemand node has a certain priority (node_idx, demand_priority_idx)
demand_priority: The demand per FlowDemand node for each demand priority
demand: The current demand per FlowDemand node per demand priority (node_idx, demand_priority_idx)
"""
@kwdef struct FlowDemand <: AbstractDemandNode
    node_id::Vector{NodeID}
    demand_priorities::Vector{Int32} = []
    inflow_link::Vector{LinkMetadata} = Vector{LinkMetadata}(undef, length(node_id))
    has_demand_priority::Matrix{Bool} =
        zeros(Bool, length(node_id), length(demand_priorities))
    demand_interpolation::Vector{Vector{ScalarConstantInterpolation}} =
        trivial_allocation_itp_fill(demand_priorities, node_id; val = NaN)
    demand::Matrix{Float64} = fill(NaN, length(node_id), length(demand_priorities))
end

"Subgrid linearly interpolates basin levels."
@kwdef struct Subgrid
    # current level of each subgrid (static and dynamic) ordered by subgrid_id
    level::Vector{Float64} = []

    # Static part
    # Static subgrid ids
    subgrid_id_static::Vector{Int32} = []
    # index into the p.state_time_dependent_cache.current_level vector for each static subgrid_id
    basin_id_static::Vector{NodeID} = []
    # index into the subgrid.level vector for each static subgrid_id
    level_index_static::Vector{Int} = []
    # per subgrid one relation
    interpolations_static::Vector{ScalarLinearInterpolation} = []

    # Dynamic part
    # Dynamic subgrid ids
    subgrid_id_time::Vector{Int32} = []
    # index into the p.state_time_dependent_cache.current_level vector for each dynamic subgrid_id
    basin_id_time::Vector{NodeID} = []
    # index into the subgrid.level vector for each dynamic subgrid_id
    level_index_time::Vector{Int} = []
    # per subgrid n relations, n being the number of timesteps for that subgrid
    interpolations_time::Vector{ScalarLinearInterpolation} = []
    # per subgrid 1 lookup from t to an index in interpolations_time
    current_interpolation_index::Vector{IndexLookup} = []
end

"""
The metadata of the graph (the fields of the NamedTuple) can be accessed
    e.g. using graph[].flow.
node_ids: mapping subnetwork ID -> node IDs in that subnetwork
saveat: The time interval between saves of output data (storage, flow, ...)
internal_flow_links: The metadata of the flow links used in the core without any Junctions.
external_flow_links: The metadata of all flow links including those with Junctions.
flow_link_map: A sparse matrix mapping internal_flow_ids to external_flow_ids.
"""
const ModelGraph = MetaGraph{
    Int64,
    DiGraph{Int64},
    NodeID,
    NodeMetadata,
    LinkMetadata,
    @NamedTuple{
        node_ids::Dict{Int32, OrderedSet{NodeID}},
        saveat::Float64,
        internal_flow_links::Vector{LinkMetadata},
        external_flow_links::Vector{LinkMetadata},
        flow_link_map::SparseMatrixCSC{Bool, Int},
    },
    Returns{Float64},
    Float64,
}

"""
The part of the parameters passed to the rhs and callbacks that are mutable.
- `all_nodes_active`: Whether `active = true` is assumed for all nodes, so that no
   dependencies are missed during sparsity detection
- `new_time_dependent_cache`: Whether the `t` with which `water_balance!` is called is considered new,
   and thus whether `time_dependent_cache` must be updated
- `new_state_time_dependent_cache`: Whether the `t` and/or `u_reduced` with which `water_balance!` are called are
   considered new, and thus whether caches that (only) depend on `u_reduced` must be updated
- `tprev`: The previous `t` before the latest time step
"""
@kwdef mutable struct ParametersMutable
    all_nodes_active::Bool = false
    new_time_dependent_cache::Bool = true
    new_state_time_dependent_cache::Bool = true
    tprev::Float64 = 0.0
end

"""
The part of the parameters passed to the rhs and callbacks that are non-mutable,
and not derived from the state vector `u` (or the time `t`). In this context e.g. a vector
of floats (not dependent on `u`) is not considered mutable, because even though it's elements are mutable,
the object itself is not.
"""
@kwdef struct ParametersIndependent{C1}
    starttime::DateTime
    reltol::Float64
    relmask::Vector{Bool}
    graph::ModelGraph
    allocation::Allocation
    basin::Basin
    linear_resistance::LinearResistance
    manning_resistance::ManningResistance
    tabulated_rating_curve::TabulatedRatingCurve
    level_boundary::LevelBoundary
    flow_boundary::FlowBoundary{C1}
    pump::Pump
    outlet::Outlet
    terminal::Terminal
    junction::Junction
    discrete_control::DiscreteControl
    continuous_control::ContinuousControl
    pid_control::PidControl
    user_demand::UserDemand
    level_demand::LevelDemand
    flow_demand::FlowDemand
    subgrid::Subgrid
    # Per state the in- and outflow links associated with that state (if they exist)
    state_inflow_link::Vector{LinkMetadata} = LinkMetadata[]
    state_outflow_link::Vector{LinkMetadata} = LinkMetadata[]
    # Water balance tolerances
    water_balance_abstol::Float64
    water_balance_reltol::Float64
    # State at previous saveat
    u_prev_saveat::Vector{Float64} = Float64[]
    # Node ID associated with each state
    node_id::Vector{NodeID} = NodeID[]
    state_ranges::StateTuple{UnitRange{Int}}
    # Callback configurations
    do_concentration::Bool
    do_subgrid::Bool
    temp_convergence::RibasimCVectorType{Float64}
    convergence::RibasimCVectorType{Float64}
    ncalls::Vector{Int} = [0]
<<<<<<< HEAD
    # Reduced state where the cumulative flows are combined into Basin
    # storages (without non-state cumulative_flows)
    u_reduced::RibasimReducedCVectorType{Float64}
=======
    # Solver constants
    level_difference_threshold::Float64
>>>>>>> 5d1465be
end

function StateTimeDependentCache(
    p_independent::ParametersIndependent,
)::StateTimeDependentCache
    n_basin = length(p_independent.basin.node_id)
    n_pump = length(p_independent.pump.node_id)
    n_outlet = length(p_independent.outlet.node_id)
    n_pid_control = length(p_independent.pid_control.node_id)

    return (;
        current_storage = zeros(n_basin),
        current_low_storage_factor = zeros(n_basin),
        current_level = zeros(n_basin),
        current_area = zeros(n_basin),
        current_flow_rate_pump = zeros(n_pump),
        current_flow_rate_outlet = zeros(n_outlet),
        current_error_pid_control = zeros(n_pid_control),
        u_reduced_prev_call = getdata(p_independent.u_reduced) .- 1.0,
        t_prev_call = [-1.0],
    )
end

function TimeDependentCache(p_independent::ParametersIndependent)::TimeDependentCache
    n_basin = length(p_independent.basin.node_id)
    basin = (;
        current_cumulative_precipitation = zeros(n_basin),
        current_cumulative_surface_runoff = zeros(n_basin),
        current_cumulative_drainage = zeros(n_basin),
        current_potential_evaporation = zeros(n_basin),
        current_infiltration = zeros(n_basin),
    )

    n_level_boundary = length(p_independent.level_boundary.node_id)
    level_boundary = (; current_level = zeros(n_level_boundary))

    n_flow_boundary = length(p_independent.flow_boundary.node_id)
    flow_boundary = (; current_cumulative_boundary_flow = zeros(n_flow_boundary))

    n_pump = length(p_independent.pump.node_id)
    pump = (;
        current_min_flow_rate = zeros(n_pump),
        current_max_flow_rate = zeros(n_pump),
        current_min_upstream_level = zeros(n_pump),
        current_max_downstream_level = zeros(n_pump),
    )

    n_outlet = length(p_independent.outlet.node_id)
    outlet = (;
        current_min_flow_rate = zeros(n_outlet),
        current_max_flow_rate = zeros(n_outlet),
        current_min_upstream_level = zeros(n_outlet),
        current_max_downstream_level = zeros(n_outlet),
    )

    n_pid_control = length(p_independent.pid_control.node_id)
    pid_control = (;
        current_target = zeros(n_pid_control),
        current_proportional = zeros(n_pid_control),
        current_integral = zeros(n_pid_control),
        current_derivative = zeros(n_pid_control),
    )

    n_user_demand = length(p_independent.user_demand.node_id)
    user_demand = (;
        current_demand = zeros(n_user_demand),
        current_return_factor = zeros(n_user_demand),
    )

    return (;
        basin,
        level_boundary,
        flow_boundary,
        pump,
        outlet,
        pid_control,
        user_demand,
        t_prev_call = [-1.0],
    )
end

"""
The collection of all parameters that are passed to the rhs (`water_balance!`) and callbacks.
"""
@kwdef struct Parameters{C1, T1, T2}
    p_independent::ParametersIndependent{C1}
    state_time_dependent_cache::StateTimeDependentCache{T1} =
        StateTimeDependentCache(p_independent)
    time_dependent_cache::TimeDependentCache{T2} = TimeDependentCache(p_independent)
    p_mutable::ParametersMutable = ParametersMutable()
end

Base.show(io::IO, ::Parameters) = print(io, "Ribasim Parameters")
Base.show(io::IO, ::MIME"text/plain", p::Parameters) = print(io, "Ribasim Parameters")

function get_value(ref::CacheRef, p::Parameters, du::CVector)
    if ref.from_du
        du[ref.idx]
    else
        get_cache_vector(p.state_time_dependent_cache, ref.type)[ref.idx]
    end
end

function set_value!(ref::CacheRef, p::Parameters, value)
    @assert !ref.from_du
    get_cache_vector(p.state_time_dependent_cache, ref.type)[ref.idx] = value
end<|MERGE_RESOLUTION|>--- conflicted
+++ resolved
@@ -1165,14 +1165,11 @@
     temp_convergence::RibasimCVectorType{Float64}
     convergence::RibasimCVectorType{Float64}
     ncalls::Vector{Int} = [0]
-<<<<<<< HEAD
     # Reduced state where the cumulative flows are combined into Basin
     # storages (without non-state cumulative_flows)
     u_reduced::RibasimReducedCVectorType{Float64}
-=======
     # Solver constants
     level_difference_threshold::Float64
->>>>>>> 5d1465be
 end
 
 function StateTimeDependentCache(
