# Universal reduction factor threshold for the low storage factor
const LOW_STORAGE_THRESHOLD = 10.0

# Universal reduction factor threshold for the minimum upstream level of UserDemand nodes
const USER_DEMAND_MIN_LEVEL_THRESHOLD = 0.1

const SolverStats = @NamedTuple{
    time::Float64,
    time_ns::UInt64,
    rhs_calls::Int,
    linear_solves::Int,
    accepted_timesteps::Int,
    rejected_timesteps::Int,
}

# LinkType.flow and NodeType.FlowBoundary
@enumx LinkType flow control none
@eval @enumx NodeType $(config.nodetypes...)
@enumx ContinuousControlType None Continuous PID
@enumx Substance Continuity = 1 Initial = 2 LevelBoundary = 3 FlowBoundary = 4 UserDemand =
    5 Drainage = 6 Precipitation = 7
Base.to_index(id::Substance.T) = Int(id)  # used to index into concentration matrices

function config.snake_case(nt::NodeType.T)::Symbol
    if nt == NodeType.Basin
        return :basin
    elseif nt == NodeType.TabulatedRatingCurve
        return :tabulated_rating_curve
    elseif nt == NodeType.Pump
        return :pump
    elseif nt == NodeType.Outlet
        return :outlet
    elseif nt == NodeType.UserDemand
        return :user_demand
    elseif nt == NodeType.FlowDemand
        return :flow_demand
    elseif nt == NodeType.LevelDemand
        return :level_demand
    elseif nt == NodeType.FlowBoundary
        return :flow_boundary
    elseif nt == NodeType.LevelBoundary
        return :level_boundary
    elseif nt == NodeType.LinearResistance
        return :linear_resistance
    elseif nt == NodeType.ManningResistance
        return :manning_resistance
    elseif nt == NodeType.Terminal
        return :terminal
    elseif nt == NodeType.Junction
        return :junction
    elseif nt == NodeType.DiscreteControl
        return :discrete_control
    elseif nt == NodeType.ContinuousControl
        return :continuous_control
    elseif nt == NodeType.PidControl
        return :pid_control
    else
        error("Unknown node type: $nt")
    end
end

# Support creating a NodeType enum instance from a symbol or string
function NodeType.T(s::Symbol)::NodeType.T
    symbol_map = EnumX.symbol_map(NodeType.T)
    for (sym, val) in symbol_map
        sym == s && return NodeType.T(val)
    end
    throw(ArgumentError("Invalid value for NodeType: $s"))
end

NodeType.T(str::AbstractString) = NodeType.T(Symbol(str))
NodeType.T(x::NodeType.T) = x
Base.convert(::Type{NodeType.T}, x::String) = NodeType.T(x)
Base.convert(::Type{NodeType.T}, x::Symbol) = NodeType.T(x)

SQLite.esc_id(x::NodeType.T) = esc_id(string(x))

"""
    NodeID(type::Union{NodeType.T, Symbol, AbstractString}, value::Integer, idx::Int)
    NodeID(type::Union{NodeType.T, Symbol, AbstractString}, value::Integer, p::Parameters)
    NodeID(type::Union{NodeType.T, Symbol, AbstractString}, value::Integer, node_ids::Vector{NodeID})

NodeID is a unique identifier for a node in the model, as well as an index into the internal node type struct.

The combination to the node type and ID is unique in the model.
The index is used to find the parameters of the node.
This index can be passed directly, or calculated from the database or parameters.
"""
@kwdef struct NodeID
    "Type of node, e.g. Basin, Pump, etc."
    type::NodeType.T
    "ID of node as given by users"
    value::Int32
    "Index into the internal node type struct."
    idx::Int
end

function NodeID(node_type, value::Integer, node_ids::Vector{NodeID})::NodeID
    node_type = NodeType.T(node_type)
    index = searchsortedfirst(node_ids, value; by = Int32)
    if index == lastindex(node_ids) + 1
        @error "Node ID $node_type #$value is not in the Node table."
        error("Node ID not found")
    end
    node_id = node_ids[index]
    if node_id.type !== node_type
        @error "Requested node ID #$value is of type $(node_id.type), not $node_type"
        error("Node ID is of the wrong type")
    end
    return node_id
end

function NodeID(value::Integer, node_ids::Vector{NodeID})::NodeID
    index = searchsortedfirst(node_ids, value; by = Int32)
    if index == lastindex(node_ids) + 1
        @error "Node ID #$value is not in the Node table."
        error("Node ID not found")
    end
    return node_ids[index]
end

Base.Int32(id::NodeID) = id.value
Base.convert(::Type{Int32}, id::NodeID) = id.value
Base.broadcastable(id::NodeID) = Ref(id)
Base.show(io::IO, id::NodeID) = print(io, id.type, " #", id.value)
config.snake_case(id::NodeID) = config.snake_case(id.type)
Base.to_index(id::NodeID) = Int(id.value)

# Compare only by value for working with a mix of integers from tables and processed NodeIDs
Base.:(==)(id_1::NodeID, id_2::NodeID) = id_1.value == id_2.value
Base.:(==)(id_1::Integer, id_2::NodeID) = id_1 == id_2.value
Base.:(==)(id_1::NodeID, id_2::Integer) = id_1.value == id_2

Base.isless(id_1::NodeID, id_2::NodeID)::Bool = id_1.value < id_2.value
Base.isless(id_1::Integer, id_2::NodeID)::Bool = id_1 < id_2.value
Base.isless(id_1::NodeID, id_2::Integer)::Bool = id_1.value < id_2

"ConstantInterpolation from a Float64 to a Float64"
const ScalarConstantInterpolation =
    ConstantInterpolation{Vector{Float64}, Vector{Float64}, Vector{Float64}, Float64}

"LinearInterpolation from a Float64 to a Float64"
const ScalarInterpolation = LinearInterpolation{
    Vector{Float64},
    Vector{Float64},
    Vector{Float64},
    Vector{Float64},
    Float64,
}

"ConstantInterpolation from a Float64 to an Int, used to look up indices over time"
const IndexLookup =
    ConstantInterpolation{Vector{Int64}, Vector{Float64}, Vector{Float64}, Int64}

@eval @enumx AllocationSourceType $(fieldnames(Ribasim.config.SourcePriority)...)

# Support creating a AllocationSourceTuple enum instance from a symbol
function AllocationSourceType.T(s::Symbol)::AllocationSourceType.T
    symbol_map = EnumX.symbol_map(AllocationSourceType.T)
    for (sym, val) in symbol_map
        sym == s && return AllocationSourceType.T(val)
    end
    throw(ArgumentError("Invalid value for AllocationSourceType: $s"))
end

"""
Data structure for a single source within an allocation subnetwork.
link: The outflow link of the source
type: The type of source (link, basin, main_to_sub, user_return, buffer)
source_priority: The priority of the source
subnetwork_id: The ID of the subnetwork this source belongs to
node_id: The ID of the node from which this source was created. Mainly used for sorting the sources.
capacity: The initial capacity of the source as determined by the physical layer
capacity_reduced: The capacity adjusted by passed optimizations
basin_flow_rate: The total outflow rate of a basin when optimized over all sources for one demand priority.
    Ignored when the source is not a basin.
"""
@kwdef mutable struct AllocationSource
    const link::Tuple{NodeID, NodeID}
    const type::AllocationSourceType.T
    const source_priority::Int32
    const subnetwork_id::Int32
    const node_id::NodeID
    capacity::Float64 = 0.0
    capacity_reduced::Float64 = 0.0
    basin_flow_rate::Float64 = 0.0
end

function Base.show(io::IO, source::AllocationSource)
    (; link, type) = source
    print(io, "AllocationSource of type $type at link $link")
end

"""
Store information for a subnetwork used for allocation.

subnetwork_id: The ID of this subnetwork
source_priorities: All used source priority values in this subnetwork
capacity: The capacity per link of the allocation network, as constrained by nodes that have a max_flow_rate
flow: The flows over all the links in the subnetwork for a certain demand priority (used for allocation_flow output)
sources: source data in preferred order of optimization
problem: The JuMP.jl model for solving the allocation problem
Δt_allocation: The time interval between consecutive allocation solves
"""
@kwdef struct AllocationModel
    subnetwork_id::Int32
    source_priorities::Vector{Int32}
    capacity::JuMP.Containers.SparseAxisArray{Float64, 2, Tuple{NodeID, NodeID}}
    flow::JuMP.Containers.SparseAxisArray{Float64, 2, Tuple{NodeID, NodeID}}
    sources::OrderedDict{Tuple{NodeID, NodeID}, AllocationSource}
    problem::JuMP.Model
    Δt_allocation::Float64
end

"""
Object for all information about allocation
subnetwork_ids: The unique sorted allocation network IDs
allocation_models: The allocation models for the main network and subnetworks corresponding to
    subnetwork_ids
main_network_connections: (from_id, to_id) from the main network to the subnetwork per subnetwork
demand_priorities_all: All used demand priority values from all subnetworks
subnetwork_demands: The demand of an link from the main network to a subnetwork
subnetwork_allocateds: The allocated flow of an link from the main network to a subnetwork
mean_input_flows: Per subnetwork, flows averaged over Δt_allocation over links that are allocation sources
mean_realized_flows: Flows averaged over Δt_allocation over links that realize a demand
record_demand: A record of demands and allocated flows for nodes that have these
record_flow: A record of all flows computed by allocation optimization, eventually saved to
    output file
"""
@kwdef struct Allocation
    subnetwork_ids::Vector{Int32} = Int32[]
    allocation_models::Vector{AllocationModel} = AllocationModel[]
    main_network_connections::Dict{Int32, Vector{Tuple{NodeID, NodeID}}} =
        Dict{Int, Vector{Tuple{NodeID, NodeID}}}()
    demand_priorities_all::Vector{Int32}
    subnetwork_demands::Dict{Tuple{NodeID, NodeID}, Vector{Float64}} = Dict()
    subnetwork_allocateds::Dict{Tuple{NodeID, NodeID}, Vector{Float64}} = Dict()
    mean_input_flows::Vector{Dict{Tuple{NodeID, NodeID}, Float64}}
    mean_realized_flows::Dict{Tuple{NodeID, NodeID}, Float64}
    record_demand::@NamedTuple{
        time::Vector{Float64},
        subnetwork_id::Vector{Int32},
        node_type::Vector{String},
        node_id::Vector{Int32},
        demand_priority::Vector{Int32},
        demand::Vector{Float64},
        allocated::Vector{Float64},
        realized::Vector{Float64},
    } = (;
        time = Float64[],
        subnetwork_id = Int32[],
        node_type = String[],
        node_id = Int32[],
        demand_priority = Int32[],
        demand = Float64[],
        allocated = Float64[],
        realized = Float64[],
    )
    record_flow::@NamedTuple{
        time::Vector{Float64},
        link_id::Vector{Int32},
        from_node_type::Vector{String},
        from_node_id::Vector{Int32},
        to_node_type::Vector{String},
        to_node_id::Vector{Int32},
        subnetwork_id::Vector{Int32},
        demand_priority::Vector{Int32},
        flow_rate::Vector{Float64},
        optimization_type::Vector{String},
    } = (;
        time = Float64[],
        link_id = Int32[],
        from_node_type = String[],
        from_node_id = Int32[],
        to_node_type = String[],
        to_node_id = Int32[],
        subnetwork_id = Int32[],
        demand_priority = Int32[],
        flow_rate = Float64[],
        optimization_type = String[],
    )
end

is_active(allocation::Allocation) = !isempty(allocation.allocation_models)

"""
Type for storing metadata of nodes in the graph
type: type of the node
subnetwork_id: Allocation network ID (0 if not in subnetwork)
"""
@kwdef struct NodeMetadata
    type::Symbol
    subnetwork_id::Int32
end

"""
Type for storing metadata of links in the graph:
id: ID of the link (only used for labeling flow output)
type: type of the link
link: (from node ID, to node ID)
"""
@kwdef struct LinkMetadata
    id::Int32
    type::LinkType.T
    link::Tuple{NodeID, NodeID}
end

Base.length(::LinkMetadata) = 1

"""
The update of a parameter given by a value and a reference to the target
location of the variable in memory
"""
struct ParameterUpdate{T}
    name::Symbol
    value::T
    ref::Base.RefArray{T, Vector{T}, Nothing}
end

function ParameterUpdate(name::Symbol, value::T)::ParameterUpdate{T} where {T}
    return ParameterUpdate(name, value, Ref(T[], 0))
end

"""
The parameter update associated with a certain control state for discrete control
"""
@kwdef struct ControlStateUpdate
    active::ParameterUpdate{Bool}
    scalar_update::Vector{ParameterUpdate{Float64}} = ParameterUpdate{Float64}[]
    itp_update_linear::Vector{ParameterUpdate{ScalarInterpolation}} =
        ParameterUpdate{ScalarInterpolation}[]
    itp_update_lookup::Vector{ParameterUpdate{IndexLookup}} = ParameterUpdate{IndexLookup}[]
end

"""
In-memory storage of saved mean flows for writing to results.

- `flow`: The mean flows on all links and state-dependent forcings
- `inflow`: The sum of the mean flows coming into each Basin
- `outflow`: The sum of the mean flows going out of each Basin
- `flow_boundary`: The exact integrated mean flows of flow boundaries
- `precipitation`: The exact integrated mean precipitation
- `drainage`: The exact integrated mean drainage
- `concentration`: Concentrations for each Basin and substance
- `balance_error`: The (absolute) water balance error
- `relative_error`: The relative water balance error
- `t`: Endtime of the interval over which is averaged
"""
@kwdef struct SavedFlow
    flow::Vector{Float64}
    inflow::Vector{Float64}
    outflow::Vector{Float64}
    flow_boundary::Vector{Float64}
    precipitation::Vector{Float64}
    drainage::Vector{Float64}
    concentration::Matrix{Float64}
    storage_rate::Vector{Float64} = zero(precipitation)
    balance_error::Vector{Float64} = zero(precipitation)
    relative_error::Vector{Float64} = zero(precipitation)
    t::Float64
end

"""
In-memory storage of saved instantaneous storages and levels for writing to results.
"""
@kwdef struct SavedBasinState
    storage::Vector{Float64}
    level::Vector{Float64}
    t::Float64
end

abstract type AbstractParameterNode end

abstract type AbstractDemandNode <: AbstractParameterNode end

@kwdef struct ConcentrationData
    # Config setting to enable/disable evaporation of mass
    evaporate_mass::Bool = true
    # Cumulative inflow for each Basin at a given time
    cumulative_in::Vector{Float64}
    # matrix with concentrations for each Basin and substance
    concentration_state::Matrix{Float64}  # Basin, substance
    # matrix with boundary concentrations for each boundary, Basin and substance
    concentration::Array{Float64, 3}
    # matrix with mass for each Basin and substance
    mass::Matrix{Float64}
    # substances in use by the model (ordered like their axis in the concentration matrices)
    substances::OrderedSet{Symbol}
    # Data source for external concentrations (used in control)
    concentration_external::Vector{Dict{String, ScalarInterpolation}} =
        Dict{String, ScalarInterpolation}[]
end

"""
Data source for Basin parameter updates over time

This is used for both static and dynamic values,
the length of each Vector is the number of Basins.
"""
@kwdef struct BasinForcing
    precipitation::Vector{ScalarConstantInterpolation} = ScalarConstantInterpolation[]
    potential_evaporation::Vector{ScalarConstantInterpolation} =
        ScalarConstantInterpolation[]
    drainage::Vector{ScalarConstantInterpolation} = ScalarConstantInterpolation[]
    infiltration::Vector{ScalarConstantInterpolation} = ScalarConstantInterpolation[]
end

"""Current values of the vertical fluxes in a Basin, per node ID.

Current forcing is stored as separate array for BMI access.
These are updated from BasinForcing at runtime.
"""
@kwdef struct VerticalFlux
    precipitation::Vector{Float64}
    potential_evaporation::Vector{Float64}
    drainage::Vector{Float64}
    infiltration::Vector{Float64}
end

VerticalFlux(n::Int) = VerticalFlux(zeros(n), zeros(n), zeros(n), zeros(n))

"""
Requirements:

* Must be positive: precipitation, evaporation, infiltration, drainage
* Index points to a Basin
* volume, area, level must all be positive and monotonic increasing.

Type parameter D indicates the content backing the StructVector, which can be a NamedTuple
of vectors or Arrow Tables, and is added to avoid type instabilities.
"""
@kwdef struct Basin{CD, D} <: AbstractParameterNode
    node_id::Vector{NodeID}
    inflow_ids::Vector{Vector{NodeID}} = [NodeID[]]
    outflow_ids::Vector{Vector{NodeID}} = [NodeID[]]
    # Vertical fluxes
    vertical_flux::VerticalFlux = VerticalFlux(length(node_id))
    # Initial_storage
    storage0::Vector{Float64} = zeros(length(node_id))
    # Storage at previous saveat without storage0
    Δstorage_prev_saveat::Vector{Float64} = zeros(length(node_id))
    # Analytically integrated forcings
    cumulative_precipitation::Vector{Float64} = zeros(length(node_id))
    cumulative_drainage::Vector{Float64} = zeros(length(node_id))
    cumulative_precipitation_saveat::Vector{Float64} = zeros(length(node_id))
    cumulative_drainage_saveat::Vector{Float64} = zeros(length(node_id))
    # Discrete values for interpolation
    storage_to_level::Vector{
        LinearInterpolationIntInv{
            Vector{Float64},
            Vector{Float64},
            ScalarInterpolation,
            Float64,
        },
    }
    level_to_area::Vector{ScalarInterpolation}
    # Values for allocation if applicable
    demand::Vector{Float64} = zeros(length(node_id))
    allocated::Vector{Float64} = zeros(length(node_id))
    forcing::BasinForcing = BasinForcing()
    # Storage for each Basin at the previous time step
    storage_prev::Vector{Float64} = zeros(length(node_id))
    # Level for each Basin at the previous time step
    level_prev::Vector{Float64} = zeros(length(node_id))
    # Concentrations
    concentration_data::CD = nothing
    # Data source for concentration updates
    concentration_time::StructVector{BasinConcentrationV1, D, Int}
end

"""
    struct TabulatedRatingCurve

Rating curve from level to flow rate. The rating curve is a lookup table with linear
interpolation in between. Relations can be updated in time.

node_id: node ID of the TabulatedRatingCurve node
inflow_link: incoming flow link metadata
    The ID of the destination node is always the ID of the TabulatedRatingCurve node
outflow_link: outgoing flow link metadata
    The ID of the source node is always the ID of the TabulatedRatingCurve node
active: whether this node is active and thus contributes flows
max_downstream_level: The downstream level above which the TabulatedRatingCurve flow goes to zero
interpolations: All Q(h) relationships for the nodes over time
current_interpolation_index: Per node 1 lookup from t to an index in `interpolations`
control_mapping: dictionary from (node_id, control_state) to Q(h) and/or active state
"""
@kwdef struct TabulatedRatingCurve <: AbstractParameterNode
    node_id::Vector{NodeID}
    inflow_link::Vector{LinkMetadata}
    outflow_link::Vector{LinkMetadata}
    active::Vector{Bool}
    max_downstream_level::Vector{Float64} = fill(Inf, length(node_id))
    interpolations::Vector{ScalarInterpolation}
    current_interpolation_index::Vector{IndexLookup}
    control_mapping::Dict{Tuple{NodeID, String}, ControlStateUpdate}
end

"""
node_id: node ID of the LinearResistance node
inflow_link: incoming flow link metadata
    The ID of the destination node is always the ID of the LinearResistance node
outflow_link: outgoing flow link metadata
    The ID of the source node is always the ID of the LinearResistance node
active: whether this node is active and thus contributes flows
resistance: the resistance to flow; `Q_unlimited = Δh/resistance`
max_flow_rate: the maximum flow rate allowed through the node; `Q = clamp(Q_unlimited, -max_flow_rate, max_flow_rate)`
control_mapping: dictionary from (node_id, control_state) to resistance and/or active state
"""
@kwdef struct LinearResistance <: AbstractParameterNode
    node_id::Vector{NodeID}
    inflow_link::Vector{LinkMetadata}
    outflow_link::Vector{LinkMetadata}
    active::Vector{Bool}
    resistance::Vector{Float64}
    max_flow_rate::Vector{Float64}
    control_mapping::Dict{Tuple{NodeID, String}, ControlStateUpdate}
end

"""
This is a simple Manning-Gauckler reach connection.

node_id: node ID of the ManningResistance node
inflow_link: incoming flow link metadata
    The ID of the destination node is always the ID of the ManningResistance node
outflow_link: outgoing flow link metadata
    The ID of the source node is always the ID of the ManningResistance node
length: reach length
manning_n: roughness; Manning's n in (SI units).

The profile is described by a trapezoid:

         \\            /  ^
          \\          /   |
           \\        /    | dz
    bottom  \\______/     |
    ^               <--->
    |                 dy
    |        <------>
    |          width
    |
    |
    + datum (e.g. MSL)

With `profile_slope = dy / dz`.
A rectangular profile requires a slope of 0.0.

Requirements:

* from: must be (Basin,) node
* to: must be (Basin,) node
* length > 0
* manning_n > 0
* profile_width >= 0
* profile_slope >= 0
* (profile_width == 0) xor (profile_slope == 0)
"""
@kwdef struct ManningResistance <: AbstractParameterNode
    node_id::Vector{NodeID}
    inflow_link::Vector{LinkMetadata}
    outflow_link::Vector{LinkMetadata}
    active::Vector{Bool}
    length::Vector{Float64}
    manning_n::Vector{Float64}
    profile_width::Vector{Float64}
    profile_slope::Vector{Float64}
    upstream_bottom::Vector{Float64}
    downstream_bottom::Vector{Float64}
    control_mapping::Dict{Tuple{NodeID, String}, ControlStateUpdate}
end

"""
node_id: node ID of the LevelBoundary node
active: whether this node is active
level: the fixed level of this 'infinitely big Basin'
concentration: matrix with boundary concentrations for each Basin and substance
concentration_time: Data source for concentration updates
"""
@kwdef struct LevelBoundary{C} <: AbstractParameterNode
    node_id::Vector{NodeID}
    active::Vector{Bool}
    level::Vector{ScalarInterpolation}
    concentration::Matrix{Float64}
    concentration_time::StructVector{LevelBoundaryConcentrationV1, C, Int}
end

"""
node_id: node ID of the FlowBoundary node
outflow_link: The outgoing flow link metadata
active: whether this node is active and thus contributes flow
cumulative_flow: The exactly integrated cumulative boundary flow since the start of the simulation
cumulative_flow_saveat: The exactly integrated cumulative boundary flow since the last saveat
flow_rate: flow rate (exact)
concentration: matrix with boundary concentrations for each Basin and substance
concentration_time: Data source for concentration updates
"""
@kwdef struct FlowBoundary{C} <: AbstractParameterNode
    node_id::Vector{NodeID}
    outflow_link::Vector{LinkMetadata} = []
    active::Vector{Bool}
    cumulative_flow::Vector{Float64} = zeros(length(node_id))
    cumulative_flow_saveat::Vector{Float64} = zeros(length(node_id))
    flow_rate::Vector{ScalarInterpolation}
    concentration::Matrix{Float64}
    concentration_time::StructVector{FlowBoundaryConcentrationV1, C, Int}
end

"""
node_id: node ID of the Pump node
inflow_link: incoming flow link metadata
    The ID of the destination node is always the ID of the Pump node
outflow_link: outgoing flow link metadata
    The ID of the source node is always the ID of the Pump node
active: whether this node is active and thus contributes flow
flow_rate: timeseries for transient flow data if available
min_flow_rate: The minimal flow rate of the pump
max_flow_rate: The maximum flow rate of the pump
min_upstream_level: The upstream level below which the Pump flow goes to zero
max_downstream_level: The downstream level above which the Pump flow goes to zero
control_mapping: dictionary from (node_id, control_state) to target flow rate
continuous_control_type: one of None, ContinuousControl, PidControl
"""
@kwdef struct Pump <: AbstractParameterNode
    node_id::Vector{NodeID}
    inflow_link::Vector{LinkMetadata} = []
    outflow_link::Vector{LinkMetadata} = []
    active::Vector{Bool} = fill(true, length(node_id))
    flow_rate::Vector{ScalarInterpolation} = ScalarInterpolation[]
    min_flow_rate::Vector{ScalarInterpolation} = ScalarInterpolation[]
    max_flow_rate::Vector{ScalarInterpolation} = ScalarInterpolation[]
    min_upstream_level::Vector{ScalarInterpolation} = ScalarInterpolation[]
    max_downstream_level::Vector{ScalarInterpolation} = ScalarInterpolation[]
    control_mapping::Dict{Tuple{NodeID, String}, ControlStateUpdate}
    continuous_control_type::Vector{ContinuousControlType.T} =
        fill(ContinuousControlType.None, length(node_id))
end

"""
node_id: node ID of the Outlet node
inflow_link: incoming flow link metadata.
    The ID of the destination node is always the ID of the Outlet node
outflow_link: outgoing flow link metadata.
    The ID of the source node is always the ID of the Outlet node
active: whether this node is active and thus contributes flow
flow_rate: timeseries for transient flow data if available
min_flow_rate: The minimal flow rate of the outlet
max_flow_rate: The maximum flow rate of the outlet
min_upstream_level: The upstream level below which the Outlet flow goes to zero
max_downstream_level: The downstream level above which the Outlet flow goes to zero
control_mapping: dictionary from (node_id, control_state) to target flow rate
continuous_control_type: one of None, ContinuousControl, PidControl
"""
@kwdef struct Outlet <: AbstractParameterNode
    node_id::Vector{NodeID}
    inflow_link::Vector{LinkMetadata} = []
    outflow_link::Vector{LinkMetadata} = []
    active::Vector{Bool} = fill(true, length(node_id))
    flow_rate::Vector{ScalarInterpolation} = ScalarInterpolation[]
    min_flow_rate::Vector{ScalarInterpolation} = ScalarInterpolation[]
    max_flow_rate::Vector{ScalarInterpolation} = ScalarInterpolation[]
    min_upstream_level::Vector{ScalarInterpolation} = ScalarInterpolation[]
    max_downstream_level::Vector{ScalarInterpolation} = ScalarInterpolation[]
    control_mapping::Dict{Tuple{NodeID, String}, ControlStateUpdate} = Dict()
    continuous_control_type::Vector{ContinuousControlType.T} =
        fill(ContinuousControlType.None, length(node_id))
end

"""
node_id: node ID of the Terminal node
"""
@kwdef struct Terminal <: AbstractParameterNode
    node_id::Vector{NodeID}
end

"""
node_id: node ID of the Junction node
"""
@kwdef struct Junction <: AbstractParameterNode
    node_id::Vector{NodeID}
end

"""
A cache for intermediate results in 'water_balance!' which depend on the state vector `u`. A second version of
this cache is required for automatic differentiation, where e.g. ForwardDiff requires these vectors to
be of `ForwardDiff.Dual` type. This second version of the cache is created by DifferentiationInterface.
"""
const DiffCache{T} = @NamedTuple{
    current_storage::Vector{T},
    current_low_storage_factor::Vector{T},
    current_level::Vector{T},
    current_area::Vector{T},
    current_cumulative_precipitation::Vector{T},
    current_cumulative_drainage::Vector{T},
    flow_rate_pump::Vector{T},
    flow_rate_outlet::Vector{T},
    error_pid_control::Vector{T},
} where {T}

@enumx DiffCacheType flow_rate_pump flow_rate_outlet basin_level

"""
A reference to an element of either the DiffCache of the state derivative `du`.
This is not a direct reference to the memory, because it depends on the type of call
of `water_balance!` (AD versus 'normal') which version of these objects is passed.
"""
@kwdef struct DiffCacheRef
    type::DiffCacheType.T = DiffCacheType.flow_rate_pump
    idx::Int = 0
    from_du::Bool = false
end

"""
Get one of the vectors of the DiffCache based on the passed type.
"""
function get_cache_vector(diff_cache::DiffCache, type::DiffCacheType.T)
    if type == DiffCacheType.flow_rate_pump
        diff_cache.flow_rate_pump
    elseif type == DiffCacheType.flow_rate_outlet
        diff_cache.flow_rate_outlet
    elseif type == DiffCacheType.basin_level
        diff_cache.current_level
    else
        error("Invalid DiffCacheType $type passed.")
    end
end

@kwdef struct SubVariable
    listen_node_id::NodeID
    diff_cache_ref::DiffCacheRef
    variable::String
    weight::Float64
    look_ahead::Float64
end

"""
The data for a single compound variable
node_id:: The ID of the DiscreteControl that listens to this variable
subvariables: data for one single subvariable
greater_than: the thresholds this compound variable will be
    compared against (in the case of DiscreteControl)
"""
@kwdef struct CompoundVariable
    node_id::NodeID
    subvariables::Vector{SubVariable} = SubVariable[]
    greater_than::Vector{ScalarConstantInterpolation} = ScalarConstantInterpolation[]
end

"""
node_id: node ID of the DiscreteControl node
controlled_nodes: The IDs of the nodes controlled by the DiscreteControl node
compound_variables: The compound variables the DiscreteControl node listens to
truth_state: Memory allocated for storing the truth state
control_state: The current control state of the DiscreteControl node
control_state_start: The start time of the  current control state
logic_mapping: Dictionary: truth state => control state for the DiscreteControl node
control_mapping: dictionary node type => control mapping for that node type
record: Namedtuple with discrete control information for results
"""
@kwdef struct DiscreteControl <: AbstractParameterNode
    node_id::Vector{NodeID}
    controlled_nodes::Vector{Vector{NodeID}}
    compound_variables::Vector{Vector{CompoundVariable}}
    truth_state::Vector{Vector{Bool}}
    control_state::Vector{String} = fill("undefined_state", length(node_id))
    control_state_start::Vector{Float64} = zeros(length(node_id))
    logic_mapping::Vector{Dict{Vector{Bool}, String}}
    control_mappings::Dict{NodeType.T, Dict{Tuple{NodeID, String}, ControlStateUpdate}} =
        Dict{NodeType.T, Dict{Tuple{NodeID, String}, ControlStateUpdate}}()
    record::@NamedTuple{
        time::Vector{Float64},
        control_node_id::Vector{Int32},
        truth_state::Vector{String},
        control_state::Vector{String},
    } = (;
        time = Float64[],
        control_node_id = Int32[],
        truth_state = String[],
        control_state = String[],
    )
end

@kwdef struct ContinuousControl <: AbstractParameterNode
    node_id::Vector{NodeID}
    compound_variable::Vector{CompoundVariable}
    controlled_variable::Vector{String}
    target_ref::Vector{DiffCacheRef} = Vector{DiffCacheRef}(undef, length(node_id))
    func::Vector{ScalarInterpolation}
end

"""
PID control currently only supports regulating basin levels.

node_id: node ID of the PidControl node
active: whether this node is active and thus sets flow rates
controlled_node_id: The node that is being controlled
listen_node_id: the id of the basin being controlled
target: target level (possibly time dependent)
target_ref: reference to the controlled flow_rate value
proportional: proportionality coefficient error
integral: proportionality coefficient error integral
derivative: proportionality coefficient error derivative
control_mapping: dictionary from (node_id, control_state) to target flow rate
"""
@kwdef struct PidControl <: AbstractParameterNode
    node_id::Vector{NodeID}
    active::Vector{Bool}
    listen_node_id::Vector{NodeID}
    target::Vector{ScalarInterpolation}
    target_ref::Vector{DiffCacheRef} = Vector{DiffCacheRef}(undef, length(node_id))
    proportional::Vector{ScalarInterpolation}
    integral::Vector{ScalarInterpolation}
    derivative::Vector{ScalarInterpolation}
    control_mapping::Dict{Tuple{NodeID, String}, ControlStateUpdate}
end

"""
node_id: node ID of the UserDemand node
inflow_link: incoming flow link
    The ID of the destination node is always the ID of the UserDemand node
outflow_link: outgoing flow link metadata
    The ID of the source node is always the ID of the UserDemand node
active: whether this node is active and thus demands water
has_priority: boolean matrix stating per UserDemand node per demand priority index whether the (node_idx, demand_priority_idx)
    node will ever have a demand of that priority
demand: water flux demand of UserDemand per demand priority (node_idx, demand_priority_idx)
    Each UserDemand has a demand for all demand priorities,
    which is 0.0 if it is not provided explicitly.
demand_reduced: the total demand reduced by allocated flows. This is used for goal programming,
    and requires separate memory from `demand` since demands can come from the BMI
demand_itp: Timeseries interpolation objects for demands
demand_from_timeseries: If false the demand comes from the BMI or is fixed
allocated: water flux currently allocated to UserDemand per demand priority (node_idx, demand_priority_idx)
return_factor: the factor in [0,1] of how much of the abstracted water is given back to the system
min_level: The level of the source Basin below which the UserDemand does not abstract
concentration: matrix with boundary concentrations for each Basin and substance
concentration_time: Data source for concentration updates
"""
@kwdef struct UserDemand{C} <: AbstractDemandNode
    node_id::Vector{NodeID}
    inflow_link::Vector{LinkMetadata} = []
    outflow_link::Vector{LinkMetadata} = []
    active::Vector{Bool} = fill(true, length(node_id))
    has_priority::Matrix{Bool}
    demand::Matrix{Float64}
    demand_reduced::Matrix{Float64}
    demand_itp::Vector{Vector{ScalarInterpolation}}
    demand_from_timeseries::Vector{Bool}
    allocated::Matrix{Float64}
    return_factor::Vector{ScalarInterpolation}
    min_level::Vector{Float64}
    concentration::Matrix{Float64}
    concentration_time::StructVector{UserDemandConcentrationV1, C, Int}
end

"""
node_id: node ID of the LevelDemand node
min_level: The minimum target level of the connected basin(s)
max_level: The maximum target level of the connected basin(s)
demand_priority: If in a shortage state, the priority of the demand of the connected basin(s)
"""
@kwdef struct LevelDemand <: AbstractDemandNode
    node_id::Vector{NodeID}
    min_level::Vector{ScalarInterpolation} = fill(-Inf, length(node_id))
    max_level::Vector{ScalarInterpolation} = fill(Inf, length(node_id))
    demand_priority::Vector{Int32}
end

"""
node_id: node ID of the FlowDemand node
demand_itp: The time interpolation of the demand of the node
demand: The current demand of the node
demand_priority: The priority of the demand of the node
"""
@kwdef struct FlowDemand <: AbstractDemandNode
    node_id::Vector{NodeID}
    demand_itp::Vector{ScalarInterpolation}
    demand::Vector{Float64}
    demand_priority::Vector{Int32}
end

"Subgrid linearly interpolates basin levels."
@kwdef struct Subgrid
    # current level of each subgrid (static and dynamic) ordered by subgrid_id
    level::Vector{Float64}

    # Static part
    # Static subgrid ids
    subgrid_id_static::Vector{Int32}
    # index into the basin.current_level vector for each static subgrid_id
    basin_index_static::Vector{Int}
    # index into the subgrid.level vector for each static subgrid_id
    level_index_static::Vector{Int}
    # per subgrid one relation
    interpolations_static::Vector{ScalarInterpolation}

    # Dynamic part
    # Dynamic subgrid ids
    subgrid_id_time::Vector{Int32}
    # index into the basin.current_level vector for each dynamic subgrid_id
    basin_index_time::Vector{Int}
    # index into the subgrid.level vector for each dynamic subgrid_id
    level_index_time::Vector{Int}
    # per subgrid n relations, n being the number of timesteps for that subgrid
    interpolations_time::Vector{ScalarInterpolation}
    # per subgrid 1 lookup from t to an index in interpolations_time
    current_interpolation_index::Vector{IndexLookup}
end

"""
The metadata of the graph (the fields of the NamedTuple) can be accessed
    e.g. using graph[].flow.
node_ids: mapping subnetwork ID -> node IDs in that subnetwork
saveat: The time interval between saves of output data (storage, flow, ...)
internal_flow_links: The metadata of the flow links used in the core without any Junctions.
external_flow_links: The metadata of all flow links including those with Junctions.
flow_link_map: A sparse matrix mapping internal_flow_ids to external_flow_ids.
"""
const ModelGraph = MetaGraph{
    Int64,
    DiGraph{Int64},
    NodeID,
    NodeMetadata,
    LinkMetadata,
    @NamedTuple{
        node_ids::Dict{Int32, Set{NodeID}},
        saveat::Float64,
        internal_flow_links::Vector{LinkMetadata},
        external_flow_links::Vector{LinkMetadata},
        flow_link_map::SparseMatrixCSC{Bool, Int},
    },
    Returns{Float64},
    Float64,
}

"""
Collection of ranges that cover all the components of the state vector `u`."

It is used to create views of `u`, and an low-latency alternative to making `u` a ComponentArray.
"""
@kwdef struct StateRanges
    tabulated_rating_curve::UnitRange{Int64} = 1:0
    pump::UnitRange{Int64} = 1:0
    outlet::UnitRange{Int64} = 1:0
    user_demand_inflow::UnitRange{Int64} = 1:0
    user_demand_outflow::UnitRange{Int64} = 1:0
    linear_resistance::UnitRange{Int64} = 1:0
    manning_resistance::UnitRange{Int64} = 1:0
    evaporation::UnitRange{Int64} = 1:0
    infiltration::UnitRange{Int64} = 1:0
    integral::UnitRange{Int64} = 1:0
end

StateRanges(u_ids::NamedTuple) = StateRanges(ranges(map(length, collect(u_ids)))...)

"""
The part of the parameters passed to the rhs and callbacks that are mutable.
"""
@kwdef mutable struct ParametersMutable
    all_nodes_active::Bool = false
    tprev::Float64 = 0.0
end

"""
The part of the parameters passed to the rhs and callbacks that are non-mutable,
and not derived from the state vector `u` (or the time `t`). In this context e.g. a vector
of floats (not dependent on `u`) is not considered mutable, because even though it's elements are mutable,
the object itself is not.
"""
@kwdef struct ParametersNonDiff{C1, C2, C3, C4, C5}
    starttime::DateTime
    graph::ModelGraph
    allocation::Allocation
    basin::Basin{C1, C2}
    linear_resistance::LinearResistance
    manning_resistance::ManningResistance
    tabulated_rating_curve::TabulatedRatingCurve
    level_boundary::LevelBoundary{C3}
    flow_boundary::FlowBoundary{C4}
    pump::Pump
    outlet::Outlet
    terminal::Terminal
    junction::Junction
    discrete_control::DiscreteControl
    continuous_control::ContinuousControl
    pid_control::PidControl
    user_demand::UserDemand{C5}
    level_demand::LevelDemand
    flow_demand::FlowDemand
    subgrid::Subgrid
    # Per state the in- and outflow links associated with that state (if they exist)
    state_inflow_link::Vector{LinkMetadata} = LinkMetadata[]
    state_outflow_link::Vector{LinkMetadata} = LinkMetadata[]
    # Sparse matrix for combining flows into storages
    flow_to_storage::SparseMatrixCSC{Float64, Int64} = spzeros(1, 1)
    # Water balance tolerances
    water_balance_abstol::Float64
    water_balance_reltol::Float64
    # State at previous saveat
    u_prev_saveat::Vector{Float64} = Float64[]
    # Node ID associated with each state
<<<<<<< HEAD
    const node_id::Vector{NodeID} = NodeID[]
    # Range per states component
    const state_ranges::StateRanges = StateRanges()
=======
    node_id::Vector{NodeID} = NodeID[]
    # Range per states or cache component
    state_ranges::StateRanges = StateRanges()
end

"""
Initialize the DiffCache based on node amounts obtained from ParametersNonDiff.
"""
function DiffCache(p_non_diff::ParametersNonDiff)
    (; basin, pump, outlet, pid_control) = p_non_diff
    n_basin = length(basin.node_id)
    return (;
        current_storage = zeros(n_basin),
        current_low_storage_factor = zeros(n_basin),
        current_level = zeros(n_basin),
        current_area = zeros(n_basin),
        current_cumulative_precipitation = zeros(n_basin),
        current_cumulative_drainage = zeros(n_basin),
        flow_rate_pump = zeros(length(pump.node_id)),
        flow_rate_outlet = zeros(length(outlet.node_id)),
        error_pid_control = zeros(length(pid_control.node_id)),
    )
end

"""
The collection of all parameters that are passed to the rhs (`water_balance!`) and callbacks.
"""
@kwdef struct Parameters{C1, C2, C3, C4, C5, T}
    p_non_diff::ParametersNonDiff{C1, C2, C3, C4, C5}
    diff_cache::DiffCache{T} = DiffCache(p_non_diff)
    p_mutable::ParametersMutable = ParametersMutable()
end

function get_value(ref::DiffCacheRef, p::Parameters, du::Vector)
    if ref.from_du
        du[ref.idx]
    else
        get_cache_vector(p.diff_cache, ref.type)[ref.idx]
    end
end

function set_value!(ref::DiffCacheRef, p::Parameters, value)
    @assert !ref.from_du
    get_cache_vector(p.diff_cache, ref.type)[ref.idx] = value
>>>>>>> 34218fd9
end<|MERGE_RESOLUTION|>--- conflicted
+++ resolved
@@ -998,11 +998,6 @@
     # State at previous saveat
     u_prev_saveat::Vector{Float64} = Float64[]
     # Node ID associated with each state
-<<<<<<< HEAD
-    const node_id::Vector{NodeID} = NodeID[]
-    # Range per states component
-    const state_ranges::StateRanges = StateRanges()
-=======
     node_id::Vector{NodeID} = NodeID[]
     # Range per states or cache component
     state_ranges::StateRanges = StateRanges()
@@ -1047,5 +1042,4 @@
 function set_value!(ref::DiffCacheRef, p::Parameters, value)
     @assert !ref.from_du
     get_cache_vector(p.diff_cache, ref.type)[ref.idx] = value
->>>>>>> 34218fd9
 end