--- conflicted
+++ resolved
@@ -619,25 +619,7 @@
     )
 end
 
-<<<<<<< HEAD
-function allocation_flow_table(
-    model::Model,
-)::@NamedTuple{
-    time::Vector{DateTime},
-    link_id::Vector{Int32},
-    from_node_type::Vector{String},
-    from_node_id::Vector{Int32},
-    to_node_type::Vector{String},
-    to_node_id::Vector{Int32},
-    subnetwork_id::Vector{Int32},
-    flow_rate::Vector{Float64},
-    optimization_type::Vector{String},
-    lower_bound_hit::Vector{Bool},
-    upper_bound_hit::Vector{Bool},
-}
-=======
 function allocation_flow_data(model::Model; table::Bool = true)
->>>>>>> b19fc9f6
     (; config) = model
     (; record_flow) = model.integrator.p.p_independent.allocation
 
@@ -650,6 +632,8 @@
         to_node_id = record_flow.to_node_id
         subnetwork_id = record_flow.subnetwork_id
         optimization_type = record_flow.optimization_type
+        lower_bound_hit = record_flow.lower_bound_hit
+        upper_bound_hit = record_flow.upper_bound_hit
     else
         error("allocation_flow not implemented for NetCDF")
     end
@@ -663,13 +647,9 @@
         to_node_id,
         subnetwork_id,
         record_flow.flow_rate,
-<<<<<<< HEAD
-        record_flow.optimization_type,
-        record_flow.lower_bound_hit,
-        record_flow.upper_bound_hit,
-=======
         optimization_type,
->>>>>>> b19fc9f6
+        lower_bound_hit,
+        upper_bound_hit,
     )
 end
 
