"""
    write_results(model::Model)::Model

Write all results to the Arrow files as specified in the model configuration.
"""
function write_results(model::Model)::Model
    (; config) = model
    (; results) = model.config
    compress = get_compressor(results)
    remove_empty_table = model.integrator.t != 0

    # state
    table = basin_state_table(model)
    path = results_path(config, RESULTS_FILENAME.basin_state)
    write_arrow(path, table, compress; remove_empty_table)

    # basin
    table = basin_table(model)
    path = results_path(config, RESULTS_FILENAME.basin)
    write_arrow(path, table, compress; remove_empty_table)

    # flow
    table = flow_table(model)
    path = results_path(config, RESULTS_FILENAME.flow)
    write_arrow(path, table, compress; remove_empty_table)

    # discrete control
    table = discrete_control_table(model)
    path = results_path(config, RESULTS_FILENAME.control)
    write_arrow(path, table, compress; remove_empty_table)

    # allocation
    table = allocation_table(model)
    path = results_path(config, RESULTS_FILENAME.allocation)
    write_arrow(path, table, compress; remove_empty_table)

    # allocation flow
    table = allocation_flow_table(model)
    path = results_path(config, RESULTS_FILENAME.allocation_flow)
    write_arrow(path, table, compress; remove_empty_table)

    # exported levels
    table = subgrid_level_table(model)
    path = results_path(config, RESULTS_FILENAME.subgrid_level)
    write_arrow(path, table, compress; remove_empty_table)

    # solver stats
    table = solver_stats_table(model)
    path = results_path(config, RESULTS_FILENAME.solver_stats)
    write_arrow(path, table, compress; remove_empty_table)

    @debug "Wrote results."
    return model
end

const RESULTS_FILENAME = (
    basin_state = "basin_state.arrow",
    basin = "basin.arrow",
    flow = "flow.arrow",
    control = "control.arrow",
    allocation = "allocation.arrow",
    allocation_flow = "allocation_flow.arrow",
    subgrid_level = "subgrid_level.arrow",
    solver_stats = "solver_stats.arrow",
)

"Get the storage and level of all basins as matrices of nbasin × ntime"
function get_storages_and_levels(
    model::Model,
)::@NamedTuple{
    time::Vector{DateTime},
    node_id::Vector{NodeID},
    storage::Matrix{Float64},
    level::Matrix{Float64},
}
    (; config, integrator) = model
    (; sol, p) = integrator

    node_id = p.basin.node_id::Vector{NodeID}
    tsteps = datetime_since.(tsaves(model), config.starttime)

    storage = hcat([collect(u_.storage) for u_ in sol.u]...)
    level = zero(storage)
    for (i, basin_storage) in enumerate(eachrow(storage))
        level[i, :] =
            [get_area_and_level(p.basin, i, storage)[2] for storage in basin_storage]
    end

    return (; time = tsteps, node_id, storage, level)
end

"Create the basin state table from the saved data"
function basin_state_table(
    model::Model,
)::@NamedTuple{node_id::Vector{Int32}, level::Vector{Float64}}
    (; basin) = model.integrator.p

    # ensure the levels are up-to-date
    set_current_basin_properties!(basin, model.integrator.u, get_du(model.integrator))

    return (; node_id = Int32.(basin.node_id), level = basin.current_level[Float64[]])
end

"Create the basin result table from the saved data"
function basin_table(
    model::Model,
)::@NamedTuple{
    time::Vector{DateTime},
    node_id::Vector{Int32},
    storage::Vector{Float64},
    level::Vector{Float64},
    inflow_rate::Vector{Float64},
    outflow_rate::Vector{Float64},
    storage_rate::Vector{Float64},
    precipitation::Vector{Float64},
    evaporation::Vector{Float64},
    drainage::Vector{Float64},
    infiltration::Vector{Float64},
    balance_error::Vector{Float64},
    relative_error::Vector{Float64},
}
    (; saved) = model
    # The last timestep is not included; there is no period over which to compute flows.
    data = get_storages_and_levels(model)
    storage = vec(data.storage[:, begin:(end - 1)])
    level = vec(data.level[:, begin:(end - 1)])
    Δstorage = vec(diff(data.storage; dims = 2))

    nbasin = length(data.node_id)
    ntsteps = length(data.time) - 1
    nrows = nbasin * ntsteps

    inflow_rate = FlatVector(saved.flow.saveval, :inflow)
    outflow_rate = FlatVector(saved.flow.saveval, :outflow)
    precipitation = zeros(nrows)
    evaporation = zeros(nrows)
    drainage = zeros(nrows)
    infiltration = zeros(nrows)
    balance_error = zeros(nrows)
    relative_error = zeros(nrows)

    idx_row = 0
    for cvec in saved.vertical_flux.saveval
        for (precipitation_, evaporation_, drainage_, infiltration_) in
            zip(cvec.precipitation, cvec.evaporation, cvec.drainage, cvec.infiltration)
            idx_row += 1
            precipitation[idx_row] = precipitation_
            evaporation[idx_row] = evaporation_
            drainage[idx_row] = drainage_
            infiltration[idx_row] = infiltration_
        end
    end

    time = repeat(data.time[begin:(end - 1)]; inner = nbasin)
    Δtime_seconds = seconds.(diff(data.time))
    Δtime = repeat(Δtime_seconds; inner = nbasin)
    node_id = repeat(Int32.(data.node_id); outer = ntsteps)
    storage_rate = Δstorage ./ Δtime

    for i in 1:nrows
<<<<<<< HEAD
        storage_flow = storage_rate[i]
        storage_increase = max(storage_flow, 0.0)
        storage_decrease = max(-storage_flow, 0.0)

        total_in = inflow_rate[i] + precipitation[i] + drainage[i]
        total_out = outflow_rate[i] + evaporation[i] + infiltration[i]
        balance_error[i] = (total_in - storage_increase) - (total_out - storage_decrease)
=======
        total_in = inflow_rate[i] + precipitation[i] + drainage[i]
        total_out = outflow_rate[i] + evaporation[i] + infiltration[i]
        balance_error[i] = storage_rate[i] - (total_in - total_out)
>>>>>>> b6ae9022
        mean_flow_rate = 0.5 * (total_in + total_out)
        if mean_flow_rate != 0
            relative_error[i] = balance_error[i] / mean_flow_rate
        end
    end

    return (;
        time,
        node_id,
        storage,
        level,
        inflow_rate,
        outflow_rate,
        storage_rate,
        precipitation,
        evaporation,
        drainage,
        infiltration,
        balance_error,
        relative_error,
    )
end

function solver_stats_table(
    model::Model,
)::@NamedTuple{
    time::Vector{DateTime},
    rhs_calls::Vector{Int},
    linear_solves::Vector{Int},
    accepted_timesteps::Vector{Int},
    rejected_timesteps::Vector{Int},
}
    solver_stats = StructVector(model.saved.solver_stats.saveval)
    (;
        time = datetime_since.(
            solver_stats.time[1:(end - 1)],
            model.integrator.p.starttime,
        ),
        rhs_calls = diff(solver_stats.rhs_calls),
        linear_solves = diff(solver_stats.linear_solves),
        accepted_timesteps = diff(solver_stats.accepted_timesteps),
        rejected_timesteps = diff(solver_stats.rejected_timesteps),
    )
end

"Create a flow result table from the saved data"
function flow_table(
    model::Model,
)::@NamedTuple{
    time::Vector{DateTime},
    edge_id::Vector{Union{Int32, Missing}},
    from_node_id::Vector{Int32},
    to_node_id::Vector{Int32},
    flow_rate::FlatVector{Float64},
}
    (; config, saved, integrator) = model
    (; t, saveval) = saved.flow
    (; graph) = integrator.p
    (; flow_dict) = graph[]

    from_node_id = Int32[]
    to_node_id = Int32[]
    unique_edge_ids_flow = Union{Int32, Missing}[]

    flow_edge_ids = Vector{Tuple{NodeID, NodeID}}(undef, length(flow_dict))
    for (edge_id, index) in flow_dict
        flow_edge_ids[index] = edge_id
    end

    for (from_id, to_id) in flow_edge_ids
        push!(from_node_id, from_id.value)
        push!(to_node_id, to_id.value)
        push!(unique_edge_ids_flow, graph[from_id, to_id].id)
    end

    nflow = length(unique_edge_ids_flow)
    ntsteps = length(t)

    # the timestamp should represent the start of the period, not the end
    t_starts = circshift(t, 1)
    if !isempty(t)
        t_starts[1] = 0.0
    end
    time = repeat(datetime_since.(t_starts, config.starttime); inner = nflow)
    edge_id = repeat(unique_edge_ids_flow; outer = ntsteps)
    from_node_id = repeat(from_node_id; outer = ntsteps)
    to_node_id = repeat(to_node_id; outer = ntsteps)
    flow_rate = FlatVector(saveval, :flow)

    return (; time, edge_id, from_node_id, to_node_id, flow_rate)
end

"Create a discrete control result table from the saved data"
function discrete_control_table(
    model::Model,
)::@NamedTuple{
    time::Vector{DateTime},
    control_node_id::Vector{Int32},
    truth_state::Vector{String},
    control_state::Vector{String},
}
    (; config) = model
    (; record) = model.integrator.p.discrete_control

    time = datetime_since.(record.time, config.starttime)
    return (; time, record.control_node_id, record.truth_state, record.control_state)
end

"Create an allocation result table for the saved data"
function allocation_table(
    model::Model,
)::@NamedTuple{
    time::Vector{DateTime},
    subnetwork_id::Vector{Int32},
    node_type::Vector{String},
    node_id::Vector{Int32},
    priority::Vector{Int32},
    demand::Vector{Float64},
    allocated::Vector{Float64},
    realized::Vector{Float64},
}
    (; config) = model
    (; record_demand) = model.integrator.p.allocation

    time = datetime_since.(record_demand.time, config.starttime)
    return (;
        time,
        record_demand.subnetwork_id,
        record_demand.node_type,
        record_demand.node_id,
        record_demand.priority,
        record_demand.demand,
        record_demand.allocated,
        record_demand.realized,
    )
end

function allocation_flow_table(
    model::Model,
)::@NamedTuple{
    time::Vector{DateTime},
    edge_id::Vector{Int32},
    from_node_type::Vector{String},
    from_node_id::Vector{Int32},
    to_node_type::Vector{String},
    to_node_id::Vector{Int32},
    subnetwork_id::Vector{Int32},
    priority::Vector{Int32},
    flow_rate::Vector{Float64},
    optimization_type::Vector{String},
}
    (; config) = model
    (; record_flow) = model.integrator.p.allocation

    time = datetime_since.(record_flow.time, config.starttime)

    return (;
        time,
        record_flow.edge_id,
        record_flow.from_node_type,
        record_flow.from_node_id,
        record_flow.to_node_type,
        record_flow.to_node_id,
        record_flow.subnetwork_id,
        record_flow.priority,
        record_flow.flow_rate,
        record_flow.optimization_type,
    )
end

function subgrid_level_table(
    model::Model,
)::@NamedTuple{
    time::Vector{DateTime},
    subgrid_id::Vector{Int32},
    subgrid_level::Vector{Float64},
}
    (; config, saved, integrator) = model
    (; t, saveval) = saved.subgrid_level
    subgrid = integrator.p.subgrid

    nelem = length(subgrid.subgrid_id)
    ntsteps = length(t)

    time = repeat(datetime_since.(t, config.starttime); inner = nelem)
    subgrid_id = repeat(subgrid.subgrid_id; outer = ntsteps)
    subgrid_level = FlatVector(saveval)
    return (; time, subgrid_id, subgrid_level)
end

"Write a result table to disk as an Arrow file"
function write_arrow(
    path::AbstractString,
    table::NamedTuple,
    compress::Union{ZstdCompressor, Nothing};
    remove_empty_table::Bool = false,
)::Nothing
    # At the start of the simulation, write an empty table to ensure we have permissions
    # and fail early.
    # At the end of the simulation, write all non-empty tables, and remove existing empty ones.
    if haskey(table, :time) && isempty(table.time) && remove_empty_table
        try
            rm(path; force = true)
        catch
            @warn "Failed to remove results, file may be locked." path
        end
        return nothing
    end
    if haskey(table, :time)
        # ensure DateTime is encoded in a compatible manner
        # https://github.com/apache/arrow-julia/issues/303
        table = merge(table, (; time = convert.(Arrow.DATETIME, table.time)))
    end
    metadata = ["ribasim_version" => string(pkgversion(Ribasim))]
    mkpath(dirname(path))
    try
        Arrow.write(path, table; compress, metadata)
    catch
        @error "Failed to write results, file may be locked." path
        error("Failed to write results.")
    end
    return nothing
end

"Get the compressor based on the Results section"
function get_compressor(results::Results)::Union{ZstdCompressor, Nothing}
    compressor = results.compression
    level = results.compression_level
    if compressor
        c = ZstdCompressor(; level)
        TranscodingStreams.initialize(c)
    else
        c = nothing
    end
    return c
end<|MERGE_RESOLUTION|>--- conflicted
+++ resolved
@@ -158,19 +158,9 @@
     storage_rate = Δstorage ./ Δtime
 
     for i in 1:nrows
-<<<<<<< HEAD
-        storage_flow = storage_rate[i]
-        storage_increase = max(storage_flow, 0.0)
-        storage_decrease = max(-storage_flow, 0.0)
-
-        total_in = inflow_rate[i] + precipitation[i] + drainage[i]
-        total_out = outflow_rate[i] + evaporation[i] + infiltration[i]
-        balance_error[i] = (total_in - storage_increase) - (total_out - storage_decrease)
-=======
         total_in = inflow_rate[i] + precipitation[i] + drainage[i]
         total_out = outflow_rate[i] + evaporation[i] + infiltration[i]
         balance_error[i] = storage_rate[i] - (total_in - total_out)
->>>>>>> b6ae9022
         mean_flow_rate = 0.5 * (total_in + total_out)
         if mean_flow_rate != 0
             relative_error[i] = balance_error[i] / mean_flow_rate
