function Connectivity(db::DB)::Connectivity
<<<<<<< HEAD
    graph, edge_ids = create_graph(db, "flow")
=======
    graph, edge_ids, edge_types = create_graph(db)
>>>>>>> 634ab05d

    flow = adjacency_matrix(graph, Float64)
    nonzeros(flow) .= 0.0

    return Connectivity(graph, flow, edge_ids, edge_types)
end

function LinearResistance(db::DB, config::Config)::LinearResistance
    static = load_structvector(db, config, LinearResistanceStaticV1)
    return LinearResistance(static.node_id, static.resistance)
end

function TabulatedRatingCurve(db::DB, config::Config)::TabulatedRatingCurve
    static = load_structvector(db, config, TabulatedRatingCurveStaticV1)
    time = load_structvector(db, config, TabulatedRatingCurveTimeV1)

    static_node_ids = Set(static.node_id)
    time_node_ids = Set(time.node_id)
    msg = "TabulatedRatingCurve cannot be in both static and time tables"
    @assert isdisjoint(static_node_ids, time_node_ids) msg
    node_ids = get_ids(db, "TabulatedRatingCurve")
    msg = "TabulatedRatingCurve node IDs don't match"
    @assert issetequal(node_ids, union(static_node_ids, time_node_ids))

    interpolations = Interpolation[]
    for node_id in node_ids
        interpolation = if node_id in static_node_ids
            qh_interpolation(node_id, static)
        elseif node_id in time_node_ids
            # get the timestamp that applies to the model starttime
            idx_starttime = searchsortedlast(time.time, config.starttime)
            pre_table = view(time, 1:idx_starttime)
            qh_interpolation(node_id, pre_table)
        else
            error("TabulatedRatingCurve node ID $node_id data not in any table.")
        end
        push!(interpolations, interpolation)
    end
    return TabulatedRatingCurve(node_ids, interpolations, time)
end

function ManningResistance(db::DB, config::Config)::ManningResistance
    static = load_structvector(db, config, ManningResistanceStaticV1)
    return ManningResistance(
        static.node_id,
        static.length,
        static.manning_n,
        static.profile_width,
        static.profile_slope,
    )
end

function create_storage_tables(db::DB, config::Config)
    profiles = load_structvector(db, config, BasinProfileV1)
    area = Interpolation[]
    level = Interpolation[]
    for group in IterTools.groupby(row -> row.node_id, profiles)
        group_storage = getproperty.(group, :storage)
        group_area = getproperty.(group, :area)
        group_level = getproperty.(group, :level)
        area_itp = LinearInterpolation(group_area, group_storage)
        level_itp = LinearInterpolation(group_level, group_storage)
        push!(area, area_itp)
        push!(level, level_itp)
    end
    return area, level
end

function FractionalFlow(db::DB, config::Config)::FractionalFlow
    static = load_structvector(db, config, FractionalFlowStaticV1)
    return FractionalFlow(static.node_id, static.fraction)
end

function LevelBoundary(db::DB, config::Config)::LevelBoundary
    static = load_structvector(db, config, LevelBoundaryStaticV1)
    return LevelBoundary(static.node_id, static.level)
end

function FlowBoundary(db::DB, config::Config)::FlowBoundary
    static = load_structvector(db, config, FlowBoundaryStaticV1)
    return FlowBoundary(static.node_id, static.flow_rate)
end

function Pump(db::DB, config::Config)::Pump
    static = load_structvector(db, config, PumpStaticV1)

    control_mapping = Dict{Tuple{Int, String}, NamedTuple}()

    if length(static.control_state) > 0 && !any(ismissing.(static.control_state))
        # Starting flow_rates are first one found (can be updated by control initialisation)
        node_ids::Vector{Int} = []
        flow_rates::Vector{Float64} = []

        for (node_id, control_state, row) in
            zip(static.node_id, static.control_state, static)
            if node_id ∉ node_ids
                push!(node_ids, node_id)
                push!(flow_rates, row.flow_rate)
            end

            control_mapping[(node_id, control_state)] = variable_nt(row)
        end
    else
        node_ids = static.node_id
        flow_rates = static.flow_rate
    end

    return Pump(node_ids, flow_rates, control_mapping)
end

function Terminal(db::DB, config::Config)::Terminal
    static = load_structvector(db, config, TerminalStaticV1)
    return Terminal(static.node_id)
end

function Basin(db::DB, config::Config)::Basin
    node_id = get_ids(db, "Basin")
    n = length(node_id)
    current_level = zeros(n)

    precipitation = fill(NaN, length(node_id))
    potential_evaporation = fill(NaN, length(node_id))
    drainage = fill(NaN, length(node_id))
    infiltration = fill(NaN, length(node_id))
    table = (; precipitation, potential_evaporation, drainage, infiltration)

    area, level = create_storage_tables(db, config)

    # both static and forcing are optional, but we need fallback defaults
    static = load_structvector(db, config, BasinStaticV1)
    time = load_structvector(db, config, BasinForcingV1)

    set_static_value!(table, node_id, static)
    set_current_value!(table, node_id, time, config.starttime)
    check_no_nans(table, "Basin")

    return Basin(
        Indices(node_id),
        precipitation,
        potential_evaporation,
        drainage,
        infiltration,
        current_level,
        area,
        level,
        time,
    )
end

function Control(db::DB, config::Config)::Control
    condition = load_structvector(db, config, ControlConditionV1)

    condition_value = fill(false, length(condition.node_id))
    control_state::Dict{Int, Tuple{String, Float64}} = Dict()

    rows = execute(db, "select from_node_id, edge_type from Edge")
    for (; from_node_id, edge_type) in rows
        if edge_type == "control"
            control_state[from_node_id] = ("undefined_state", 0.0)
        end
    end

    logic = load_structvector(db, config, ControlLogicV1)

    logic_mapping::Dict{Tuple{Int, String}, String} = Dict()

    for (node_id, truth_state, control_state_) in
        zip(logic.node_id, logic.truth_state, logic.control_state)
        logic_mapping[(node_id, truth_state)] = control_state_
    end

    graph, edge_ids = create_graph(db, "control")

    return Control(
        condition.node_id,
        condition.listen_node_id,
        condition.variable,
        condition.greater_than,
        condition_value,
        control_state,
        logic_mapping,
        graph,
    )
end

function Parameters(db::DB, config::Config)::Parameters

    # Setup node/edges graph, so validate in `Connectivity`?
    connectivity = Connectivity(db)

    linear_resistance = LinearResistance(db, config)
    manning_resistance = ManningResistance(db, config)
    tabulated_rating_curve = TabulatedRatingCurve(db, config)
    fractional_flow = FractionalFlow(db, config)
    level_boundary = LevelBoundary(db, config)
    flow_boundary = FlowBoundary(db, config)
    pump = Pump(db, config)
    terminal = Terminal(db, config)
    control = Control(db, config)

    basin = Basin(db, config)

    p = Parameters(
        config.starttime,
        connectivity,
        basin,
        linear_resistance,
        manning_resistance,
        tabulated_rating_curve,
        fractional_flow,
        level_boundary,
        flow_boundary,
        pump,
        terminal,
        control,
        Dict{Int, Symbol}(),
    )
    for (fieldname, fieldtype) in zip(fieldnames(Parameters), fieldtypes(Parameters))
        if fieldtype <: AbstractParameterNode
            for node_id in getfield(p, fieldname).node_id
                p.lookup[node_id] = fieldname
            end
        end
    end
    return p
end<|MERGE_RESOLUTION|>--- conflicted
+++ resolved
@@ -1,9 +1,6 @@
 function Connectivity(db::DB)::Connectivity
-<<<<<<< HEAD
-    graph, edge_ids = create_graph(db, "flow")
-=======
-    graph, edge_ids, edge_types = create_graph(db)
->>>>>>> 634ab05d
+    graph, edge_ids, edge_types = create_graph(db, "flow")
+
 
     flow = adjacency_matrix(graph, Float64)
     nonzeros(flow) .= 0.0
