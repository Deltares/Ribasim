--- conflicted
+++ resolved
@@ -282,11 +282,8 @@
         push!(
             connectivity.allocation_models,
             AllocationModel(
-<<<<<<< HEAD
                 config,
-=======
                 allocation_network_id,
->>>>>>> bcfc493e
                 p,
                 allocation_group_node.fid,
                 source_edge_ids,
