"""
Process the data in the static and time tables for a given node type.
The 'defaults' named tuple dictates how missing data is filled in.
'time_interpolatables' is a vector of Symbols of parameter names
for which a time interpolation (linear) object must be constructed.
The control mapping for DiscreteControl is also constructed in this function.
This function currently does not support node states that are defined by more
than one row in a table, as is the case for TabulatedRatingCurve.
"""
function parse_static_and_time(
    db::DB,
    config::Config,
    nodetype::String;
    static::Union{StructVector, Nothing} = nothing,
    time::Union{StructVector, Nothing} = nothing,
    defaults::NamedTuple = (; active = true),
    time_interpolatables::Vector{Symbol} = Symbol[],
)::Tuple{NamedTuple, Bool}
    # E.g. `PumpStatic`
    static_type = eltype(static)
    columnnames_static = collect(fieldnames(static_type))
    # Mask out columns that do not denote parameters
    mask = [symb ∉ [:node_id, :control_state] for symb in columnnames_static]

    # The names of the parameters that can define a control state
    parameter_names = columnnames_static[mask]

    # The types of the variables that can define a control state
    parameter_types = collect(fieldtypes(static_type))[mask]

    # A vector of vectors, for each parameter the (initial) values for all nodes
    # of the current type
    vals_out = []

    node_ids = get_ids(db, nodetype)
    node_names = get_names(db, nodetype)
    n_nodes = length(node_ids)

    # Initialize the vectors for the output
    for (parameter_name, parameter_type) in zip(parameter_names, parameter_types)
        # If the type is a union, then the associated parameter is optional and
        # the type is of the form Union{Missing,ActualType}
        parameter_type = if parameter_name in time_interpolatables
            ScalarInterpolation
        elseif isa(parameter_type, Union)
            nonmissingtype(parameter_type)
        else
            parameter_type
        end

        push!(vals_out, Vector{parameter_type}(undef, n_nodes))
    end

    # The keys of the output NamedTuple
    keys_out = copy(parameter_names)

    # The names of the parameters associated with a node of the current type
    parameter_names = Tuple(parameter_names)

    push!(keys_out, :node_id)
    push!(vals_out, node_ids)

    # The control mapping is a dictionary with keys (node_id, control_state) to a named tuple of
    # parameter values to be assigned to the node with this node_id in the case of this control_state
    control_mapping = Dict{Tuple{NodeID, String}, NamedTuple}()

    push!(keys_out, :control_mapping)
    push!(vals_out, control_mapping)

    # The output namedtuple
    out = NamedTuple{Tuple(keys_out)}(Tuple(vals_out))

    if n_nodes == 0
        return out, true
    end

    # Get node IDs of static nodes if the static table exists
    static_node_ids = if static === nothing
        Set{Int}()
    else
        Set(static.node_id)
    end

    # Get node IDs of transient nodes if the time table exists
    time_node_ids = if time === nothing
        Set{Int}()
    else
        Set(time.node_id)
    end

    errors = false
    t_end = seconds_since(config.endtime, config.starttime)
    trivial_timespan = [nextfloat(-Inf), prevfloat(Inf)]

    for (node_idx, (node_id, node_name)) in enumerate(zip(node_ids, node_names))
        if node_id in static_node_ids
            # The interval of rows of the static table that have the current node_id
            rows = searchsorted(static.node_id, node_id)
            # The rows of the static table that have the current node_id
            static_id = view(static, rows)
            # Here it is assumed that the parameters of a node are given by a single
            # row in the static table, which is not true for TabulatedRatingCurve
            for row in static_id
                control_state =
                    hasproperty(row, :control_state) ? row.control_state : missing
                # Get the parameter values, and turn them into trivial interpolation objects
                # if this parameter can be transient
                parameter_values = Any[]
                for parameter_name in parameter_names
                    val = getfield(row, parameter_name)
                    # Set default parameter value if no value was given
                    if ismissing(val)
                        val = defaults[parameter_name]
                    end
                    if parameter_name in time_interpolatables
                        val = LinearInterpolation([val, val], trivial_timespan)
                    end
                    # Collect the parameter values in the parameter_values vector
                    push!(parameter_values, val)
                    # The initial parameter value is overwritten here each time until the last row,
                    # but in the case of control the proper initial parameter values are set later on
                    # in the code
                    getfield(out, parameter_name)[node_idx] = val
                end
                # Add the parameter values to the control mapping
                control_state_key = coalesce(control_state, "")
                control_mapping[(NodeID(node_id), control_state_key)] =
                    NamedTuple{Tuple(parameter_names)}(Tuple(parameter_values))
            end
        elseif node_id in time_node_ids
            # TODO replace (time, node_id) order by (node_id, time)
            # this fits our access pattern better, so we can use views
            idx = findall(==(node_id), time.node_id)
            time_subset = time[idx]

            time_first_idx = searchsortedfirst(time_subset.node_id, node_id)

            for parameter_name in parameter_names
                # If the parameter is interpolatable, create an interpolation object
                if parameter_name in time_interpolatables
                    val, is_valid = get_scalar_interpolation(
                        config.starttime,
                        t_end,
                        time_subset,
                        node_id,
                        parameter_name;
                        default_value = hasproperty(defaults, parameter_name) ?
                                        defaults[parameter_name] : NaN,
                    )
                    if !is_valid
                        errors = true
                        @error "A $parameter_name time series for $nodetype node $(repr(node_name)) #$node_id has repeated times, this can not be interpolated."
                    end
                else
                    # Activity of transient nodes is assumed to be true
                    if parameter_name == :active
                        val = true
                    else
                        # If the parameter is not interpolatable, get the instance in the first row
                        val = getfield(time_subset[time_first_idx], parameter_name)
                    end
                end
                getfield(out, parameter_name)[node_idx] = val
            end
        else
            @error "$nodetype node  $(repr(node_name)) #$node_id data not in any table."
            errors = true
        end
    end
    return out, !errors
end

function static_and_time_node_ids(
    db::DB,
    static::StructVector,
    time::StructVector,
    node_type::String,
)::Tuple{Set{Int}, Set{Int}, Vector{Int}, Vector{String}, Bool}
    static_node_ids = Set(static.node_id)
    time_node_ids = Set(time.node_id)
    node_ids = get_ids(db, node_type)
    node_names = get_names(db, node_type)
    doubles = intersect(static_node_ids, time_node_ids)
    errors = false
    if !isempty(doubles)
        errors = true
        @error "$node_type cannot be in both static and time tables, found these node IDs in both: $doubles."
    end
    if !issetequal(node_ids, union(static_node_ids, time_node_ids))
        errors = true
        @error "$node_type node IDs don't match."
    end
    return static_node_ids, time_node_ids, node_ids, node_names, !errors
end

const nonconservative_nodetypes =
    Set{String}(["Basin", "LevelBoundary", "FlowBoundary", "Terminal", "User"])

function initialize_allocation!(p::Parameters, config::Config)::Nothing
    (; graph, allocation) = p
    (; allocation_network_ids, allocation_models, main_network_connections) = allocation
    allocation_network_ids_ = sort(collect(keys(graph[].node_ids)))

<<<<<<< HEAD
    for allocation_network_id in allocation_network_ids_
        push!(allocation_network_ids, allocation_network_id)
        push!(main_network_connections, Tuple{NodeID, NodeID}[])
    end

    if first(allocation_network_ids_) == 1
        find_subnetwork_connections!(p)
    end

    for allocation_network_id in allocation_network_ids_
=======
    errors = non_positive_allocation_network_id(graph)

    if errors
        error("Allocation network initialization failed.")
    end

    for allocation_network_id in keys(graph[].node_ids)
>>>>>>> 2dc5d747
        push!(
            allocation_models,
            AllocationModel(config, allocation_network_id, p, config.allocation.timestep),
        )
    end
    return nothing
end

function LinearResistance(db::DB, config::Config)::LinearResistance
    static = load_structvector(db, config, LinearResistanceStaticV1)
    parsed_parameters, valid = parse_static_and_time(db, config, "LinearResistance"; static)

    if !valid
        error(
            "Problems encountered when parsing LinearResistance static and time node IDs.",
        )
    end

    return LinearResistance(
        NodeID.(parsed_parameters.node_id),
        BitVector(parsed_parameters.active),
        parsed_parameters.resistance,
        parsed_parameters.control_mapping,
    )
end

function TabulatedRatingCurve(db::DB, config::Config)::TabulatedRatingCurve
    static = load_structvector(db, config, TabulatedRatingCurveStaticV1)
    time = load_structvector(db, config, TabulatedRatingCurveTimeV1)

    static_node_ids, time_node_ids, node_ids, node_names, valid =
        static_and_time_node_ids(db, static, time, "TabulatedRatingCurve")

    if !valid
        error(
            "Problems encountered when parsing TabulatedRatingcurve static and time node IDs.",
        )
    end

    interpolations = ScalarInterpolation[]
    control_mapping = Dict{Tuple{NodeID, String}, NamedTuple}()
    active = BitVector()
    errors = false

    for (node_id, node_name) in zip(node_ids, node_names)
        if node_id in static_node_ids
            # Loop over all static rating curves (groups) with this node_id.
            # If it has a control_state add it to control_mapping.
            # The last rating curve forms the initial condition and activity.
            source = "static"
            rows = searchsorted(static.node_id, node_id)
            static_id = view(static, rows)
            local is_active, interpolation
            # coalesce control_state to nothing to avoid boolean groupby logic on missing
            for group in
                IterTools.groupby(row -> coalesce(row.control_state, nothing), static_id)
                control_state = first(group).control_state
                is_active = coalesce(first(group).active, true)
                interpolation, is_valid = qh_interpolation(node_id, StructVector(group))
                if !ismissing(control_state)
                    control_mapping[(NodeID(node_id), control_state)] =
                        (; tables = interpolation, active = is_active)
                end
            end
            push!(interpolations, interpolation)
            push!(active, is_active)
        elseif node_id in time_node_ids
            source = "time"
            # get the timestamp that applies to the model starttime
            idx_starttime = searchsortedlast(time.time, config.starttime)
            pre_table = view(time, 1:idx_starttime)
            interpolation, is_valid = qh_interpolation(node_id, pre_table)
            push!(interpolations, interpolation)
            push!(active, true)
        else
            @error "TabulatedRatingCurve node $(repr(node_name)) #$node_id data not in any table."
            errors = true
        end
        if !is_valid
            @error "A Q(h) relationship for TabulatedRatingCurve $(repr(node_name)) #$node_id from the $source table has repeated levels, this can not be interpolated."
            errors = true
        end
    end

    if errors
        error("Errors occurred when parsing TabulatedRatingCurve data.")
    end

    return TabulatedRatingCurve(
        NodeID.(node_ids),
        active,
        interpolations,
        time,
        control_mapping,
    )
end

function ManningResistance(db::DB, config::Config)::ManningResistance
    static = load_structvector(db, config, ManningResistanceStaticV1)
    parsed_parameters, valid =
        parse_static_and_time(db, config, "ManningResistance"; static)

    if !valid
        error("Errors occurred when parsing ManningResistance data.")
    end

    return ManningResistance(
        NodeID.(parsed_parameters.node_id),
        BitVector(parsed_parameters.active),
        parsed_parameters.length,
        parsed_parameters.manning_n,
        parsed_parameters.profile_width,
        parsed_parameters.profile_slope,
        parsed_parameters.control_mapping,
    )
end

function FractionalFlow(db::DB, config::Config)::FractionalFlow
    static = load_structvector(db, config, FractionalFlowStaticV1)
    parsed_parameters, valid = parse_static_and_time(db, config, "FractionalFlow"; static)

    if !valid
        error("Errors occurred when parsing FractionalFlow data.")
    end

    return FractionalFlow(
        NodeID.(parsed_parameters.node_id),
        parsed_parameters.fraction,
        parsed_parameters.control_mapping,
    )
end

function LevelBoundary(db::DB, config::Config)::LevelBoundary
    static = load_structvector(db, config, LevelBoundaryStaticV1)
    time = load_structvector(db, config, LevelBoundaryTimeV1)

    static_node_ids, time_node_ids, node_ids, node_names, valid =
        static_and_time_node_ids(db, static, time, "LevelBoundary")

    if !valid
        error("Problems encountered when parsing LevelBoundary static and time node IDs.")
    end

    time_interpolatables = [:level]
    parsed_parameters, valid = parse_static_and_time(
        db,
        config,
        "LevelBoundary";
        static,
        time,
        time_interpolatables,
    )

    if !valid
        error("Errors occurred when parsing LevelBoundary data.")
    end

    return LevelBoundary(
        NodeID.(node_ids),
        parsed_parameters.active,
        parsed_parameters.level,
    )
end

function FlowBoundary(db::DB, config::Config)::FlowBoundary
    static = load_structvector(db, config, FlowBoundaryStaticV1)
    time = load_structvector(db, config, FlowBoundaryTimeV1)

    static_node_ids, time_node_ids, node_ids, node_names, valid =
        static_and_time_node_ids(db, static, time, "FlowBoundary")

    if !valid
        error("Problems encountered when parsing FlowBoundary static and time node IDs.")
    end

    time_interpolatables = [:flow_rate]
    parsed_parameters, valid = parse_static_and_time(
        db,
        config,
        "FlowBoundary";
        static,
        time,
        time_interpolatables,
    )

    for itp in parsed_parameters.flow_rate
        if any(itp.u .< 0.0)
            @error(
                "Currently negative flow rates are not supported, found some in dynamic flow boundary."
            )
            valid = false
        end
    end

    if !valid
        error("Errors occurred when parsing FlowBoundary data.")
    end

    return FlowBoundary(
        NodeID.(node_ids),
        parsed_parameters.active,
        parsed_parameters.flow_rate,
    )
end

function Pump(db::DB, config::Config, chunk_sizes::Vector{Int})::Pump
    static = load_structvector(db, config, PumpStaticV1)
    defaults = (; min_flow_rate = 0.0, max_flow_rate = Inf, active = true)
    parsed_parameters, valid = parse_static_and_time(db, config, "Pump"; static, defaults)
    is_pid_controlled = falses(length(NodeID.(parsed_parameters.node_id)))

    if !valid
        error("Errors occurred when parsing Pump data.")
    end

    # If flow rate is set by PID control, it is part of the AD Jacobian computations
    flow_rate = if config.solver.autodiff
        DiffCache(parsed_parameters.flow_rate, chunk_sizes)
    else
        parsed_parameters.flow_rate
    end

    return Pump(
        NodeID.(parsed_parameters.node_id),
        BitVector(parsed_parameters.active),
        flow_rate,
        parsed_parameters.min_flow_rate,
        parsed_parameters.max_flow_rate,
        parsed_parameters.control_mapping,
        is_pid_controlled,
    )
end

function Outlet(db::DB, config::Config, chunk_sizes::Vector{Int})::Outlet
    static = load_structvector(db, config, OutletStaticV1)
    defaults =
        (; min_flow_rate = 0.0, max_flow_rate = Inf, min_crest_level = -Inf, active = true)
    parsed_parameters, valid = parse_static_and_time(db, config, "Outlet"; static, defaults)
    is_pid_controlled = falses(length(NodeID.(parsed_parameters.node_id)))

    if !valid
        error("Errors occurred when parsing Outlet data.")
    end

    # If flow rate is set by PID control, it is part of the AD Jacobian computations
    flow_rate = if config.solver.autodiff
        DiffCache(parsed_parameters.flow_rate, chunk_sizes)
    else
        parsed_parameters.flow_rate
    end

    return Outlet(
        NodeID.(parsed_parameters.node_id),
        BitVector(parsed_parameters.active),
        flow_rate,
        parsed_parameters.min_flow_rate,
        parsed_parameters.max_flow_rate,
        parsed_parameters.min_crest_level,
        parsed_parameters.control_mapping,
        is_pid_controlled,
    )
end

function Terminal(db::DB, config::Config)::Terminal
    static = load_structvector(db, config, TerminalStaticV1)
    return Terminal(NodeID.(static.node_id))
end

function Basin(db::DB, config::Config, chunk_sizes::Vector{Int})::Basin
    node_id = get_ids(db, "Basin")
    n = length(node_id)
    current_level = zeros(n)
    current_area = zeros(n)

    if config.solver.autodiff
        current_level = DiffCache(current_level, chunk_sizes)
        current_area = DiffCache(current_area, chunk_sizes)
    end

    precipitation = zeros(length(node_id))
    potential_evaporation = zeros(length(node_id))
    drainage = zeros(length(node_id))
    infiltration = zeros(length(node_id))
    table = (; precipitation, potential_evaporation, drainage, infiltration)

    area, level, storage = create_storage_tables(db, config)

    # both static and time are optional, but we need fallback defaults
    static = load_structvector(db, config, BasinStaticV1)
    time = load_structvector(db, config, BasinTimeV1)

    set_static_value!(table, node_id, static)
    set_current_value!(table, node_id, time, config.starttime)
    check_no_nans(table, "Basin")

    return Basin(
        Indices(NodeID.(node_id)),
        precipitation,
        potential_evaporation,
        drainage,
        infiltration,
        current_level,
        current_area,
        area,
        level,
        storage,
        time,
    )
end

function DiscreteControl(db::DB, config::Config)::DiscreteControl
    condition = load_structvector(db, config, DiscreteControlConditionV1)

    condition_value = fill(false, length(condition.node_id))
    control_state::Dict{NodeID, Tuple{String, Float64}} = Dict()

    rows = execute(db, "SELECT from_node_id, edge_type FROM Edge ORDER BY fid")
    for (; from_node_id, edge_type) in rows
        if edge_type == "control"
            control_state[NodeID(from_node_id)] = ("undefined_state", 0.0)
        end
    end

    logic = load_structvector(db, config, DiscreteControlLogicV1)

    logic_mapping = Dict{Tuple{NodeID, String}, String}()

    for (node_id, truth_state, control_state_) in
        zip(logic.node_id, logic.truth_state, logic.control_state)
        logic_mapping[(NodeID(node_id), truth_state)] = control_state_
    end

    logic_mapping = expand_logic_mapping(logic_mapping)
    look_ahead = coalesce.(condition.look_ahead, 0.0)

    record = (
        time = Float64[],
        control_node_id = Int[],
        truth_state = String[],
        control_state = String[],
    )

    return DiscreteControl(
        NodeID.(condition.node_id), # Not unique
        NodeID.(condition.listen_feature_id),
        condition.variable,
        look_ahead,
        condition.greater_than,
        condition_value,
        control_state,
        logic_mapping,
        record,
    )
end

function PidControl(db::DB, config::Config, chunk_sizes::Vector{Int})::PidControl
    static = load_structvector(db, config, PidControlStaticV1)
    time = load_structvector(db, config, PidControlTimeV1)

    static_node_ids, time_node_ids, node_ids, node_names, valid =
        static_and_time_node_ids(db, static, time, "PidControl")

    if !valid
        error("Problems encountered when parsing PidControl static and time node IDs.")
    end

    time_interpolatables = [:target, :proportional, :integral, :derivative]
    parsed_parameters, valid =
        parse_static_and_time(db, config, "PidControl"; static, time, time_interpolatables)

    if !valid
        error("Errors occurred when parsing PidControl data.")
    end

    pid_error = zeros(length(node_ids))

    if config.solver.autodiff
        pid_error = DiffCache(pid_error, chunk_sizes)
    end

    # Combine PID parameters into one vector interpolation object
    pid_parameters = VectorInterpolation[]
    (; proportional, integral, derivative) = parsed_parameters

    for i in eachindex(node_ids)
        times = proportional[i].t
        K_p = proportional[i].u
        K_i = integral[i].u
        K_d = derivative[i].u

        itp = LinearInterpolation(collect.(zip(K_p, K_i, K_d)), times)
        push!(pid_parameters, itp)
    end

    for (key, params) in parsed_parameters.control_mapping
        (; proportional, integral, derivative) = params

        times = params.proportional.t
        K_p = proportional.u
        K_i = integral.u
        K_d = derivative.u
        pid_params = LinearInterpolation(collect.(zip(K_p, K_i, K_d)), times)
        parsed_parameters.control_mapping[key] =
            (; params.target, params.active, pid_params)
    end

    return PidControl(
        NodeID.(node_ids),
        BitVector(parsed_parameters.active),
        NodeID.(parsed_parameters.listen_node_id),
        parsed_parameters.target,
        pid_parameters,
        pid_error,
        parsed_parameters.control_mapping,
    )
end

function User(db::DB, config::Config)::User
    static = load_structvector(db, config, UserStaticV1)
    time = load_structvector(db, config, UserTimeV1)

    static_node_ids, time_node_ids, node_ids, node_names, valid =
        static_and_time_node_ids(db, static, time, "User")

    if !valid
        error("Problems encountered when parsing User static and time node IDs.")
    end

    # All provided priorities
    priorities = sort(unique(union(static.priority, time.priority)))

    active = BitVector()
    min_level = Float64[]
    return_factor = Float64[]
    interpolations = Vector{ScalarInterpolation}[]

    errors = false
    trivial_timespan = [nextfloat(-Inf), prevfloat(Inf)]
    t_end = seconds_since(config.endtime, config.starttime)

    # Create a dictionary priority => time data for that priority
    time_priority_dict::Dict{Int, StructVector{UserTimeV1}} = Dict(
        first(group).priority => StructVector(group) for
        group in IterTools.groupby(row -> row.priority, time)
    )

    for node_id in node_ids
        first_row = nothing
        demand = Vector{ScalarInterpolation}()

        if node_id in static_node_ids
            rows = searchsorted(static.node_id, node_id)
            static_id = view(static, rows)
            for p in priorities
                idx = findsorted(static_id.priority, p)
                demand_p = !isnothing(idx) ? static_id[idx].demand : 0.0
                demand_p_itp = LinearInterpolation([demand_p, demand_p], trivial_timespan)
                push!(demand, demand_p_itp)
            end
            push!(interpolations, demand)
            first_row = first(static_id)
            is_active = coalesce(first_row.active, true)

        elseif node_id in time_node_ids
            for p in priorities
                if p in keys(time_priority_dict)
                    demand_p_itp, is_valid = get_scalar_interpolation(
                        config.starttime,
                        t_end,
                        time_priority_dict[p],
                        node_id,
                        :demand;
                        default_value = 0.0,
                    )
                    if is_valid
                        push!(demand, demand_p_itp)
                    else
                        @error "The demand(t) relationship for User #$node_id of priority $p from the time table has repeated timestamps, this can not be interpolated."
                        errors = true
                    end
                else
                    demand_p_itp = LinearInterpolation([0.0, 0.0], trivial_timespan)
                    push!(demand, demand_p_itp)
                end
            end
            push!(interpolations, demand)

            first_row_idx = searchsortedfirst(time.node_id, node_id)
            first_row = time[first_row_idx]
            is_active = true
        else
            @error "User node #$node_id data not in any table."
            errors = true
        end

        if !isnothing(first_row)
            min_level_ = coalesce(first_row.min_level, 0.0)
            return_factor_ = first_row.return_factor
            push!(active, is_active)
            push!(min_level, min_level_)
            push!(return_factor, return_factor_)
        end
    end

    if errors
        error("Errors occurred when parsing User data.")
    end

    allocated = [fill(Inf, length(priorities)) for id in node_ids]

    record = (
        time = Float64[],
        allocation_network_id = Int[],
        user_node_id = Int[],
        priority = Int[],
        demand = Float64[],
        allocated = Float64[],
        abstracted = Float64[],
    )

    record = (
        time = Vector{Float64}(),
        allocation_network_id = Vector{Int}(),
        user_node_id = Vector{Int}(),
        priority = Vector{Int}(),
        demand = Vector{Float64}(),
        allocated = Vector{Float64}(),
        abstracted = Vector{Float64}(),
    )

    return User(
        NodeID.(node_ids),
        active,
        interpolations,
        allocated,
        return_factor,
        min_level,
        priorities,
        record,
    )
end

function Subgrid(db::DB, config::Config, basin::Basin)::Subgrid
    node_to_basin = Dict(node_id => index for (index, node_id) in enumerate(basin.node_id))
    tables = load_structvector(db, config, BasinSubgridV1)

    basin_ids = Int[]
    interpolations = ScalarInterpolation[]
    has_error = false
    for group in IterTools.groupby(row -> row.subgrid_id, tables)
        subgrid_id = first(getproperty.(group, :subgrid_id))
        node_id = NodeID(first(getproperty.(group, :node_id)))
        basin_level = getproperty.(group, :basin_level)
        subgrid_level = getproperty.(group, :subgrid_level)

        is_valid =
            valid_subgrid(subgrid_id, node_id, node_to_basin, basin_level, subgrid_level)

        if is_valid
            # Ensure it doesn't extrapolate before the first value.
            pushfirst!(subgrid_level, first(subgrid_level))
            pushfirst!(basin_level, nextfloat(-Inf))
            new_interp = LinearInterpolation(subgrid_level, basin_level; extrapolate = true)
            push!(basin_ids, node_to_basin[node_id])
            push!(interpolations, new_interp)
        else
            has_error = true
        end
    end

    has_error && error("Invalid Basin / subgrid table.")

    return Subgrid(basin_ids, interpolations, fill(NaN, length(basin_ids)))
end

"""
Get the chunk sizes for DiffCache; differentiation w.r.t. u
and t (the latter only if a Rosenbrock algorithm is used).
"""
function get_chunk_sizes(config::Config, n_states::Int)::Vector{Int}
    chunk_sizes = [pickchunksize(n_states)]
    if Ribasim.config.algorithms[config.solver.algorithm] <:
       OrdinaryDiffEqRosenbrockAdaptiveAlgorithm
        push!(chunk_sizes, 1)
    end
    return chunk_sizes
end

function Parameters(db::DB, config::Config)::Parameters
    n_states = length(get_ids(db, "Basin")) + length(get_ids(db, "PidControl"))
    chunk_sizes = get_chunk_sizes(config, n_states)
    graph = create_graph(db, config, chunk_sizes)
    allocation = Allocation(
        Int[],
        AllocationModel[],
        Vector{Tuple{NodeID, NodeID}}[],
        Dict{Tuple{NodeID, NodeID}, Float64}(),
        Dict{Tuple{NodeID, NodeID}, Float64}(),
    )

    if !valid_edges(graph)
        error("Invalid edge(s) found.")
    end

    linear_resistance = LinearResistance(db, config)
    manning_resistance = ManningResistance(db, config)
    tabulated_rating_curve = TabulatedRatingCurve(db, config)
    fractional_flow = FractionalFlow(db, config)
    level_boundary = LevelBoundary(db, config)
    flow_boundary = FlowBoundary(db, config)
    pump = Pump(db, config, chunk_sizes)
    outlet = Outlet(db, config, chunk_sizes)
    terminal = Terminal(db, config)
    discrete_control = DiscreteControl(db, config)
    pid_control = PidControl(db, config, chunk_sizes)
    user = User(db, config)

    basin = Basin(db, config, chunk_sizes)
    subgrid_level = Subgrid(db, config, basin)

    # Set is_pid_controlled to true for those pumps and outlets that are PID controlled
    for id in pid_control.node_id
        id_controlled = only(outneighbor_labels_type(graph, id, EdgeType.control))
        pump_idx = findsorted(pump.node_id, id_controlled)
        if pump_idx === nothing
            outlet_idx = findsorted(outlet.node_id, id_controlled)
            outlet.is_pid_controlled[outlet_idx] = true
        else
            pump.is_pid_controlled[pump_idx] = true
        end
    end

    p = Parameters(
        config.starttime,
        graph,
        allocation,
        basin,
        linear_resistance,
        manning_resistance,
        tabulated_rating_curve,
        fractional_flow,
        level_boundary,
        flow_boundary,
        pump,
        outlet,
        terminal,
        discrete_control,
        pid_control,
        user,
        Dict{Int, Symbol}(),
        subgrid_level,
    )

    if !valid_n_neighbors(p)
        error("Invalid number of connections for certain node types.")
    end

    # Allocation data structures
    if config.allocation.use_allocation
        initialize_allocation!(p, config)
    end
    return p
end<|MERGE_RESOLUTION|>--- conflicted
+++ resolved
@@ -201,7 +201,11 @@
     (; allocation_network_ids, allocation_models, main_network_connections) = allocation
     allocation_network_ids_ = sort(collect(keys(graph[].node_ids)))
 
-<<<<<<< HEAD
+    errors = non_positive_allocation_network_id(graph)
+    if errors
+        error("Allocation network initialization failed.")
+    end
+
     for allocation_network_id in allocation_network_ids_
         push!(allocation_network_ids, allocation_network_id)
         push!(main_network_connections, Tuple{NodeID, NodeID}[])
@@ -212,15 +216,6 @@
     end
 
     for allocation_network_id in allocation_network_ids_
-=======
-    errors = non_positive_allocation_network_id(graph)
-
-    if errors
-        error("Allocation network initialization failed.")
-    end
-
-    for allocation_network_id in keys(graph[].node_ids)
->>>>>>> 2dc5d747
         push!(
             allocation_models,
             AllocationModel(config, allocation_network_id, p, config.allocation.timestep),
