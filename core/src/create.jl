"""
Process the data in the static and time tables for a given node type.
The 'defaults' named tuple dictates how missing data is filled in.
'time_interpolatables' is a vector of Symbols of parameter names
for which a time interpolation (linear) object must be constructed.
The control mapping for DiscreteControl is also constructed in this function.
This function currently does not support node states that are defined by more
than one row in a table, as is the case for TabulatedRatingCurve.
"""
function parse_static_and_time(
    db::DB,
    config::Config,
    nodetype::String;
    static::Union{StructVector, Nothing} = nothing,
    time::Union{StructVector, Nothing} = nothing,
    defaults::NamedTuple = (; active = true),
    time_interpolatables::Vector{Symbol} = Symbol[],
)::Tuple{NamedTuple, Bool}
    # E.g. `PumpStatic`
    static_type = eltype(static)
    columnnames_static = collect(fieldnames(static_type))
    # Mask out columns that do not denote parameters
    mask = [symb ∉ [:node_id, :control_state] for symb in columnnames_static]

    # The names of the parameters that can define a control state
    parameter_names = columnnames_static[mask]

    # The types of the variables that can define a control state
    parameter_types = collect(fieldtypes(static_type))[mask]

    # A vector of vectors, for each parameter the (initial) values for all nodes
    # of the current type
    vals_out = []

    node_ids = get_ids(db, nodetype)
    node_names = get_names(db, nodetype)
    n_nodes = length(node_ids)

    # Initialize the vectors for the output
    for (parameter_name, parameter_type) in zip(parameter_names, parameter_types)
        # If the type is a union, then the associated parameter is optional and
        # the type is of the form Union{Missing,ActualType}
        parameter_type = if parameter_name in time_interpolatables
            ScalarInterpolation
        elseif isa(parameter_type, Union)
            nonmissingtype(parameter_type)
        else
            parameter_type
        end

        push!(vals_out, Vector{parameter_type}(undef, n_nodes))
    end

    # The keys of the output NamedTuple
    keys_out = copy(parameter_names)

    # The names of the parameters associated with a node of the current type
    parameter_names = Tuple(parameter_names)

    push!(keys_out, :node_id)
    push!(vals_out, node_ids)

    # The control mapping is a dictionary with keys (node_id, control_state) to a named tuple of
    # parameter values to be assigned to the node with this node_id in the case of this control_state
    control_mapping = Dict{Tuple{NodeID, String}, NamedTuple}()

    push!(keys_out, :control_mapping)
    push!(vals_out, control_mapping)

    # The output namedtuple
    out = NamedTuple{Tuple(keys_out)}(Tuple(vals_out))

    if n_nodes == 0
        return out, true
    end

    # Get node IDs of static nodes if the static table exists
    static_node_ids = if static === nothing
        Set{Int}()
    else
        Set(static.node_id)
    end

    # Get node IDs of transient nodes if the time table exists
    time_node_ids = if time === nothing
        Set{Int}()
    else
        Set(time.node_id)
    end

    errors = false
    t_end = seconds_since(config.endtime, config.starttime)
    trivial_timespan = [nextfloat(-Inf), prevfloat(Inf)]

    for (node_idx, (node_id, node_name)) in enumerate(zip(node_ids, node_names))
        if node_id in static_node_ids
            # The interval of rows of the static table that have the current node_id
            rows = searchsorted(static.node_id, node_id)
            # The rows of the static table that have the current node_id
            static_id = view(static, rows)
            # Here it is assumed that the parameters of a node are given by a single
            # row in the static table, which is not true for TabulatedRatingCurve
            for row in static_id
                control_state =
                    hasproperty(row, :control_state) ? row.control_state : missing
                # Get the parameter values, and turn them into trivial interpolation objects
                # if this parameter can be transient
                parameter_values = Any[]
                for parameter_name in parameter_names
                    val = getfield(row, parameter_name)
                    # Set default parameter value if no value was given
                    if ismissing(val)
                        val = defaults[parameter_name]
                    end
                    if parameter_name in time_interpolatables
                        val = LinearInterpolation([val, val], trivial_timespan)
                    end
                    # Collect the parameter values in the parameter_values vector
                    push!(parameter_values, val)
                    # The initial parameter value is overwritten here each time until the last row,
                    # but in the case of control the proper initial parameter values are set later on
                    # in the code
                    getfield(out, parameter_name)[node_idx] = val
                end
                # Add the parameter values to the control mapping
                control_state_key = coalesce(control_state, "")
                control_mapping[(NodeID(node_id), control_state_key)] =
                    NamedTuple{Tuple(parameter_names)}(Tuple(parameter_values))
            end
        elseif node_id in time_node_ids
            # TODO replace (time, node_id) order by (node_id, time)
            # this fits our access pattern better, so we can use views
            idx = findall(==(node_id), time.node_id)
            time_subset = time[idx]

            time_first_idx = searchsortedfirst(time_subset.node_id, node_id)

            for parameter_name in parameter_names
                # If the parameter is interpolatable, create an interpolation object
                if parameter_name in time_interpolatables
                    val, is_valid = get_scalar_interpolation(
                        config.starttime,
                        t_end,
                        time_subset,
                        node_id,
                        parameter_name;
                        default_value = hasproperty(defaults, parameter_name) ?
                                        defaults[parameter_name] : NaN,
                    )
                    if !is_valid
                        errors = true
                        @error "A $parameter_name time series for $nodetype node $(repr(node_name)) #$node_id has repeated times, this can not be interpolated."
                    end
                else
                    # Activity of transient nodes is assumed to be true
                    if parameter_name == :active
                        val = true
                    else
                        # If the parameter is not interpolatable, get the instance in the first row
                        val = getfield(time_subset[time_first_idx], parameter_name)
                    end
                end
                getfield(out, parameter_name)[node_idx] = val
            end
        else
            @error "$nodetype node  $(repr(node_name)) #$node_id data not in any table."
            errors = true
        end
    end
    return out, !errors
end

function static_and_time_node_ids(
    db::DB,
    static::StructVector,
    time::StructVector,
    node_type::String,
)::Tuple{Set{Int}, Set{Int}, Vector{Int}, Vector{String}, Bool}
    static_node_ids = Set(static.node_id)
    time_node_ids = Set(time.node_id)
    node_ids = get_ids(db, node_type)
    node_names = get_names(db, node_type)
    doubles = intersect(static_node_ids, time_node_ids)
    errors = false
    if !isempty(doubles)
        errors = true
        @error "$node_type cannot be in both static and time tables, found these node IDs in both: $doubles."
    end
    if !issetequal(node_ids, union(static_node_ids, time_node_ids))
        errors = true
        @error "$node_type node IDs don't match."
    end
    return static_node_ids, time_node_ids, node_ids, node_names, !errors
end

const nonconservative_nodetypes =
    Set{String}(["Basin", "LevelBoundary", "FlowBoundary", "Terminal", "User"])

function Connectivity(db::DB, config::Config, chunk_size::Int)::Connectivity
    if !valid_edge_types(db)
        error("Invalid edge types found.")
    end

    graph = create_graph(db)

    # Build the sparsity structure of the flow matrix
    flow = spzeros(nv(graph), nv(graph))
    for e in edges(graph)
        id_src = label_for(graph, e.src)
        id_dst = label_for(graph, e.dst)
        edge_metadata = graph[id_src, id_dst]
        if edge_metadata.type == EdgeType.flow
            flow[id_src, id_dst] = 1.0
        end
    end

    # Add a self-loop, i.e. an entry on the diagonal, for all non-conservative node types.
    # This is used to store the gain (positive) or loss (negative) for the water balance.
    # Note that this only affects the sparsity structure.
    # We want to do it here to avoid changing that during the simulation and keeping it predictable,
    # e.g. if we wouldn't do this, inactive nodes can appear if control turns them on during runtime.
    for (i, nodetype) in enumerate(get_nodetypes(db))
        if nodetype in nonconservative_nodetypes
            flow[i, i] = 1.0
        end
    end
    flow .= 0.0

    if config.solver.autodiff
        # FixedSizeDiffCache performs better for sparse matrix
        flow = FixedSizeDiffCache(flow, chunk_size)
    end

    allocation_models = AllocationModel[]

    return Connectivity(graph, flow, allocation_models)
end

function generate_allocation_models!(p::Parameters, config::Config)::Nothing
    (; connectivity) = p
    (; allocation_models, graph) = connectivity

    for allocation_network_id in keys(graph[].node_ids)
        push!(
            allocation_models,
            AllocationModel(config, allocation_network_id, p, config.allocation.timestep),
        )
    end
    return nothing
end

function LinearResistance(db::DB, config::Config)::LinearResistance
    static = load_structvector(db, config, LinearResistanceStaticV1)
    parsed_parameters, valid = parse_static_and_time(db, config, "LinearResistance"; static)

    if !valid
        error(
            "Problems encountered when parsing LinearResistance static and time node IDs.",
        )
    end

    return LinearResistance(
        NodeID.(parsed_parameters.node_id),
        BitVector(parsed_parameters.active),
        parsed_parameters.resistance,
        parsed_parameters.control_mapping,
    )
end

function TabulatedRatingCurve(db::DB, config::Config)::TabulatedRatingCurve
    static = load_structvector(db, config, TabulatedRatingCurveStaticV1)
    time = load_structvector(db, config, TabulatedRatingCurveTimeV1)

    static_node_ids, time_node_ids, node_ids, node_names, valid =
        static_and_time_node_ids(db, static, time, "TabulatedRatingCurve")

    if !valid
        error(
            "Problems encountered when parsing TabulatedRatingcurve static and time node IDs.",
        )
    end

    interpolations = ScalarInterpolation[]
    control_mapping = Dict{Tuple{NodeID, String}, NamedTuple}()
    active = BitVector()
    errors = false

    for (node_id, node_name) in zip(node_ids, node_names)
        if node_id in static_node_ids
            # Loop over all static rating curves (groups) with this node_id.
            # If it has a control_state add it to control_mapping.
            # The last rating curve forms the initial condition and activity.
            source = "static"
            rows = searchsorted(static.node_id, node_id)
            static_id = view(static, rows)
            local is_active, interpolation
            # coalesce control_state to nothing to avoid boolean groupby logic on missing
            for group in
                IterTools.groupby(row -> coalesce(row.control_state, nothing), static_id)
                control_state = first(group).control_state
                is_active = coalesce(first(group).active, true)
                interpolation, is_valid = qh_interpolation(node_id, StructVector(group))
                if !ismissing(control_state)
                    control_mapping[(NodeID(node_id), control_state)] =
                        (; tables = interpolation, active = is_active)
                end
            end
            push!(interpolations, interpolation)
            push!(active, is_active)
        elseif node_id in time_node_ids
            source = "time"
            # get the timestamp that applies to the model starttime
            idx_starttime = searchsortedlast(time.time, config.starttime)
            pre_table = view(time, 1:idx_starttime)
            interpolation, is_valid = qh_interpolation(node_id, pre_table)
            push!(interpolations, interpolation)
            push!(active, true)
        else
            @error "TabulatedRatingCurve node $(repr(node_name)) #$node_id data not in any table."
            errors = true
        end
        if !is_valid
            @error "A Q(h) relationship for TabulatedRatingCurve $(repr(node_name)) #$node_id from the $source table has repeated levels, this can not be interpolated."
            errors = true
        end
    end

    if errors
        error("Errors occurred when parsing TabulatedRatingCurve data.")
    end

    return TabulatedRatingCurve(
        NodeID.(node_ids),
        active,
        interpolations,
        time,
        control_mapping,
    )
end

function ManningResistance(db::DB, config::Config)::ManningResistance
    static = load_structvector(db, config, ManningResistanceStaticV1)
    parsed_parameters, valid =
        parse_static_and_time(db, config, "ManningResistance"; static)

    if !valid
        error("Errors occurred when parsing ManningResistance data.")
    end

    return ManningResistance(
        NodeID.(parsed_parameters.node_id),
        BitVector(parsed_parameters.active),
        parsed_parameters.length,
        parsed_parameters.manning_n,
        parsed_parameters.profile_width,
        parsed_parameters.profile_slope,
        parsed_parameters.control_mapping,
    )
end

function FractionalFlow(db::DB, config::Config)::FractionalFlow
    static = load_structvector(db, config, FractionalFlowStaticV1)
    parsed_parameters, valid = parse_static_and_time(db, config, "FractionalFlow"; static)

    if !valid
        error("Errors occurred when parsing FractionalFlow data.")
    end

    return FractionalFlow(
        NodeID.(parsed_parameters.node_id),
        parsed_parameters.fraction,
        parsed_parameters.control_mapping,
    )
end

function LevelBoundary(db::DB, config::Config)::LevelBoundary
    static = load_structvector(db, config, LevelBoundaryStaticV1)
    time = load_structvector(db, config, LevelBoundaryTimeV1)

    static_node_ids, time_node_ids, node_ids, node_names, valid =
        static_and_time_node_ids(db, static, time, "LevelBoundary")

    if !valid
        error("Problems encountered when parsing LevelBoundary static and time node IDs.")
    end

    time_interpolatables = [:level]
    parsed_parameters, valid = parse_static_and_time(
        db,
        config,
        "LevelBoundary";
        static,
        time,
        time_interpolatables,
    )

    if !valid
        error("Errors occurred when parsing LevelBoundary data.")
    end

    return LevelBoundary(
        NodeID.(node_ids),
        parsed_parameters.active,
        parsed_parameters.level,
    )
end

function FlowBoundary(db::DB, config::Config)::FlowBoundary
    static = load_structvector(db, config, FlowBoundaryStaticV1)
    time = load_structvector(db, config, FlowBoundaryTimeV1)

    static_node_ids, time_node_ids, node_ids, node_names, valid =
        static_and_time_node_ids(db, static, time, "FlowBoundary")

    if !valid
        error("Problems encountered when parsing FlowBoundary static and time node IDs.")
    end

    time_interpolatables = [:flow_rate]
    parsed_parameters, valid = parse_static_and_time(
        db,
        config,
        "FlowBoundary";
        static,
        time,
        time_interpolatables,
    )

    for itp in parsed_parameters.flow_rate
        if any(itp.u .< 0.0)
            @error(
                "Currently negative flow rates are not supported, found some in dynamic flow boundary."
            )
            valid = false
        end
    end

    if !valid
        error("Errors occurred when parsing FlowBoundary data.")
    end

    return FlowBoundary(
        NodeID.(node_ids),
        parsed_parameters.active,
        parsed_parameters.flow_rate,
    )
end

function Pump(db::DB, config::Config, chunk_size::Int)::Pump
    static = load_structvector(db, config, PumpStaticV1)
    defaults = (; min_flow_rate = 0.0, max_flow_rate = Inf, active = true)
    parsed_parameters, valid = parse_static_and_time(db, config, "Pump"; static, defaults)
    is_pid_controlled = falses(length(NodeID.(parsed_parameters.node_id)))

    if !valid
        error("Errors occurred when parsing Pump data.")
    end

    # If flow rate is set by PID control, it is part of the AD Jacobian computations
    flow_rate = if config.solver.autodiff
        DiffCache(parsed_parameters.flow_rate, chunk_size)
    else
        parsed_parameters.flow_rate
    end

    return Pump(
        NodeID.(parsed_parameters.node_id),
        BitVector(parsed_parameters.active),
        flow_rate,
        parsed_parameters.min_flow_rate,
        parsed_parameters.max_flow_rate,
        parsed_parameters.control_mapping,
        is_pid_controlled,
    )
end

function Outlet(db::DB, config::Config, chunk_size::Int)::Outlet
    static = load_structvector(db, config, OutletStaticV1)
    defaults =
        (; min_flow_rate = 0.0, max_flow_rate = Inf, min_crest_level = -Inf, active = true)
    parsed_parameters, valid = parse_static_and_time(db, config, "Outlet"; static, defaults)
    is_pid_controlled = falses(length(NodeID.(parsed_parameters.node_id)))

    if !valid
        error("Errors occurred when parsing Outlet data.")
    end

    # If flow rate is set by PID control, it is part of the AD Jacobian computations
    flow_rate = if config.solver.autodiff
        DiffCache(parsed_parameters.flow_rate, chunk_size)
    else
        parsed_parameters.flow_rate
    end

    return Outlet(
        NodeID.(parsed_parameters.node_id),
        BitVector(parsed_parameters.active),
        flow_rate,
        parsed_parameters.min_flow_rate,
        parsed_parameters.max_flow_rate,
        parsed_parameters.min_crest_level,
        parsed_parameters.control_mapping,
        is_pid_controlled,
    )
end

function Terminal(db::DB, config::Config)::Terminal
    static = load_structvector(db, config, TerminalStaticV1)
    return Terminal(NodeID.(static.node_id))
end

function Basin(db::DB, config::Config, chunk_size::Int)::Basin
    node_id = get_ids(db, "Basin")
    n = length(node_id)
    current_level = zeros(n)
    current_area = zeros(n)

    if config.solver.autodiff
        current_level = DiffCache(current_level, chunk_size)
        current_area = DiffCache(current_area, chunk_size)
    end

    precipitation = fill(NaN, length(node_id))
    potential_evaporation = fill(NaN, length(node_id))
    drainage = fill(NaN, length(node_id))
    infiltration = fill(NaN, length(node_id))
    table = (; precipitation, potential_evaporation, drainage, infiltration)

    area, level, storage = create_storage_tables(db, config)

    # both static and time are optional, but we need fallback defaults
    static = load_structvector(db, config, BasinStaticV1)
    time = load_structvector(db, config, BasinTimeV1)

    set_static_value!(table, node_id, static)
    set_current_value!(table, node_id, time, config.starttime)
    check_no_nans(table, "Basin")

    return Basin(
        Indices(NodeID.(node_id)),
        precipitation,
        potential_evaporation,
        drainage,
        infiltration,
        current_level,
        current_area,
        area,
        level,
        storage,
        time,
    )
end

function DiscreteControl(db::DB, config::Config)::DiscreteControl
    condition = load_structvector(db, config, DiscreteControlConditionV1)

    condition_value = fill(false, length(condition.node_id))
    control_state::Dict{NodeID, Tuple{String, Float64}} = Dict()

    rows = execute(db, "select from_node_id, edge_type from Edge")
    for (; from_node_id, edge_type) in rows
        if edge_type == "control"
            control_state[NodeID(from_node_id)] = ("undefined_state", 0.0)
        end
    end

    logic = load_structvector(db, config, DiscreteControlLogicV1)

    logic_mapping = Dict{Tuple{NodeID, String}, String}()

    for (node_id, truth_state, control_state_) in
        zip(logic.node_id, logic.truth_state, logic.control_state)
        logic_mapping[(NodeID(node_id), truth_state)] = control_state_
    end

    logic_mapping = expand_logic_mapping(logic_mapping)
    look_ahead = coalesce.(condition.look_ahead, 0.0)

    record = (
        time = Float64[],
        control_node_id = Int[],
        truth_state = String[],
        control_state = String[],
    )

    return DiscreteControl(
        NodeID.(condition.node_id), # Not unique
        NodeID.(condition.listen_feature_id),
        condition.variable,
        look_ahead,
        condition.greater_than,
        condition_value,
        control_state,
        logic_mapping,
        record,
    )
end

function PidControl(db::DB, config::Config, chunk_size::Int)::PidControl
    static = load_structvector(db, config, PidControlStaticV1)
    time = load_structvector(db, config, PidControlTimeV1)

    static_node_ids, time_node_ids, node_ids, node_names, valid =
        static_and_time_node_ids(db, static, time, "PidControl")

    if !valid
        error("Problems encountered when parsing PidControl static and time node IDs.")
    end

    time_interpolatables = [:target, :proportional, :integral, :derivative]
    parsed_parameters, valid =
        parse_static_and_time(db, config, "PidControl"; static, time, time_interpolatables)

    if !valid
        error("Errors occurred when parsing PidControl data.")
    end

    pid_error = zeros(length(node_ids))

    if config.solver.autodiff
        pid_error = DiffCache(pid_error, chunk_size)
    end

    # Combine PID parameters into one vector interpolation object
    pid_parameters = VectorInterpolation[]
    (; proportional, integral, derivative) = parsed_parameters

    for i in eachindex(node_ids)
        times = proportional[i].t
        K_p = proportional[i].u
        K_i = integral[i].u
        K_d = derivative[i].u

        itp = LinearInterpolation(collect.(zip(K_p, K_i, K_d)), times)
        push!(pid_parameters, itp)
    end

    for (key, params) in parsed_parameters.control_mapping
        (; proportional, integral, derivative) = params

        times = params.proportional.t
        K_p = proportional.u
        K_i = integral.u
        K_d = derivative.u
        pid_params = LinearInterpolation(collect.(zip(K_p, K_i, K_d)), times)
        parsed_parameters.control_mapping[key] =
            (; params.target, params.active, pid_params)
    end

    return PidControl(
        NodeID.(node_ids),
        BitVector(parsed_parameters.active),
        NodeID.(parsed_parameters.listen_node_id),
        parsed_parameters.target,
        pid_parameters,
        pid_error,
        parsed_parameters.control_mapping,
    )
end

function User(db::DB, config::Config)::User
    static = load_structvector(db, config, UserStaticV1)
    time = load_structvector(db, config, UserTimeV1)

    static_node_ids, time_node_ids, node_ids, node_names, valid =
        static_and_time_node_ids(db, static, time, "User")

    if !valid
        error("Problems encountered when parsing User static and time node IDs.")
    end

    # The highest priority number given, which corresponds to the least important demands
    priorities = sort(unique(union(static.priority, time.priority)))

    active = BitVector()
    min_level = Float64[]
    return_factor = Float64[]
    interpolations = Vector{ScalarInterpolation}[]

    errors = false
    trivial_timespan = [nextfloat(-Inf), prevfloat(Inf)]
    t_end = seconds_since(config.endtime, config.starttime)

    # Create a dictionary priority => time data for that priority
    time_priority_dict::Dict{Int, StructVector{UserTimeV1}} = Dict(
        first(group).priority => StructVector(group) for
        group in IterTools.groupby(row -> row.priority, time)
    )

    for node_id in node_ids
        first_row = nothing
        demand = Vector{ScalarInterpolation}()

        if node_id in static_node_ids
            rows = searchsorted(static.node_id, node_id)
            static_id = view(static, rows)
            for p in priorities
                idx = findsorted(static_id.priority, p)
                demand_p = !isnothing(idx) ? static_id[idx].demand : 0.0
                demand_p_itp = LinearInterpolation([demand_p, demand_p], trivial_timespan)
                push!(demand, demand_p_itp)
            end
            push!(interpolations, demand)
            first_row = first(static_id)
            is_active = coalesce(first_row.active, true)

        elseif node_id in time_node_ids
            for p in priorities
                if p in keys(time_priority_dict)
                    demand_p_itp, is_valid = get_scalar_interpolation(
                        config.starttime,
                        t_end,
                        time_priority_dict[p],
                        node_id,
                        :demand;
                        default_value = 0.0,
                    )
                    if is_valid
                        push!(demand, demand_p_itp)
                    else
                        @error "The demand(t) relationship for User #$node_id of priority $p from the time table has repeated timestamps, this can not be interpolated."
                        errors = true
                    end
                else
                    demand_p_itp = LinearInterpolation([0.0, 0.0], trivial_timespan)
                    push!(demand, demand_p_itp)
                end
            end
            push!(interpolations, demand)

            first_row_idx = searchsortedfirst(time.node_id, node_id)
            first_row = time[first_row_idx]
            is_active = true
        else
            @error "User node #$node_id data not in any table."
            errors = true
        end

        if !isnothing(first_row)
            min_level_ = coalesce(first_row.min_level, 0.0)
            return_factor_ = first_row.return_factor
            push!(active, is_active)
            push!(min_level, min_level_)
            push!(return_factor, return_factor_)
        end
    end

    if errors
        error("Errors occurred when parsing User data.")
    end

    allocated = [fill(Inf, length(priorities)) for id in node_ids]

    record = (
        time = Float64[],
        allocation_network_id = Int[],
        user_node_id = Int[],
        priority = Int[],
        demand = Float64[],
        allocated = Float64[],
        abstracted = Float64[],
    )

    record = (
        time = Vector{Float64}(),
        allocation_network_id = Vector{Int}(),
        user_node_id = Vector{Int}(),
        priority = Vector{Int}(),
        demand = Vector{Float64}(),
        allocated = Vector{Float64}(),
        abstracted = Vector{Float64}(),
    )

    allocation_optimized = BitVector(zeros(UInt8, length(node_ids)))

    return User(
        NodeID.(node_ids),
        active,
        interpolations,
        allocated,
        return_factor,
        min_level,
        priorities,
        record,
    )
end

function Subgrid(db::DB, config::Config, basin::Basin)::Subgrid
    node_to_basin = Dict(node_id => index for (index, node_id) in enumerate(basin.node_id))
    tables = load_structvector(db, config, BasinSubgridV1)

    basin_ids = Int[]
    interpolations = ScalarInterpolation[]
    errors = String[]
    for group in IterTools.groupby(row -> row.subgrid_id, tables)
        subgrid_id = first(getproperty.(group, :subgrid_id))
        node_id = first(getproperty.(group, :node_id))
        basin_level = getproperty.(group, :basin_level)
        subgrid_level = getproperty.(group, :subgrid_level)

        group_errors =
            valid_subgrid(subgrid_id, node_id, node_to_basin, basin_level, subgrid_level)

        if isempty(group_errors)
            # Ensure it doesn't extrapolate before the first value.
            new_interp = LinearInterpolation(
                [subgrid_level[1], subgrid_level...],
                [prevfloat(basin_level[1]), basin_level...];
                extrapolate = true,
            )
            push!(basin_ids, node_to_basin[node_id])
            push!(interpolations, new_interp)
        else
            append!(errors, group_errors)
        end
    end

    if isempty(errors)
        return Subgrid(basin_ids, interpolations, fill(NaN, length(basin_ids)))
    else
        foreach(x -> @error(x), errors)
        error(
            "Errors occurred while parsing Basin / subgrid_level data for group with name: $(name).",
        )
    end
end

function Parameters(db::DB, config::Config)::Parameters
    n_states = length(get_ids(db, "Basin")) + length(get_ids(db, "PidControl"))
    chunk_size = pickchunksize(n_states)

    connectivity = Connectivity(db, config, chunk_size)

    linear_resistance = LinearResistance(db, config)
    manning_resistance = ManningResistance(db, config)
    tabulated_rating_curve = TabulatedRatingCurve(db, config)
    fractional_flow = FractionalFlow(db, config)
    level_boundary = LevelBoundary(db, config)
    flow_boundary = FlowBoundary(db, config)
    pump = Pump(db, config, chunk_size)
    outlet = Outlet(db, config, chunk_size)
    terminal = Terminal(db, config)
    discrete_control = DiscreteControl(db, config)
    pid_control = PidControl(db, config, chunk_size)
    user = User(db, config)

    basin = Basin(db, config, chunk_size)
    subgrid_level = Subgrid(db, config, basin)

    # Set is_pid_controlled to true for those pumps and outlets that are PID controlled
    for id in pid_control.node_id
        id_controlled =
            only(outneighbor_labels_type(connectivity.graph, id, EdgeType.control))
        pump_idx = findsorted(pump.node_id, id_controlled)
        if pump_idx === nothing
            outlet_idx = findsorted(outlet.node_id, id_controlled)
            outlet.is_pid_controlled[outlet_idx] = true
        else
            pump.is_pid_controlled[pump_idx] = true
        end
    end

    p = Parameters(
        config.starttime,
        connectivity,
        basin,
        linear_resistance,
        manning_resistance,
        tabulated_rating_curve,
        fractional_flow,
        level_boundary,
        flow_boundary,
        pump,
        outlet,
        terminal,
        discrete_control,
        pid_control,
        user,
<<<<<<< HEAD
        Dict{Int, Symbol}(),
        subgrid_level,
=======
>>>>>>> de7cb9c3
    )

    # Allocation data structures
    if config.allocation.use_allocation
        generate_allocation_models!(p, config)
    end
    return p
end<|MERGE_RESOLUTION|>--- conflicted
+++ resolved
@@ -876,11 +876,8 @@
         discrete_control,
         pid_control,
         user,
-<<<<<<< HEAD
         Dict{Int, Symbol}(),
         subgrid_level,
-=======
->>>>>>> de7cb9c3
     )
 
     # Allocation data structures
