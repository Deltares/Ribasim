"""
Process the data in the static and time tables for a given node type.
The 'defaults' named tuple dictates how missing data is filled in.
'time_interpolatables' is a vector of Symbols of parameter names
for which a time interpolation (linear) object must be constructed.
The control mapping for DiscreteControl is also constructed in this function.
This function currently does not support node states that are defined by more
than one row in a table, as is the case for TabulatedRatingCurve.
"""
function parse_static_and_time(
    db::DB,
    config::Config,
    nodetype::String;
    static::Union{StructVector, Nothing} = nothing,
    time::Union{StructVector, Nothing} = nothing,
    defaults::NamedTuple = (; active = true),
    time_interpolatables::Vector{Symbol} = Symbol[],
)::Tuple{NamedTuple, Bool}
    # E.g. `PumpStatic`
    static_type = eltype(static)
    columnnames_static = collect(fieldnames(static_type))
    # Mask out columns that do not denote parameters
    mask = [symb ∉ [:node_id, :control_state] for symb in columnnames_static]

    # The names of the parameters that can define a control state
    parameter_names = columnnames_static[mask]

    # The types of the variables that can define a control state
    parameter_types = collect(fieldtypes(static_type))[mask]

    # A vector of vectors, for each parameter the (initial) values for all nodes
    # of the current type
    vals_out = []

    node_ids = get_ids(db, nodetype)
    node_names = get_names(db, nodetype)
    n_nodes = length(node_ids)

    # Initialize the vectors for the output
    for (parameter_name, parameter_type) in zip(parameter_names, parameter_types)
        # If the type is a union, then the associated parameter is optional and
        # the type is of the form Union{Missing,ActualType}
        parameter_type = if parameter_name in time_interpolatables
            ScalarInterpolation
        elseif isa(parameter_type, Union)
            nonmissingtype(parameter_type)
        else
            parameter_type
        end

        push!(vals_out, Vector{parameter_type}(undef, n_nodes))
    end

    # The keys of the output NamedTuple
    keys_out = copy(parameter_names)

    # The names of the parameters associated with a node of the current type
    parameter_names = Tuple(parameter_names)

    push!(keys_out, :node_id)
    push!(vals_out, node_ids)

    # The control mapping is a dictionary with keys (node_id, control_state) to a named tuple of
    # parameter values to be assigned to the node with this node_id in the case of this control_state
    control_mapping = Dict{Tuple{Int, String}, NamedTuple}()

    push!(keys_out, :control_mapping)
    push!(vals_out, control_mapping)

    # The output namedtuple
    out = NamedTuple{Tuple(keys_out)}(Tuple(vals_out))

    if n_nodes == 0
        return out, true
    end

    # Get node IDs of static nodes if the static table exists
    static_node_ids = if static === nothing
        Set{Int}()
    else
        Set(static.node_id)
    end

    # Get node IDs of transient nodes if the time table exists
    time_node_ids = if time === nothing
        Set{Int}()
    else
        Set(time.node_id)
    end

    errors = false
    t_end = seconds_since(config.endtime, config.starttime)
    trivial_timespan = [nextfloat(-Inf), prevfloat(Inf)]

    for (node_idx, (node_id, node_name)) in enumerate(zip(node_ids, node_names))
        if node_id in static_node_ids
            # The interval of rows of the static table that have the current node_id
            rows = searchsorted(static.node_id, node_id)
            # The rows of the static table that have the current node_id
            static_id = view(static, rows)
            # Here it is assumed that the parameters of a node are given by a single
            # row in the static table, which is not true for TabulatedRatingCurve
            for row in static_id
                control_state =
                    hasproperty(row, :control_state) ? row.control_state : missing
                # Get the parameter values, and turn them into trivial interpolation objects
                # if this parameter can be transient
                parameter_values = Any[]
                for parameter_name in parameter_names
                    val = getfield(row, parameter_name)
                    # Set default parameter value if no value was given
                    if ismissing(val)
                        val = defaults[parameter_name]
                    end
                    if parameter_name in time_interpolatables
                        val = LinearInterpolation([val, val], trivial_timespan)
                    end
                    # If this row defines a control state, collect the parameter values in
                    # the parameter_values vector
                    if !ismissing(control_state)
                        push!(parameter_values, val)
                    end
                    # The initial parameter value is overwritten here each time until the last row,
                    # but in the case of control the proper initial parameter values are set later on
                    # in the code
                    getfield(out, parameter_name)[node_idx] = val
                end
                # If a control state is associated with this row, add the parameter values to the
                # control mapping
                if !ismissing(control_state)
                    control_mapping[(node_id, control_state)] =
                        NamedTuple{Tuple(parameter_names)}(Tuple(parameter_values))
                end
            end
        elseif node_id in time_node_ids
            # TODO replace (time, node_id) order by (node_id, time)
            # this fits our access pattern better, so we can use views
            idx = findall(==(node_id), time.node_id)
            time_subset = time[idx]

            time_first_idx = searchsortedfirst(time_subset.node_id, node_id)

            for parameter_name in parameter_names
                # If the parameter is interpolatable, create an interpolation object
                if parameter_name in time_interpolatables
                    val, is_valid = get_scalar_interpolation(
                        config.starttime,
                        t_end,
                        time_subset,
                        node_id,
                        parameter_name;
                        default_value = hasproperty(defaults, parameter_name) ?
                                        defaults[parameter_name] : NaN,
                    )
                    if !is_valid
                        errors = true
                        @error "A $parameter_name time series for $nodetype node $(repr(node_name)) #$node_id has repeated times, this can not be interpolated."
                    end
                else
                    # Activity of transient nodes is assumed to be true
                    if parameter_name == :active
                        val = true
                    else
                        # If the parameter is not interpolatable, get the instance in the first row
                        val = getfield(time_subset[time_first_idx], parameter_name)
                    end
                end
                getfield(out, parameter_name)[node_idx] = val
            end
        else
            @error "$nodetype node  $(repr(node_name)) #$node_id data not in any table."
            errors = true
        end
    end
    return out, !errors
end

function static_and_time_node_ids(
    db::DB,
    static::StructVector,
    time::StructVector,
    node_type::String,
)::Tuple{Set{Int}, Set{Int}, Vector{Int}, Vector{String}, Bool}
    static_node_ids = Set(static.node_id)
    time_node_ids = Set(time.node_id)
    node_ids = get_ids(db, node_type)
    node_names = get_names(db, node_type)
    doubles = intersect(static_node_ids, time_node_ids)
    errors = false
    if !isempty(doubles)
        errors = true
        @error "$node_type cannot be in both static and time tables, found these node IDs in both: $doubles."
    end
    if !issetequal(node_ids, union(static_node_ids, time_node_ids))
        errors = true
        @error "$node_type node IDs don't match."
    end
    return static_node_ids, time_node_ids, node_ids, node_names, !errors
end

const nonconservative_nodetypes =
    Set{String}(["Basin", "LevelBoundary", "FlowBoundary", "Terminal", "User"])

function Connectivity(db::DB, config::Config, chunk_size::Int)::Connectivity
    if !valid_edge_types(db)
        error("Invalid edge types found.")
    end

    graph_flow, edge_ids_flow, edge_connection_types_flow = create_graph(db, "flow")
    graph_control, edge_ids_control, edge_connection_types_control =
        create_graph(db, "control")

    edge_ids_flow_inv = Dictionary(values(edge_ids_flow), keys(edge_ids_flow))

    flow = adjacency_matrix(graph_flow, Float64)
    # Add a self-loop, i.e. an entry on the diagonal, for all non-conservative node types.
    # This is used to store the gain (positive) or loss (negative) for the water balance.
    # Note that this only affects the sparsity structure.
    # We want to do it here to avoid changing that during the simulation and keeping it predictable,
    # e.g. if we wouldn't do this, inactive nodes can appear if control turns them on during runtime.
    for (i, nodetype) in enumerate(get_nodetypes(db))
        if nodetype in nonconservative_nodetypes
            flow[i, i] = 1.0
        end
    end
    flow .= 0.0

    if config.solver.autodiff
        # FixedSizeDiffCache performs better for sparse matrix
        flow = FixedSizeDiffCache(flow, chunk_size)
    end

    allocation_models = AllocationModel[]

    return Connectivity(
        graph_flow,
        graph_control,
        flow,
        edge_ids_flow,
        edge_ids_flow_inv,
        edge_ids_control,
        edge_connection_types_flow,
        edge_connection_types_control,
        allocation_models,
    )
end

function generate_allocation_models!(p::Parameters, db::DB, config::Config)::Nothing
    (; connectivity) = p
    node = load_structvector(db, config, NodeV1)
    edge = load_structvector(db, config, EdgeV1)

    # coalesce control_state to nothing to avoid boolean groupby logic on missing
    allocation_groups_node =
        IterTools.groupby(row -> coalesce(row.allocation_network_id, nothing), node)
    allocation_groups_edge =
        IterTools.groupby(row -> coalesce(row.allocation_network_id, nothing), edge)

    allocation_groups_node_dict = Dict{Int, StructVector}()
    allocation_groups_edge_dict = Dict{Int, StructVector}()

    for allocation_group_node in allocation_groups_node
        allocation_network_id = first(allocation_group_node).allocation_network_id
        if !ismissing(allocation_network_id)
            allocation_groups_node_dict[allocation_network_id] = allocation_group_node
        end
    end
    for allocation_group_edge in allocation_groups_edge
        allocation_network_id = first(allocation_group_edge).allocation_network_id
        if !ismissing(allocation_network_id)
            allocation_groups_edge_dict[allocation_network_id] = allocation_group_edge
        end
    end

    for (allocation_network_id, allocation_group_node) in allocation_groups_node_dict
        allocation_group_edge = get(
            allocation_groups_edge_dict,
            allocation_network_id,
            StructVector{EdgeV1}(undef, 0),
        )
        source_edge_ids = [row.fid for row in allocation_group_edge]
        push!(
            connectivity.allocation_models,
            AllocationModel(
<<<<<<< HEAD
                config,
=======
>>>>>>> ac48bb49
                allocation_network_id,
                p,
                allocation_group_node.fid,
                source_edge_ids,
                config.allocation.timestep,
            ),
        )
    end
    return nothing
end

function LinearResistance(db::DB, config::Config)::LinearResistance
    static = load_structvector(db, config, LinearResistanceStaticV1)
    parsed_parameters, valid = parse_static_and_time(db, config, "LinearResistance"; static)

    if !valid
        error(
            "Problems encountered when parsing LinearResistance static and time node IDs.",
        )
    end

    return LinearResistance(
        parsed_parameters.node_id,
        BitVector(parsed_parameters.active),
        parsed_parameters.resistance,
        parsed_parameters.control_mapping,
    )
end

function TabulatedRatingCurve(db::DB, config::Config)::TabulatedRatingCurve
    static = load_structvector(db, config, TabulatedRatingCurveStaticV1)
    time = load_structvector(db, config, TabulatedRatingCurveTimeV1)

    static_node_ids, time_node_ids, node_ids, node_names, valid =
        static_and_time_node_ids(db, static, time, "TabulatedRatingCurve")

    if !valid
        error(
            "Problems encountered when parsing TabulatedRatingcurve static and time node IDs.",
        )
    end

    interpolations = ScalarInterpolation[]
    control_mapping = Dict{Tuple{Int, String}, NamedTuple}()
    active = BitVector()
    errors = false

    for (node_id, node_name) in zip(node_ids, node_names)
        if node_id in static_node_ids
            # Loop over all static rating curves (groups) with this node_id.
            # If it has a control_state add it to control_mapping.
            # The last rating curve forms the initial condition and activity.
            source = "static"
            rows = searchsorted(static.node_id, node_id)
            static_id = view(static, rows)
            local is_active, interpolation
            # coalesce control_state to nothing to avoid boolean groupby logic on missing
            for group in
                IterTools.groupby(row -> coalesce(row.control_state, nothing), static_id)
                control_state = first(group).control_state
                is_active = coalesce(first(group).active, true)
                interpolation, is_valid = qh_interpolation(node_id, StructVector(group))
                if !ismissing(control_state)
                    control_mapping[(node_id, control_state)] =
                        (; tables = interpolation, active = is_active)
                end
            end
            push!(interpolations, interpolation)
            push!(active, is_active)
        elseif node_id in time_node_ids
            source = "time"
            # get the timestamp that applies to the model starttime
            idx_starttime = searchsortedlast(time.time, config.starttime)
            pre_table = view(time, 1:idx_starttime)
            interpolation, is_valid = qh_interpolation(node_id, pre_table)
            push!(interpolations, interpolation)
            push!(active, true)
        else
            @error "TabulatedRatingCurve node $(repr(node_name)) #$node_id data not in any table."
            errors = true
        end
        if !is_valid
            @error "A Q(h) relationship for TabulatedRatingCurve $(repr(node_name)) #$node_id from the $source table has repeated levels, this can not be interpolated."
            errors = true
        end
    end

    if errors
        error("Errors occurred when parsing TabulatedRatingCurve data.")
    end

    return TabulatedRatingCurve(node_ids, active, interpolations, time, control_mapping)
end

function ManningResistance(db::DB, config::Config)::ManningResistance
    static = load_structvector(db, config, ManningResistanceStaticV1)
    parsed_parameters, valid =
        parse_static_and_time(db, config, "ManningResistance"; static)

    if !valid
        error("Errors occurred when parsing ManningResistance data.")
    end

    return ManningResistance(
        parsed_parameters.node_id,
        BitVector(parsed_parameters.active),
        parsed_parameters.length,
        parsed_parameters.manning_n,
        parsed_parameters.profile_width,
        parsed_parameters.profile_slope,
        parsed_parameters.control_mapping,
    )
end

function FractionalFlow(db::DB, config::Config)::FractionalFlow
    static = load_structvector(db, config, FractionalFlowStaticV1)
    parsed_parameters, valid = parse_static_and_time(db, config, "FractionalFlow"; static)

    if !valid
        error("Errors occurred when parsing FractionalFlow data.")
    end

    return FractionalFlow(
        parsed_parameters.node_id,
        parsed_parameters.fraction,
        parsed_parameters.control_mapping,
    )
end

function LevelBoundary(db::DB, config::Config)::LevelBoundary
    static = load_structvector(db, config, LevelBoundaryStaticV1)
    time = load_structvector(db, config, LevelBoundaryTimeV1)

    static_node_ids, time_node_ids, node_ids, node_names, valid =
        static_and_time_node_ids(db, static, time, "LevelBoundary")

    if !valid
        error("Problems encountered when parsing LevelBoundary static and time node IDs.")
    end

    time_interpolatables = [:level]
    parsed_parameters, valid = parse_static_and_time(
        db,
        config,
        "LevelBoundary";
        static,
        time,
        time_interpolatables,
    )

    if !valid
        error("Errors occurred when parsing LevelBoundary data.")
    end

    return LevelBoundary(node_ids, parsed_parameters.active, parsed_parameters.level)
end

function FlowBoundary(db::DB, config::Config)::FlowBoundary
    static = load_structvector(db, config, FlowBoundaryStaticV1)
    time = load_structvector(db, config, FlowBoundaryTimeV1)

    static_node_ids, time_node_ids, node_ids, node_names, valid =
        static_and_time_node_ids(db, static, time, "FlowBoundary")

    if !valid
        error("Problems encountered when parsing FlowBoundary static and time node IDs.")
    end

    time_interpolatables = [:flow_rate]
    parsed_parameters, valid = parse_static_and_time(
        db,
        config,
        "FlowBoundary";
        static,
        time,
        time_interpolatables,
    )

    for itp in parsed_parameters.flow_rate
        if any(itp.u .< 0.0)
            @error(
                "Currently negative flow rates are not supported, found some in dynamic flow boundary."
            )
            valid = false
        end
    end

    if !valid
        error("Errors occurred when parsing FlowBoundary data.")
    end

    return FlowBoundary(node_ids, parsed_parameters.active, parsed_parameters.flow_rate)
end

function Pump(db::DB, config::Config, chunk_size::Int)::Pump
    static = load_structvector(db, config, PumpStaticV1)
    defaults = (; min_flow_rate = 0.0, max_flow_rate = Inf, active = true)
    parsed_parameters, valid = parse_static_and_time(db, config, "Pump"; static, defaults)
    is_pid_controlled = falses(length(parsed_parameters.node_id))

    if !valid
        error("Errors occurred when parsing Pump data.")
    end

    # If flow rate is set by PID control, it is part of the AD Jacobian computations
    flow_rate = if config.solver.autodiff
        DiffCache(parsed_parameters.flow_rate, chunk_size)
    else
        parsed_parameters.flow_rate
    end

    return Pump(
        parsed_parameters.node_id,
        BitVector(parsed_parameters.active),
        flow_rate,
        parsed_parameters.min_flow_rate,
        parsed_parameters.max_flow_rate,
        parsed_parameters.control_mapping,
        is_pid_controlled,
    )
end

function Outlet(db::DB, config::Config, chunk_size::Int)::Outlet
    static = load_structvector(db, config, OutletStaticV1)
    defaults =
        (; min_flow_rate = 0.0, max_flow_rate = Inf, min_crest_level = -Inf, active = true)
    parsed_parameters, valid = parse_static_and_time(db, config, "Outlet"; static, defaults)
    is_pid_controlled = falses(length(parsed_parameters.node_id))

    if !valid
        error("Errors occurred when parsing Outlet data.")
    end

    # If flow rate is set by PID control, it is part of the AD Jacobian computations
    flow_rate = if config.solver.autodiff
        DiffCache(parsed_parameters.flow_rate, chunk_size)
    else
        parsed_parameters.flow_rate
    end

    return Outlet(
        parsed_parameters.node_id,
        BitVector(parsed_parameters.active),
        flow_rate,
        parsed_parameters.min_flow_rate,
        parsed_parameters.max_flow_rate,
        parsed_parameters.min_crest_level,
        parsed_parameters.control_mapping,
        is_pid_controlled,
    )
end

function Terminal(db::DB, config::Config)::Terminal
    static = load_structvector(db, config, TerminalStaticV1)
    return Terminal(static.node_id)
end

function Basin(db::DB, config::Config, chunk_size::Int)::Basin
    node_id = get_ids(db, "Basin")
    n = length(node_id)
    current_level = zeros(n)
    current_area = zeros(n)

    if config.solver.autodiff
        current_level = DiffCache(current_level, chunk_size)
        current_area = DiffCache(current_area, chunk_size)
    end

    precipitation = fill(NaN, length(node_id))
    potential_evaporation = fill(NaN, length(node_id))
    drainage = fill(NaN, length(node_id))
    infiltration = fill(NaN, length(node_id))
    table = (; precipitation, potential_evaporation, drainage, infiltration)

    area, level, storage = create_storage_tables(db, config)

    # both static and time are optional, but we need fallback defaults
    static = load_structvector(db, config, BasinStaticV1)
    time = load_structvector(db, config, BasinTimeV1)

    set_static_value!(table, node_id, static)
    set_current_value!(table, node_id, time, config.starttime)
    check_no_nans(table, "Basin")

    return Basin(
        Indices(node_id),
        precipitation,
        potential_evaporation,
        drainage,
        infiltration,
        current_level,
        current_area,
        area,
        level,
        storage,
        time,
    )
end

function DiscreteControl(db::DB, config::Config)::DiscreteControl
    condition = load_structvector(db, config, DiscreteControlConditionV1)

    condition_value = fill(false, length(condition.node_id))
    control_state::Dict{Int, Tuple{String, Float64}} = Dict()

    rows = execute(db, "select from_node_id, edge_type from Edge")
    for (; from_node_id, edge_type) in rows
        if edge_type == "control"
            control_state[from_node_id] = ("undefined_state", 0.0)
        end
    end

    logic = load_structvector(db, config, DiscreteControlLogicV1)

    logic_mapping = Dict{Tuple{Int, String}, String}()

    for (node_id, truth_state, control_state_) in
        zip(logic.node_id, logic.truth_state, logic.control_state)
        logic_mapping[(node_id, truth_state)] = control_state_
    end

    logic_mapping = expand_logic_mapping(logic_mapping)
    look_ahead = coalesce.(condition.look_ahead, 0.0)

    record = (
        time = Float64[],
        control_node_id = Int[],
        truth_state = String[],
        control_state = String[],
    )

    return DiscreteControl(
        condition.node_id, # Not unique
        condition.listen_feature_id,
        condition.variable,
        look_ahead,
        condition.greater_than,
        condition_value,
        control_state,
        logic_mapping,
        record,
    )
end

function PidControl(db::DB, config::Config, chunk_size::Int)::PidControl
    static = load_structvector(db, config, PidControlStaticV1)
    time = load_structvector(db, config, PidControlTimeV1)

    static_node_ids, time_node_ids, node_ids, node_names, valid =
        static_and_time_node_ids(db, static, time, "PidControl")

    if !valid
        error("Problems encountered when parsing PidControl static and time node IDs.")
    end

    time_interpolatables = [:target, :proportional, :integral, :derivative]
    parsed_parameters, valid =
        parse_static_and_time(db, config, "PidControl"; static, time, time_interpolatables)

    if !valid
        error("Errors occurred when parsing PidControl data.")
    end

    pid_error = zeros(length(node_ids))

    if config.solver.autodiff
        pid_error = DiffCache(pid_error, chunk_size)
    end

    # Combine PID parameters into one vector interpolation object
    pid_parameters = VectorInterpolation[]
    (; proportional, integral, derivative) = parsed_parameters

    for i in eachindex(node_ids)
        times = proportional[i].t
        K_p = proportional[i].u
        K_i = integral[i].u
        K_d = derivative[i].u

        itp = LinearInterpolation(collect.(zip(K_p, K_i, K_d)), times)
        push!(pid_parameters, itp)
    end

    for (key, params) in parsed_parameters.control_mapping
        (; proportional, integral, derivative) = params

        times = params.proportional.t
        K_p = proportional.u
        K_i = integral.u
        K_d = derivative.u
        pid_params = LinearInterpolation(collect.(zip(K_p, K_i, K_d)), times)
        parsed_parameters.control_mapping[key] =
            (; params.target, params.active, pid_params)
    end

    return PidControl(
        node_ids,
        BitVector(parsed_parameters.active),
        parsed_parameters.listen_node_id,
        parsed_parameters.target,
        pid_parameters,
        pid_error,
        parsed_parameters.control_mapping,
    )
end

function User(db::DB, config::Config)::User
    static = load_structvector(db, config, UserStaticV1)
    time = load_structvector(db, config, UserTimeV1)

    static_node_ids, time_node_ids, node_ids, node_names, valid =
        static_and_time_node_ids(db, static, time, "User")

    if !valid
        error("Problems encountered when parsing User static and time node IDs.")
    end

    # The highest priority number given, which corresponds to the least important demands
    priorities = sort(unique(union(static.priority, time.priority)))

    active = BitVector()
    min_level = Float64[]
    return_factor = Float64[]
    interpolations = Vector{ScalarInterpolation}[]

    errors = false
    trivial_timespan = [nextfloat(-Inf), prevfloat(Inf)]
    t_end = seconds_since(config.endtime, config.starttime)

    # Create a dictionary priority => time data for that priority
    time_priority_dict::Dict{Int, StructVector{UserTimeV1}} = Dict(
        first(group).priority => StructVector(group) for
        group in IterTools.groupby(row -> row.priority, time)
    )

    for node_id in node_ids
        first_row = nothing
        demand = Vector{ScalarInterpolation}()

        if node_id in static_node_ids
            rows = searchsorted(static.node_id, node_id)
            static_id = view(static, rows)
            for p in priorities
                idx = findsorted(static_id.priority, p)
                demand_p = !isnothing(idx) ? static_id[idx].demand : 0.0
                demand_p_itp = LinearInterpolation([demand_p, demand_p], trivial_timespan)
                push!(demand, demand_p_itp)
            end
            push!(interpolations, demand)
            first_row = first(static_id)
            is_active = coalesce(first_row.active, true)

        elseif node_id in time_node_ids
            for p in priorities
                if p in keys(time_priority_dict)
                    demand_p_itp, is_valid = get_scalar_interpolation(
                        config.starttime,
                        t_end,
                        time_priority_dict[p],
                        node_id,
                        :demand;
                        default_value = 0.0,
                    )
                    if is_valid
                        push!(demand, demand_p_itp)
                    else
                        @error "The demand(t) relationship for User #$node_id of priority $p from the time table has repeated timestamps, this can not be interpolated."
                        errors = true
                    end
                else
                    demand_p_itp = LinearInterpolation([0.0, 0.0], trivial_timespan)
                    push!(demand, demand_p_itp)
                end
            end
            push!(interpolations, demand)

            first_row_idx = searchsortedfirst(time.node_id, node_id)
            first_row = time[first_row_idx]
            is_active = true
        else
            @error "User node #$node_id data not in any table."
            errors = true
        end

        if !isnothing(first_row)
            min_level_ = coalesce(first_row.min_level, 0.0)
            return_factor_ = first_row.return_factor
            push!(active, is_active)
            push!(min_level, min_level_)
            push!(return_factor, return_factor_)
        end
    end

    if errors
        error("Errors occurred when parsing User data.")
    end

    allocated = [fill(Inf, length(priorities)) for id in node_ids]

    record = (
        time = Float64[],
        allocation_network_id = Int[],
        user_node_id = Int[],
        priority = Int[],
        demand = Float64[],
        allocated = Float64[],
        abstracted = Float64[],
    )

    record = (
        time = Vector{Float64}(),
        allocation_network_id = Vector{Int}(),
        user_node_id = Vector{Int}(),
        priority = Vector{Int}(),
        demand = Vector{Float64}(),
        allocated = Vector{Float64}(),
        abstracted = Vector{Float64}(),
    )

    allocation_optimized = BitVector(zeros(UInt8, length(node_ids)))

    return User(
        node_ids,
        active,
        interpolations,
        allocated,
        return_factor,
        min_level,
        priorities,
<<<<<<< HEAD
        allocation_optimized,
=======
>>>>>>> ac48bb49
        record,
    )
end

function Parameters(db::DB, config::Config)::Parameters
    n_states = length(get_ids(db, "Basin")) + length(get_ids(db, "PidControl"))
    chunk_size = pickchunksize(n_states)

    connectivity = Connectivity(db, config, chunk_size)

    linear_resistance = LinearResistance(db, config)
    manning_resistance = ManningResistance(db, config)
    tabulated_rating_curve = TabulatedRatingCurve(db, config)
    fractional_flow = FractionalFlow(db, config)
    level_boundary = LevelBoundary(db, config)
    flow_boundary = FlowBoundary(db, config)
    pump = Pump(db, config, chunk_size)
    outlet = Outlet(db, config, chunk_size)
    terminal = Terminal(db, config)
    discrete_control = DiscreteControl(db, config)
    pid_control = PidControl(db, config, chunk_size)
    user = User(db, config)

    basin = Basin(db, config, chunk_size)

    # Set is_pid_controlled to true for those pumps and outlets that are PID controlled
    for id in pid_control.node_id
        id_controlled = only(outneighbors(connectivity.graph_control, id))
        pump_idx = findsorted(pump.node_id, id_controlled)
        if pump_idx === nothing
            outlet_idx = findsorted(outlet.node_id, id_controlled)
            outlet.is_pid_controlled[outlet_idx] = true
        else
            pump.is_pid_controlled[pump_idx] = true
        end
    end

    p = Parameters(
        config.starttime,
        connectivity,
        basin,
        linear_resistance,
        manning_resistance,
        tabulated_rating_curve,
        fractional_flow,
        level_boundary,
        flow_boundary,
        pump,
        outlet,
        terminal,
        discrete_control,
        pid_control,
        user,
        Dict{Int, Symbol}(),
    )
    for (fieldname, fieldtype) in zip(fieldnames(Parameters), fieldtypes(Parameters))
        if fieldtype <: AbstractParameterNode
            for node_id in getfield(p, fieldname).node_id
                p.lookup[node_id] = fieldname
            end
        end
    end
    # Allocation data structures
    if config.allocation.use_allocation
        generate_allocation_models!(p, db, config)
    end
    return p
end<|MERGE_RESOLUTION|>--- conflicted
+++ resolved
@@ -282,10 +282,7 @@
         push!(
             connectivity.allocation_models,
             AllocationModel(
-<<<<<<< HEAD
                 config,
-=======
->>>>>>> ac48bb49
                 allocation_network_id,
                 p,
                 allocation_group_node.fid,
@@ -815,10 +812,6 @@
         return_factor,
         min_level,
         priorities,
-<<<<<<< HEAD
-        allocation_optimized,
-=======
->>>>>>> ac48bb49
         record,
     )
 end
