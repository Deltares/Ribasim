function parse_static(
    static::StructVector,
    db::DB,
    nodetype::String,
    defaults::NamedTuple,
)::NamedTuple
    # E.g. `PumpStatic`
    static_type = eltype(static)
    columnnames_static = collect(fieldnames(static_type))
    mask = [symb ∉ [:node_id, :control_state] for symb in columnnames_static]

    # The names of the variables that can define a control state
    columnnames_variables = columnnames_static[mask]

    # The types of the variables that can define a control state
    columntypes_variables = collect(fieldtypes(static_type))[mask]

    # A vector of vectors, for each variable the (initial) values for all nodes
    # of the current type
    vals = []

    node_ids = get_ids(db, nodetype)
    n_nodes = length(node_ids)

    # Initialize the vectors for the output
    for i in eachindex(columntypes_variables)
        if isa(columntypes_variables[i], Union)
            columntype = nonmissingtype(columntypes_variables[i])
        else
            columntype = columntypes_variables[i]
        end

        push!(vals, zeros(columntype, n_nodes))
    end

    columnnames_out = copy(columnnames_variables)
    columnnames_variables = Tuple(columnnames_variables)

    push!(columnnames_out, :node_id)
    push!(vals, node_ids)

    control_mapping = Dict{Tuple{Int, String}, NamedTuple}()

    push!(columnnames_out, :control_mapping)
    push!(vals, control_mapping)

    out = NamedTuple{Tuple(columnnames_out)}(Tuple(vals))

    if n_nodes == 0
        return out
    end

    # Node id of the node being processed
    node_id = node_ids[1]

    # Index in the output vectors for this node ID
    node_idx = 1

    is_controllable = hasfield(static_type, :control_state)

    for row in static
        if node_id != row.node_id
            node_idx += 1
            node_id = row.node_id
        end

        # If this row is a control state, add it to the control mapping
        if is_controllable && !ismissing(row.control_state)
            control_values = NamedTuple{columnnames_variables}(values(row)[mask])
            control_mapping[(row.node_id, row.control_state)] = control_values
        end

        # Assign the parameter values to the output
        for columnname in columnnames_variables
            val = getfield(row, columnname)

            if ismissing(val)
                val = getfield(defaults, columnname)
            end

            getfield(out, columnname)[node_idx] = val
        end
    end

    return out
end

function static_and_time_node_ids(
    db::DB,
    static::StructVector,
    time::StructVector,
    node_type::String,
)::Tuple{Set{Int}, Set{Int}, Vector{Int}, Bool}
    static_node_ids = Set(static.node_id)
    time_node_ids = Set(time.node_id)
    node_ids = get_ids(db, node_type)
    doubles = intersect(static_node_ids, time_node_ids)
    errors = false
    if !isempty(doubles)
        errors = true
        @error "$node_type cannot be in both static and time tables, found these node IDs in both: $doubles."
    end
    if !issetequal(node_ids, union(static_node_ids, time_node_ids))
        errors = true
        @error "$node_type node IDs don't match."
    end
    return static_node_ids, time_node_ids, node_ids, !errors
end

function Connectivity(db::DB)::Connectivity
    if !valid_edge_types(db)
        error("Invalid edge types found.")
    end

    graph_flow, edge_ids_flow, edge_connection_types_flow = create_graph(db, "flow")
    graph_control, edge_ids_control, edge_connection_types_control =
        create_graph(db, "control")

    edge_ids_flow_inv = Dictionary(values(edge_ids_flow), keys(edge_ids_flow))

    flow = adjacency_matrix(graph_flow, Float64)
    nonzeros(flow) .= 0.0

    return Connectivity(
        graph_flow,
        graph_control,
        flow,
        edge_ids_flow,
        edge_ids_flow_inv,
        edge_ids_control,
        edge_connection_types_flow,
        edge_connection_types_control,
    )
end

function LinearResistance(db::DB, config::Config)::LinearResistance
    static = load_structvector(db, config, LinearResistanceStaticV1)
    defaults = (; active = true)
    static_parsed = parse_static(static, db, "LinearResistance", defaults)
    return LinearResistance(
        static_parsed.node_id,
        static_parsed.active,
        static_parsed.resistance,
        static_parsed.control_mapping,
    )
end

function TabulatedRatingCurve(db::DB, config::Config)::TabulatedRatingCurve
    static = load_structvector(db, config, TabulatedRatingCurveStaticV1)
    time = load_structvector(db, config, TabulatedRatingCurveTimeV1)

    static_node_ids, time_node_ids, node_ids, valid =
        static_and_time_node_ids(db, static, time, "TabulatedRatingCurve")

    if !valid
        error(
            "Problems encountered when parsing TabulatedRatingcurve static and time node IDs.",
        )
    end

    interpolations = ScalarInterpolation[]
    control_mapping = Dict{Tuple{Int, String}, NamedTuple}()
    active = BitVector()
    errors = false

    for node_id in node_ids
        if node_id in static_node_ids
            # Loop over all static rating curves (groups) with this node_id.
            # If it has a control_state add it to control_mapping.
            # The last rating curve forms the initial condition and activity.
            source = "static"
            rows = searchsorted(static.node_id, node_id)
            static_id = view(static, rows)
            local is_active, interpolation
            # coalesce control_state to nothing to avoid boolean groupby logic on missing
            for group in
                IterTools.groupby(row -> coalesce(row.control_state, nothing), static_id)
                control_state = first(group).control_state
                is_active = coalesce(first(group).active, true)
                interpolation, is_valid = qh_interpolation(node_id, StructVector(group))
                if !ismissing(control_state)
                    control_mapping[(node_id, control_state)] = (; tables = interpolation)
                end
            end
            push!(interpolations, interpolation)
            push!(active, is_active)
        elseif node_id in time_node_ids
            source = "time"
            # get the timestamp that applies to the model starttime
            idx_starttime = searchsortedlast(time.time, config.starttime)
            pre_table = view(time, 1:idx_starttime)
            interpolation, is_valid = qh_interpolation(node_id, pre_table)
            push!(interpolations, interpolation)
            push!(active, true)
        else
            error("TabulatedRatingCurve node #$node_id data not in any table.")
        end
        if !is_valid
            @error "A Q(h) relationship for TabulatedRatingCurve #$node_id from the $source table has repeated levels, this can not be interpolated."
            errors = true
        end
    end

    if errors
        error("Errors occurred when parsing TabulatedRatingCurve data.")
    end

    return TabulatedRatingCurve(node_ids, active, interpolations, time, control_mapping)
end

function ManningResistance(db::DB, config::Config)::ManningResistance
    static = load_structvector(db, config, ManningResistanceStaticV1)
    defaults = (; active = true)
    static_parsed = parse_static(static, db, "ManningResistance", defaults)
    return ManningResistance(
        static_parsed.node_id,
        static_parsed.active,
        static_parsed.length,
        static_parsed.manning_n,
        static_parsed.profile_width,
        static_parsed.profile_slope,
        static_parsed.control_mapping,
    )
end

function FractionalFlow(db::DB, config::Config)::FractionalFlow
    static = load_structvector(db, config, FractionalFlowStaticV1)
    defaults = (; active = true)
    static_parsed = parse_static(static, db, "FractionalFlow", defaults)
    return FractionalFlow(
        static_parsed.node_id,
        static_parsed.fraction,
        static_parsed.control_mapping,
    )
end

function LevelBoundary(db::DB, config::Config)::LevelBoundary
    static = load_structvector(db, config, LevelBoundaryStaticV1)
    defaults = (; active = true)
    static_parsed = parse_static(static, db, "LevelBoundary", defaults)
    return LevelBoundary(static_parsed.node_id, static_parsed.active, static_parsed.level)
end

function FlowBoundary(db::DB, config::Config)::FlowBoundary
    static = load_structvector(db, config, FlowBoundaryStaticV1)
    time = load_structvector(db, config, FlowBoundaryTimeV1)

    static_node_ids, time_node_ids, node_ids, valid =
        static_and_time_node_ids(db, static, time, "FlowBoundary")

    if !valid
        error("Problems encountered when parsing FlowBoundary static and time node IDs.")
    end

    t_end = seconds_since(config.endtime, config.starttime)
    active = BitVector()
    flow_rate = ScalarInterpolation[]
    errors = false
<<<<<<< HEAD
=======
    t_end = seconds_since(config.endtime, config.starttime)
>>>>>>> c0fcb0df

    for node_id in node_ids
        if node_id in static_node_ids
            static_idx = searchsortedfirst(static.node_id, node_id)
            row = static[static_idx]
            if row.flow_rate <= 0
                errors = true
                @error(
                    "Currently negative flow boundary flow rates are not supported, got static $(row.flow_rate) for #$node_id."
                )
            end
            # Trivial interpolation for static flow rate
            interpolation = LinearInterpolation(
                [row.flow_rate, row.flow_rate],
                [nextfloat(-Inf), prevfloat(Inf)],
            )
            push!(flow_rate, interpolation)
            push!(active, coalesce(row.active, true))
        elseif node_id in time_node_ids
            interpolation, is_valid =
                get_scalar_interpolation(config.starttime, t_end, time, node_id, :flow_rate)
            if !is_valid
                @error "A FlowRate time series for FlowBoundary node #$node_id has repeated times, this can not be interpolated."
                errors = true
            end
            if any(interpolation.u .< 0)
                @error(
                    "Currently negative flow rates are not supported, found some for dynamic flow boundary #$node_id."
                )
                errors = true
            end
            push!(flow_rate, interpolation)
            push!(active, true)
        else
            error("FlowBoundary node #$node_id data not in any table.")
        end
    end

    if errors
        error("Errors occurred when parsing FlowBoundary data.")
    end

    return FlowBoundary(node_ids, active, flow_rate)
end

function Pump(db::DB, config::Config)::Pump
    static = load_structvector(db, config, PumpStaticV1)
    defaults = (; min_flow_rate = 0.0, max_flow_rate = NaN, active = true)
    static_parsed = parse_static(static, db, "Pump", defaults)
    is_pid_controlled = falses(length(static_parsed.node_id))

    return Pump(
        static_parsed.node_id,
        static_parsed.active,
        static_parsed.flow_rate,
        static_parsed.min_flow_rate,
        static_parsed.max_flow_rate,
        static_parsed.control_mapping,
        is_pid_controlled,
    )
end

function Outlet(db::DB, config::Config)::Outlet
    static = load_structvector(db, config, OutletStaticV1)
    defaults = (; min_flow_rate = 0.0, max_flow_rate = NaN, active = true)
    static_parsed = parse_static(static, db, "Outlet", defaults)
    is_pid_controlled = falses(length(static_parsed.node_id))

    return Outlet(
        static_parsed.node_id,
        static_parsed.active,
        static_parsed.flow_rate,
        static_parsed.min_flow_rate,
        static_parsed.max_flow_rate,
        static_parsed.control_mapping,
        is_pid_controlled,
    )
end

function Terminal(db::DB, config::Config)::Terminal
    static = load_structvector(db, config, TerminalStaticV1)
    return Terminal(static.node_id)
end

function Basin(db::DB, config::Config)::Basin
    node_id = get_ids(db, "Basin")
    n = length(node_id)
    current_level = zeros(n)
    current_area = zeros(n)
    current_darea = zeros(n)

    precipitation = fill(NaN, length(node_id))
    potential_evaporation = fill(NaN, length(node_id))
    drainage = fill(NaN, length(node_id))
    infiltration = fill(NaN, length(node_id))
    table = (; precipitation, potential_evaporation, drainage, infiltration)

    area, level, storage = create_storage_tables(db, config)

    # both static and forcing are optional, but we need fallback defaults
    static = load_structvector(db, config, BasinStaticV1)
    time = load_structvector(db, config, BasinForcingV1)

    set_static_value!(table, node_id, static)
    set_current_value!(table, node_id, time, config.starttime)
    check_no_nans(table, "Basin")

    return Basin(
        Indices(node_id),
        precipitation,
        potential_evaporation,
        drainage,
        infiltration,
        current_level,
        current_area,
        current_darea,
        area,
        level,
        storage,
        time,
    )
end

function DiscreteControl(db::DB, config::Config)::DiscreteControl
    condition = load_structvector(db, config, DiscreteControlConditionV1)

    condition_value = fill(false, length(condition.node_id))
    control_state::Dict{Int, Tuple{String, Float64}} = Dict()

    rows = execute(db, "select from_node_id, edge_type from Edge")
    for (; from_node_id, edge_type) in rows
        if edge_type == "control"
            control_state[from_node_id] = ("undefined_state", 0.0)
        end
    end

    logic = load_structvector(db, config, DiscreteControlLogicV1)

    logic_mapping = Dict{Tuple{Int, String}, String}()

    for (node_id, truth_state, control_state_) in
        zip(logic.node_id, logic.truth_state, logic.control_state)
        logic_mapping[(node_id, truth_state)] = control_state_
    end

    logic_mapping = expand_logic_mapping(logic_mapping)
    look_ahead = coalesce.(condition.look_ahead, 0.0)

    record = (
        time = Vector{Float64}(),
        control_node_id = Vector{Int}(),
        truth_state = Vector{String}(),
        control_state = Vector{String}(),
    )

    return DiscreteControl(
        condition.node_id, # Not unique
        condition.listen_feature_id,
        condition.variable,
        look_ahead,
        condition.greater_than,
        condition_value,
        control_state,
        logic_mapping,
        record,
    )
end

function PidControl(db::DB, config::Config)::PidControl
    static = load_structvector(db, config, PidControlStaticV1)
    time = load_structvector(db, config, PidControlTimeV1)

    static_node_ids, time_node_ids, node_ids, valid =
        static_and_time_node_ids(db, static, time, "PidControl")

    if !valid
        error("Problems encountered when parsing PidControl static and time node IDs.")
    end

    active = BitVector()
    pid_params = VectorInterpolation[]
    target = ScalarInterpolation[]
    listen_node_id = Int[]
    errors = false

    t_end = seconds_since(config.endtime, config.starttime)

    for node_id in node_ids
        if node_id in static_node_ids
            static_idx = searchsortedfirst(static.node_id, node_id)
            row = static[static_idx]
            push!(listen_node_id, row.listen_node_id)
            # Trivial interpolations for static PID control parameters
            timespan = [nextfloat(-Inf), prevfloat(Inf)]
            params = [row.proportional, row.integral, row.derivative]
            interpolation_pid_params = LinearInterpolation([params, params], timespan)
            interpolation_target = LinearInterpolation([row.target, row.target], timespan)
            push!(pid_params, interpolation_pid_params)
            push!(target, interpolation_target)
            push!(active, coalesce(row.active, true))
        elseif node_id in time_node_ids
            interpolation_pid_params, is_valid_params = get_vector_interpolation(
                config.starttime,
                t_end,
                time,
                node_id,
                [:proportional, :integral, :derivative],
            )
            interpolation_target, is_valid_target =
                get_scalar_interpolation(config.starttime, t_end, time, node_id, :target)
            if !(is_valid_params && is_valid_target)
                @error "A time series for PidControl node #$node_id has repeated times, this can not be interpolated."
                errors = true
            end
            time_first_idx = searchsortedfirst(time.node_id, node_id)
            push!(listen_node_id, time[time_first_idx].listen_node_id)
            push!(pid_params, interpolation_pid_params)
            push!(target, interpolation_target)
            push!(active, true)
        else
            error("FlowBoundary node #$node_id data not in any table.")
            errors = true
        end
    end

    if errors
        error("Errors occurred when parsing PidControl data.")
    end

    pid_error = zero(node_ids)

    return PidControl(node_ids, active, listen_node_id, target, pid_params, pid_error)
end

function Parameters(db::DB, config::Config)::Parameters
    connectivity = Connectivity(db)

    linear_resistance = LinearResistance(db, config)
    manning_resistance = ManningResistance(db, config)
    tabulated_rating_curve = TabulatedRatingCurve(db, config)
    fractional_flow = FractionalFlow(db, config)
    level_boundary = LevelBoundary(db, config)
    flow_boundary = FlowBoundary(db, config)
    pump = Pump(db, config)
    outlet = Outlet(db, config)
    terminal = Terminal(db, config)
    discrete_control = DiscreteControl(db, config)
    pid_control = PidControl(db, config)

    basin = Basin(db, config)

    p = Parameters(
        config.starttime,
        connectivity,
        basin,
        linear_resistance,
        manning_resistance,
        tabulated_rating_curve,
        fractional_flow,
        level_boundary,
        flow_boundary,
        pump,
        outlet,
        terminal,
        discrete_control,
        pid_control,
        Dict{Int, Symbol}(),
    )
    for (fieldname, fieldtype) in zip(fieldnames(Parameters), fieldtypes(Parameters))
        if fieldtype <: AbstractParameterNode
            for node_id in getfield(p, fieldname).node_id
                p.lookup[node_id] = fieldname
            end
        end
    end
    return p
end<|MERGE_RESOLUTION|>--- conflicted
+++ resolved
@@ -256,10 +256,6 @@
     active = BitVector()
     flow_rate = ScalarInterpolation[]
     errors = false
-<<<<<<< HEAD
-=======
-    t_end = seconds_since(config.endtime, config.starttime)
->>>>>>> c0fcb0df
 
     for node_id in node_ids
         if node_id in static_node_ids
