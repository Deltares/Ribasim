"""
    module Ribasim

Ribasim is a water resources model.
The computational core is implemented in Julia in the Ribasim package.
It is currently mainly designed to be used as an application.
To run a simulation from Julia, use [`Ribasim.run`](@ref).

For more granular access, see:
- [`Config`](@ref)
- [`Model`](@ref)
- [`solve!`](@ref)
- [`write_results`](@ref)
"""
module Ribasim

using PrecompileTools: @setup_workload, @compile_workload
using Preferences: @load_preference

# Requirements for automatic differentiation
using DifferentiationInterface:
    AutoSparse,
    Constant,
    Cache,
    prepare_jacobian,
    jacobian!,
    prepare_derivative,
    derivative!

using ForwardDiff: derivative as forward_diff

# Algorithms for solving ODEs.
<<<<<<< HEAD
using OrdinaryDiffEqCore: OrdinaryDiffEqCore, get_du
using OrdinaryDiffEqDifferentiation:
    WOperator, OrdinaryDiffEqDifferentiation, dolinsolve, jacobian2W!
import ADTypes
=======
using OrdinaryDiffEqCore: OrdinaryDiffEqCore, get_du, log_step!
>>>>>>> 5d1465be
import ForwardDiff

# Interface for defining and solving the ODE problem of the physical layer.
using SciMLBase:
    SciMLBase,
    init,
    check_error!,
    successful_retcode,
    CallbackSet,
    ODEFunction,
    ODEProblem,
    get_proposed_dt,
    DEIntegrator,
    FullSpecialize,
    NoSpecialize,
    SciMLOperators,
    AbstractSciMLOperator,
    LinearProblem,
    LinearSolution

# Automatically detecting the sparsity pattern of the Jacobian of water_balance!
# through operator overloading
using SparseConnectivityTracer: GradientTracer, TracerSparsityDetector, jacobian_sparsity
using SparseMatrixColorings: GreedyColoringAlgorithm, sparsity_pattern

# For efficient sparse computations
using SparseArrays: SparseMatrixCSC, spzeros, sparse, nzrange

# Linear algebra
using LinearAlgebra: LinearAlgebra, mul!

# Interpolation functionality, used for e.g.
# basin profiles and TabulatedRatingCurve. See also the node
# references in the docs.
using DataInterpolations:
    ConstantInterpolation,
    LinearInterpolation,
    PCHIPInterpolation,
    CubicHermiteSpline,
    SmoothedConstantInterpolation,
    LinearInterpolationIntInv,
    invert_integral,
    get_transition_ts,
    derivative,
    integral,
    AbstractInterpolation,
    ExtrapolationType
using DataInterpolations.ExtrapolationType:
    Constant as ConstantExtrapolation, Periodic, Linear

# Modeling language for Mathematical Optimization.
# Used for allocation, see the docs: https://ribasim.org/dev/allocation.html
import JuMP
# The optimization backend of JuMP.
import HiGHS
# Analyze infeasibilities and numerical properties
import MathOptAnalyzer

# Pattern matching
using Moshi.Match: @match

# The BMI is a standard for interacting with a Ribasim model,
# see the docs: https://ribasim.org/dev/bmi.html
import BasicModelInterface as BMI

# Reading and writing optionally compressed Arrow tables
import Arrow
import TranscodingStreams
using CodecZstd: ZstdCompressor
using DelimitedFiles: writedlm

# Reading GeoPackage files, which are SQLite databases with spatial data
using SQLite: SQLite, DB, Query, esc_id
using DBInterface: execute

# Logging to both the console and a file
using Logging: with_logger, @logmsg, LogLevel, AbstractLogger, Debug, global_logger
using LoggingExtras:
    LoggingExtras, FileLogger, TeeLogger, MinLevelLogger, EarlyFilteredLogger
using TerminalLoggers: TerminalLogger

# Date and time handling; externally we use the proleptic Gregorian calendar,
# internally we use a Float64; seconds since the start of the simulation.
using Dates: Dates, DateTime, Millisecond, @dateformat_str, canonicalize

# Callbacks are used to trigger function calls at specific points in the simulation.
# E.g. after each timestep for discrete control,
# or at each saveat for saving storage and flow results.
using DiffEqCallbacks:
    FunctionCallingCallback, PresetTimeCallback, SavedValues, SavingCallback

# The network defined by the Node and Link table is converted to a graph internally.
using Graphs:
    DiGraph, edges, inneighbors, outneighbors, induced_subgraph, is_connected, rem_vertex!
# Convenience functionality built on top of Graphs. Used to store e.g. node and edge metadata
# alongside the graph. Extra metadata is stored in a NamedTuple retrieved as graph[].
using MetaGraphsNext:
    MetaGraphsNext,
    MetaGraph,
    label_for,
    code_for,
    labels,
    outneighbor_labels,
    inneighbor_labels

# Improved enumeration type compared to Base, used for e.g. node types.
using EnumX: EnumX, @enumx

# Easily change an immutable field of an object.
using Accessors: @set, @reset

# Iteration utilities, used to partition and group tables.
import IterTools

# Tables interface that works with either SQLite or Arrow tables.
using Tables: Tables, AbstractRow, columntable

# Wrapper around a vector of structs to easily retrieve the same field from all elements.
using StructArrays: StructVector

# OrderedSet is used to store the order of the substances in the network.
# OrderedDict is used to store the order of the sources in a subnetwork.
using DataStructures: OrderedSet, OrderedDict, counter, inc!

# NCDatasets and CommonDataModel are used to read and write NetCDF files.
using NCDatasets: NCDatasets, NCDataset, defDim, defVar, dimnames, CFVariable

using Dates: Second

using Printf: @sprintf

using Base.Threads: @threads, nthreads

export libribasim

include("carrays.jl")
using .CArrays: CVector, getaxes, getdata
include("schema.jl")
include("config.jl")
using .config
include("parameter.jl")
include("validation.jl")
include("solve.jl")
include("logging.jl")
include("allocation_util.jl")
include("allocation_init.jl")
include("allocation_optim.jl")
include("util.jl")
include("graph.jl")
include("differentiation.jl")
include("model.jl")
include("read.jl")
include("write.jl")
include("bmi.jl")
include("callback.jl")
include("concentration.jl")
include("main.jl")
include("libribasim.jl")

@setup_workload begin
    toml_path = normpath(@__DIR__, "../../generated_testmodels/basic/ribasim.toml")
    isfile(toml_path) || return
    @compile_workload begin
        main(toml_path)
    end
end

end  # module Ribasim<|MERGE_RESOLUTION|>--- conflicted
+++ resolved
@@ -30,14 +30,10 @@
 using ForwardDiff: derivative as forward_diff
 
 # Algorithms for solving ODEs.
-<<<<<<< HEAD
-using OrdinaryDiffEqCore: OrdinaryDiffEqCore, get_du
+using OrdinaryDiffEqCore: OrdinaryDiffEqCore, get_du, log_step!
 using OrdinaryDiffEqDifferentiation:
     WOperator, OrdinaryDiffEqDifferentiation, dolinsolve, jacobian2W!
 import ADTypes
-=======
-using OrdinaryDiffEqCore: OrdinaryDiffEqCore, get_du, log_step!
->>>>>>> 5d1465be
 import ForwardDiff
 
 # Interface for defining and solving the ODE problem of the physical layer.
