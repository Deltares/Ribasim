# These schemas define the name of database tables and the configuration file structure
# The identifier is parsed as ribasim.nodetype.kind, no capitals or underscores are allowed.
@schema "ribasim.discretecontrol.condition" DiscreteControlCondition
@schema "ribasim.discretecontrol.logic" DiscreteControlLogic
@schema "ribasim.basin.static" BasinStatic
@schema "ribasim.basin.time" BasinTime
@schema "ribasim.basin.profile" BasinProfile
@schema "ribasim.basin.state" BasinState
@schema "ribasim.basin.subgrid" BasinSubgrid
@schema "ribasim.terminal.static" TerminalStatic
@schema "ribasim.fractionalflow.static" FractionalFlowStatic
@schema "ribasim.flowboundary.static" FlowBoundaryStatic
@schema "ribasim.flowboundary.time" FlowBoundaryTime
@schema "ribasim.levelboundary.static" LevelBoundaryStatic
@schema "ribasim.levelboundary.time" LevelBoundaryTime
@schema "ribasim.linearresistance.static" LinearResistanceStatic
@schema "ribasim.manningresistance.static" ManningResistanceStatic
@schema "ribasim.pidcontrol.static" PidControlStatic
@schema "ribasim.pidcontrol.time" PidControlTime
@schema "ribasim.pump.static" PumpStatic
@schema "ribasim.tabulatedratingcurve.static" TabulatedRatingCurveStatic
@schema "ribasim.tabulatedratingcurve.time" TabulatedRatingCurveTime
@schema "ribasim.outlet.static" OutletStatic
<<<<<<< HEAD
@schema "ribasim.user.static" UserStatic
@schema "ribasim.user.time" UserTime
@schema "ribasim.external.time" ExternalTime
=======
@schema "ribasim.userdemand.static" UserDemandStatic
@schema "ribasim.userdemand.time" UserDemandTime
@schema "ribasim.leveldemand.static" LevelDemandStatic
@schema "ribasim.leveldemand.time" LevelDemandTime
>>>>>>> b773aac8

const delimiter = " / "
tablename(sv::Type{SchemaVersion{T, N}}) where {T, N} = tablename(sv())
tablename(sv::SchemaVersion{T, N}) where {T, N} =
    join(filter(!isnothing, nodetype(sv)), delimiter)
isnode(sv::Type{SchemaVersion{T, N}}) where {T, N} = isnode(sv())
isnode(::SchemaVersion{T, N}) where {T, N} = length(split(string(T), '.'; limit = 3)) == 3
nodetype(sv::Type{SchemaVersion{T, N}}) where {T, N} = nodetype(sv())

"""
From a SchemaVersion("ribasim.flowboundary.static", 1) return (:FlowBoundary, :static)
"""
function nodetype(
    sv::SchemaVersion{T, N},
)::Tuple{Symbol, Union{Nothing, Symbol}} where {T, N}
    # Names derived from a schema are in underscores (basintime),
    # so we parse the related record Ribasim.BasinTimeV1
    # to derive BasinTime from it.
    record = Legolas.record_type(sv)
    node = last(split(string(Symbol(record)), '.'; limit = 3))

    elements = split(string(T), '.'; limit = 3)
    if isnode(sv)
        n = elements[2]
        k = Symbol(elements[3])
    else
        n = last(elements)
        k = nothing
    end

    return Symbol(node[begin:length(n)]), k
end

@version PumpStaticV1 begin
    node_id::Int
    active::Union{Missing, Bool}
    flow_rate::Float64
    min_flow_rate::Union{Missing, Float64}
    max_flow_rate::Union{Missing, Float64}
    control_state::Union{Missing, String}
end

@version OutletStaticV1 begin
    node_id::Int
    active::Union{Missing, Bool}
    flow_rate::Float64
    min_flow_rate::Union{Missing, Float64}
    max_flow_rate::Union{Missing, Float64}
    min_crest_level::Union{Missing, Float64}
    control_state::Union{Missing, String}
end

@version BasinStaticV1 begin
    node_id::Int
    drainage::Union{Missing, Float64}
    potential_evaporation::Union{Missing, Float64}
    infiltration::Union{Missing, Float64}
    precipitation::Union{Missing, Float64}
    urban_runoff::Union{Missing, Float64}
    concentration::Union{Missing, Float64}
end

@version BasinTimeV1 begin
    node_id::Int
    time::DateTime
    drainage::Union{Missing, Float64}
    potential_evaporation::Union{Missing, Float64}
    infiltration::Union{Missing, Float64}
    precipitation::Union{Missing, Float64}
    urban_runoff::Union{Missing, Float64}
    concentration::Union{Missing, Float64}
end

@version BasinProfileV1 begin
    node_id::Int
    area::Float64
    level::Float64
end

@version BasinStateV1 begin
    node_id::Int
    level::Float64
end

@version BasinSubgridV1 begin
    subgrid_id::Int
    node_id::Int
    basin_level::Float64
    subgrid_level::Float64
end

@version FractionalFlowStaticV1 begin
    node_id::Int
    fraction::Float64
    control_state::Union{Missing, String}
end

@version LevelBoundaryStaticV1 begin
    node_id::Int
    active::Union{Missing, Bool}
    level::Float64
    concentration::Union{Missing, Float64}
end

@version LevelBoundaryTimeV1 begin
    node_id::Int
    time::DateTime
    level::Float64
    concentration::Union{Missing, Float64}
end

@version FlowBoundaryStaticV1 begin
    node_id::Int
    active::Union{Missing, Bool}
    flow_rate::Float64
    concentration::Union{Missing, Float64}
end

@version FlowBoundaryTimeV1 begin
    node_id::Int
    time::DateTime
    flow_rate::Float64
    concentration::Union{Missing, Float64}
end

@version LinearResistanceStaticV1 begin
    node_id::Int
    active::Union{Missing, Bool}
    resistance::Float64
    max_flow_rate::Union{Missing, Float64}
    control_state::Union{Missing, String}
end

@version ManningResistanceStaticV1 begin
    node_id::Int
    active::Union{Missing, Bool}
    length::Float64
    manning_n::Float64
    profile_width::Float64
    profile_slope::Float64
    control_state::Union{Missing, String}
end

@version TabulatedRatingCurveStaticV1 begin
    node_id::Int
    active::Union{Missing, Bool}
    level::Float64
    flow_rate::Float64
    control_state::Union{Missing, String}
end

@version TabulatedRatingCurveTimeV1 begin
    node_id::Int
    time::DateTime
    level::Float64
    flow_rate::Float64
end

@version TerminalStaticV1 begin
    node_id::Int
end

@version DiscreteControlConditionV1 begin
    node_id::Int
    listen_feature_type::Union{Missing, String}
    listen_feature_id::Int
    variable::String
    greater_than::Float64
    look_ahead::Union{Missing, Float64}
end

@version DiscreteControlLogicV1 begin
    node_id::Int
    truth_state::String
    control_state::String
end

@version PidControlStaticV1 begin
    node_id::Int
    active::Union{Missing, Bool}
    listen_node_type::Union{Missing, String}
    listen_node_id::Int
    target::Float64
    proportional::Float64
    integral::Float64
    derivative::Float64
    control_state::Union{Missing, String}
end

@version PidControlTimeV1 begin
    node_id::Int
    listen_node_type::Union{Missing, String}
    listen_node_id::Int
    time::DateTime
    target::Float64
    proportional::Float64
    integral::Float64
    derivative::Float64
    control_state::Union{Missing, String}
end

@version UserDemandStaticV1 begin
    node_id::Int
    active::Union{Missing, Bool}
    demand::Float64
    return_factor::Float64
    min_level::Float64
    priority::Int
end

@version UserDemandTimeV1 begin
    node_id::Int
    time::DateTime
    demand::Float64
    return_factor::Float64
    min_level::Float64
    priority::Int
end

<<<<<<< HEAD
@version ExternalTimeV1 begin
    time::DateTime
    external::Float64
=======
@version LevelDemandStaticV1 begin
    node_id::Int
    min_level::Float64
    max_level::Float64
    priority::Int
end

@version LevelDemandTimeV1 begin
    node_id::Int
    time::DateTime
    min_level::Float64
    max_level::Float64
    priority::Int
>>>>>>> b773aac8
end<|MERGE_RESOLUTION|>--- conflicted
+++ resolved
@@ -21,16 +21,10 @@
 @schema "ribasim.tabulatedratingcurve.static" TabulatedRatingCurveStatic
 @schema "ribasim.tabulatedratingcurve.time" TabulatedRatingCurveTime
 @schema "ribasim.outlet.static" OutletStatic
-<<<<<<< HEAD
-@schema "ribasim.user.static" UserStatic
-@schema "ribasim.user.time" UserTime
-@schema "ribasim.external.time" ExternalTime
-=======
 @schema "ribasim.userdemand.static" UserDemandStatic
 @schema "ribasim.userdemand.time" UserDemandTime
 @schema "ribasim.leveldemand.static" LevelDemandStatic
 @schema "ribasim.leveldemand.time" LevelDemandTime
->>>>>>> b773aac8
 
 const delimiter = " / "
 tablename(sv::Type{SchemaVersion{T, N}}) where {T, N} = tablename(sv())
@@ -90,7 +84,6 @@
     infiltration::Union{Missing, Float64}
     precipitation::Union{Missing, Float64}
     urban_runoff::Union{Missing, Float64}
-    concentration::Union{Missing, Float64}
 end
 
 @version BasinTimeV1 begin
@@ -101,7 +94,6 @@
     infiltration::Union{Missing, Float64}
     precipitation::Union{Missing, Float64}
     urban_runoff::Union{Missing, Float64}
-    concentration::Union{Missing, Float64}
 end
 
 @version BasinProfileV1 begin
@@ -132,28 +124,24 @@
     node_id::Int
     active::Union{Missing, Bool}
     level::Float64
-    concentration::Union{Missing, Float64}
 end
 
 @version LevelBoundaryTimeV1 begin
     node_id::Int
     time::DateTime
     level::Float64
-    concentration::Union{Missing, Float64}
 end
 
 @version FlowBoundaryStaticV1 begin
     node_id::Int
     active::Union{Missing, Bool}
     flow_rate::Float64
-    concentration::Union{Missing, Float64}
 end
 
 @version FlowBoundaryTimeV1 begin
     node_id::Int
     time::DateTime
     flow_rate::Float64
-    concentration::Union{Missing, Float64}
 end
 
 @version LinearResistanceStaticV1 begin
@@ -250,11 +238,6 @@
     priority::Int
 end
 
-<<<<<<< HEAD
-@version ExternalTimeV1 begin
-    time::DateTime
-    external::Float64
-=======
 @version LevelDemandStaticV1 begin
     node_id::Int
     min_level::Float64
@@ -268,5 +251,4 @@
     min_level::Float64
     max_level::Float64
     priority::Int
->>>>>>> b773aac8
 end