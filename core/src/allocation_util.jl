--- conflicted
+++ resolved
@@ -343,9 +343,6 @@
                     problem;
                     include_variable_in_set_constraints = true,
                 )
-<<<<<<< HEAD
-                    for (other_variable, _) in get_terms(other_constraint)
-=======
                     other_expr = JuMP.constraint_object(other_constraint).func
                     other_variables = if isa(other_expr, JuMP.GenericAffExpr)
                         [(var, coef) for (var, coef) in other_expr.terms]
@@ -354,7 +351,6 @@
                     end
 
                     for (other_variable, _) in other_variables
->>>>>>> b87c7b2a
                         if variable == other_variable && other_constraint != constraint
                             @info "possible conflicting constraints: $other_constraint"
                             log_constraint_variable_values(other_constraint)
