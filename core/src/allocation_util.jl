const MAX_ABS_FLOW = 5e5

is_active(allocation::Allocation) = !isempty(allocation.allocation_models)

get_ids_in_subnetwork(graph::MetaGraph, node_type::NodeType.T, subnetwork_id::Int32) =
    sort!(
        collect(
            filter(node_id -> node_id.type == node_type, graph[].node_ids[subnetwork_id]),
        ),
    )

get_demand_objectives(objectives::Vector{AllocationObjective}) = view(
    objectives,
    searchsorted(
        objectives,
        (; type = AllocationObjectiveType.demand);
        by = objective -> objective.type,
    ),
)

function variable_sum(variables)
    if isempty(variables)
        JuMP.AffExpr()
    else
        sum(variables)
    end
end

function flow_capacity_lower_bound(
    link::Tuple{NodeID, NodeID},
    p_independent::ParametersIndependent,
)
    lower_bound = -MAX_ABS_FLOW
    for id in link
        min_flow_rate_id = if id.type == NodeType.Pump
            max(0.0, p_independent.pump.min_flow_rate[id.idx](0))
        elseif id.type == NodeType.Outlet
            max(0.0, p_independent.outlet.min_flow_rate[id.idx](0))
        elseif id.type == NodeType.LinearResistance
            -p_independent.linear_resistance.max_flow_rate[id.idx]
        elseif id.type ∈ (
            NodeType.UserDemand,
            NodeType.FlowBoundary,
            NodeType.TabulatedRatingCurve,
        )
            # Flow direction constraint
            0.0
        else
            -MAX_ABS_FLOW
        end

        lower_bound = max(lower_bound, min_flow_rate_id)
    end

    return lower_bound
end

function flow_capacity_upper_bound(
    link::Tuple{NodeID, NodeID},
    p_independent::ParametersIndependent,
)
    upper_bound = MAX_ABS_FLOW
    for id in link
        max_flow_rate_id = if id.type == NodeType.Pump
            p_independent.pump.max_flow_rate[id.idx](0)
        elseif id.type == NodeType.Outlet
            p_independent.outlet.max_flow_rate[id.idx](0)
        elseif id.type == NodeType.LinearResistance
            p_independent.linear_resistance.max_flow_rate[id.idx]
        else
            MAX_ABS_FLOW
        end

        upper_bound = min(upper_bound, max_flow_rate_id)
    end

    return upper_bound
end

function get_level(problem::JuMP.Model, node_id::NodeID)
<<<<<<< HEAD
    problem[:boundary_level][node_id]
end

function get_storage(problem::JuMP.Model, node_id::NodeID)::Union{JuMP.VariableRef, Nothing}
    problem[:basin_storage][(node_id, :end)]
=======
    if node_id.type == NodeType.Basin
        problem[:basin_level][node_id]
    else
        problem[:boundary_level][node_id]
    end
>>>>>>> 285856a4
end

function collect_primary_network_connections!(
    allocation::Allocation,
    graph::MetaGraph,
)::Nothing
    errors = false

    for subnetwork_id in allocation.subnetwork_ids
        is_primary_network(subnetwork_id) && continue
        primary_network_connections_subnetwork = Tuple{NodeID, NodeID}[]

        for node_id in graph[].node_ids[subnetwork_id]
            for upstream_id in inflow_ids(graph, node_id)
                upstream_node_subnetwork_id = graph[upstream_id].subnetwork_id
                if is_primary_network(upstream_node_subnetwork_id)
                    if upstream_id.type ∈ (NodeType.Pump, NodeType.Outlet)
                        push!(
                            primary_network_connections_subnetwork,
                            (upstream_id, node_id),
                        )
                    else
                        @error "This node connects the primary network to a subnetwork but is not an outlet or pump." upstream_id subnetwork_id
                        errors = true
                    end
                elseif upstream_node_subnetwork_id != subnetwork_id
                    @error "This node connects two subnetworks that are not the primary network." upstream_id subnetwork_id upstream_node_subnetwork_id
                    errors = true
                end
            end
        end

        allocation.primary_network_connections[subnetwork_id] =
            primary_network_connections_subnetwork
    end

    errors &&
        error("Errors detected in connections between primary network and subnetworks.")

    return nothing
end

function get_minmax_level(p_independent::ParametersIndependent, node_id::NodeID)
    (; basin, level_boundary) = p_independent

    if node_id.type == NodeType.Basin
        itp = basin.level_to_area[node_id.idx]
        return itp.t[1], itp.t[end]
    elseif node_id.type == NodeType.LevelBoundary
        itp = level_boundary.level[node_id.idx]
        return minimum(itp.u), maximum(itp.u)
    else
        error("Min and max level are not defined for nodes of type $(node_id.type).")
    end
end

@kwdef struct DouglasPeuckerCache{T}
    u::Vector{T}
    t::Vector{T}
    selection::Vector{Bool} = zeros(Bool, length(u))
    rel_tol::T
end

"""
Perform a modified Douglas-Peucker algorithm to down sample the piecewise linear interpolation given
by t (input) and u (output) such that the relative difference between the new and old interpolation is
smaller than ε_rel on the entire domain when possible
"""
function douglas_peucker(u::Vector, t::Vector; rel_tol = 1e-2)
    @assert length(u) == length(t)
    cache = DouglasPeuckerCache(; u, t, rel_tol)
    (; selection) = cache

    selection[1] = true
    selection[end] = true
    cache(firstindex(u):lastindex(u))

    return u[selection], t[selection]
end

function (cache::DouglasPeuckerCache)(range::UnitRange)
    (; u, t, selection, rel_tol) = cache

    idx_err_rel_max = nothing
    err_rel_max = 0

    for idx in (range.start + 1):(range.stop - 1)
        u_idx = u[idx]
        u_itp =
            u[range.start] +
            (u[range.stop] - u[range.start]) * (t[idx] - t[range.start]) /
            (t[range.stop] - t[range.start])
        err_rel = abs((u_idx - u_itp) / u_idx)
        if err_rel > max(rel_tol, err_rel_max)
            err_rel_max = err_rel
            idx_err_rel_max = idx
        end
    end

    if !isnothing(idx_err_rel_max)
        selection[idx_err_rel_max] = true
        cache((range.start):idx_err_rel_max)
        cache(idx_err_rel_max:(range.stop))
    end
end

function parse_profile(
    storage_to_level::AbstractInterpolation,
    level_to_area::AbstractInterpolation,
    lowest_level;
    n_samples_per_segment = 100,
)
    n_segments = length(storage_to_level.u) - 1
    samples_storage_node = zeros(n_samples_per_segment * n_segments + 1)
    samples_level_node = zero(samples_storage_node)

    for i in 1:n_segments
        inds = (1 + (i - 1) * n_samples_per_segment):(1 + i * n_samples_per_segment)
        samples_storage_node[inds] .= range(
            storage_to_level.t[i],
            storage_to_level.t[i + 1];
            length = n_samples_per_segment + 1,
        )
        storage_to_level(view(samples_level_node, inds), view(samples_storage_node, inds))
    end

    values_level_node, values_storage_node =
        douglas_peucker(samples_level_node, samples_storage_node)

    phantom_Δh = values_level_node[1] - lowest_level

    if phantom_Δh > 0
        phantom_area = level_to_area.u[1] / 1e3
        phantom_storage = phantom_Δh * phantom_area
        pushfirst!(values_level_node, lowest_level)
        values_storage_node .+= phantom_storage
        pushfirst!(values_storage_node, 0.0)
    end

    values_storage_node, values_level_node
end

function get_low_storage_factor(problem::JuMP.Model, node_id::NodeID)
    low_storage_factor = problem[:low_storage_factor]
    if node_id.type == NodeType.Basin
        low_storage_factor[node_id]
    else
        1.0
    end
end

function update_storage_prev!(p::Parameters)::Nothing
    (; p_independent, state_time_dependent_cache) = p
    (; current_storage) = state_time_dependent_cache
    (; storage_prev) = p_independent.level_demand

    for node_id in keys(storage_prev)
        storage_prev[node_id] = current_storage[node_id.idx]
    end

    return nothing
end

function get_terms(constraint)
    (; func) = JuMP.constraint_object(constraint)
    return if hasproperty(func, :terms)
        func.terms
    else
        (func, nothing)
    end
end

function write_problem_to_file(problem, config; info = true, path = nothing)::Nothing
    if isnothing(path)
        path = results_path(config, RESULTS_FILENAME.allocation_infeasible_problem)
    end
    if info
        @info "Latest allocation optimization problem written to $path."
    end
    JuMP.write_to_file(problem, path)
    return nothing
end

function analyze_infeasibility(
    allocation_model::AllocationModel,
    objective::AllocationObjective,
    t::Float64,
    config::Config,
)::Nothing
    (; problem, subnetwork_id) = allocation_model

    log_path = results_path(config, RESULTS_FILENAME.allocation_analysis_infeasibility)
    @debug "Running allocation infeasibility analysis for $subnetwork_id, $objective at t = $t, for full summary see $log_path."

    # Perform infeasibility analysis
    data_infeasibility = MathOptAnalyzer.analyze(
        MathOptAnalyzer.Infeasibility.Analyzer(),
        problem;
        optimizer = get_optimizer(),
    )

    # Write infeasibility analysis summary to file
    open(log_path, "w") do io
        buffer = IOBuffer()
        MathOptAnalyzer.summarize(buffer, data_infeasibility; model = problem)
        write(io, take!(buffer) |> String)
    end

    # Parse irreducible infeasible constraint sets for modeller readable logging
    violated_constraints =
        constraint_ref_from_index.(
            problem,
            reduce(
                vcat,
                getfield.(data_infeasibility.iis, :constraint);
                init = JuMP.ConstraintRef[],
            ),
        )

    # We care the most about constraints with names, so give these smaller penalties so
    # that these get relaxed which is more informative
    constraint_to_penalty = Dict(
        violated_constraint => isempty(JuMP.name(violated_constraint)) ? 1.0 : 0.5 for
        violated_constraint in violated_constraints
    )
    JuMP.@objective(problem, Min, 0)
    constraint_to_slack = JuMP.relax_with_penalty!(problem, constraint_to_penalty)
    JuMP.optimize!(problem)

    for irreducible_infeasible_subset in data_infeasibility.iis
        constraint_violations = Dict{JuMP.ConstraintRef, Float64}()
        for constraint_index in irreducible_infeasible_subset.constraint
            constraint_ref = constraint_ref_from_index(problem, constraint_index)
            if !isempty(JuMP.name(constraint_ref))
                constraint_violations[constraint_ref] =
                    JuMP.value(constraint_to_slack[constraint_ref])
            end
        end
        @error "Set of incompatible constraints found" constraint_violations
    end
    return nothing
end

function analyze_scaling(
    allocation_model::AllocationModel,
    objective::AllocationObjective,
    t::Float64,
    config::Config,
)::Nothing
    (; problem, subnetwork_id) = allocation_model

    log_path = results_path(config, RESULTS_FILENAME.allocation_analysis_scaling)
    @debug "Running allocation numerics analysis for $subnetwork_id, $objective at t = $t, for full summary see $file_name."

    # Perform numerics analysis
    data_numerical = MathOptAnalyzer.analyze(
        MathOptAnalyzer.Numerical.Analyzer(),
        problem;
        threshold_small = JuMP.get_attribute(problem, "small_matrix_value"),
        threshold_large = JuMP.get_attribute(problem, "large_matrix_value"),
    )

    # Write numerics analysis summary to file
    open(log_path, "w") do io
        buffer = IOBuffer()
        MathOptAnalyzer.summarize(buffer, data_numerical; model = problem)
        write(io, take!(buffer) |> String)
    end

    # Parse small matrix coefficients for modeller readable logging
    if !isempty(data_numerical.matrix_small)
        for data in data_numerical.matrix_small
            constraint_name = JuMP.name(constraint_ref_from_index(problem, data.ref))
            variable = variable_ref_from_index(problem, data.variable)
            @error "Too small coefficient found" constraint_name variable data.coefficient
        end
    end

    # Parse large matrix coefficients for modeller readable logging
    if !isempty(data_numerical.matrix_large)
        for data in data_numerical.matrix_large
            constraint_name = JuMP.name(constraint_ref_from_index(problem, data.ref))
            variable = variable_ref_from_index(problem, data.variable)
            @error "Too large coefficient found" constraint_name variable data.coefficient
        end
    end

    return nothing
end

function get_optimizer()
    return JuMP.optimizer_with_attributes(
        HiGHS.Optimizer,
        "log_to_console" => false,
        "time_limit" => 60.0,
        "random_seed" => 0,
        "small_matrix_value" => 1e-12,
    )
end

function get_flow_value(
    allocation_model::AllocationModel,
    link::Tuple{NodeID, NodeID},
)::Float64
    (; problem, scaling) = allocation_model
    return JuMP.value(problem[:flow][link]) * scaling.flow
end

function ScalingFactors(
    p_independent::ParametersIndependent,
    subnetwork_id::Int32,
    Δt_allocation::Float64,
)
    (; basin, graph) = p_independent
    max_storages = [
        basin.storage_to_level[node_id.idx].t[end] for
        node_id in basin.node_id if graph[node_id].subnetwork_id == subnetwork_id
    ]
    mean_half_storage = sum(max_storages) / (2 * length(max_storages))
    return ScalingFactors(;
        storage = mean_half_storage,
        flow = mean_half_storage / Δt_allocation,
    )
end

function constraint_ref_from_index(problem::JuMP.Model, constraint_index)
    for other_constraint in
        JuMP.all_constraints(problem; include_variable_in_set_constraints = true)
        if JuMP.optimizer_index(other_constraint) == constraint_index
            return other_constraint
        end
    end
end

function variable_ref_from_index(problem::JuMP.Model, variable_index)
    for other_variable in JuMP.all_variables(problem)
        if JuMP.optimizer_index(other_variable) == variable_index
            return other_variable
        end
    end
end<|MERGE_RESOLUTION|>--- conflicted
+++ resolved
@@ -78,19 +78,11 @@
 end
 
 function get_level(problem::JuMP.Model, node_id::NodeID)
-<<<<<<< HEAD
     problem[:boundary_level][node_id]
 end
 
 function get_storage(problem::JuMP.Model, node_id::NodeID)::Union{JuMP.VariableRef, Nothing}
     problem[:basin_storage][(node_id, :end)]
-=======
-    if node_id.type == NodeType.Basin
-        problem[:basin_level][node_id]
-    else
-        problem[:boundary_level][node_id]
-    end
->>>>>>> 285856a4
 end
 
 function collect_primary_network_connections!(
