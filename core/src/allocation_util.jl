--- conflicted
+++ resolved
@@ -230,7 +230,6 @@
     end
 end
 
-<<<<<<< HEAD
 function update_storage_prev!(p::Parameters)::Nothing
     (; p_independent, state_time_dependent_cache) = p
     (; current_storage) = state_time_dependent_cache
@@ -302,7 +301,6 @@
     end
 end
 
-=======
 function write_problem_to_file(problem, config)::Nothing
     path = results_path(config, RESULTS_FILENAME.allocation_infeasible_problem)
     @info "Latest allocation optimization problem written to $path."
@@ -310,7 +308,6 @@
     return nothing
 end
 
->>>>>>> b844571a
 function analyze_infeasibility(
     allocation_model::AllocationModel,
     objective::AllocationObjective,
