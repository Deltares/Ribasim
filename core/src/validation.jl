# Allowed types for downstream (to_node_id) nodes given the type of the upstream (from_node_id) node
neighbortypes(nodetype::Symbol) = neighbortypes(Val(config.snake_case(nodetype)))
neighbortypes(::Val{:pump}) = Set((:basin, :terminal, :level_boundary))
neighbortypes(::Val{:outlet}) = Set((:basin, :terminal, :level_boundary))
neighbortypes(::Val{:user_demand}) = Set((:basin, :terminal, :level_boundary))
neighbortypes(::Val{:level_demand}) = Set((:basin,))
neighbortypes(::Val{:basin}) = Set((
    :linear_resistance,
    :tabulated_rating_curve,
    :manning_resistance,
    :pump,
    :outlet,
    :user_demand,
))
neighbortypes(::Val{:terminal}) = Set{Symbol}() # only endnode
neighbortypes(::Val{:flow_boundary}) = Set((:basin, :terminal, :level_boundary))
neighbortypes(::Val{:level_boundary}) =
    Set((:linear_resistance, :pump, :outlet, :tabulated_rating_curve))
neighbortypes(::Val{:linear_resistance}) = Set((:basin, :level_boundary))
neighbortypes(::Val{:manning_resistance}) = Set((:basin,))
neighbortypes(::Val{:continuous_control}) = Set((:pump, :outlet))
neighbortypes(::Val{:discrete_control}) = Set((
    :pump,
    :outlet,
    :tabulated_rating_curve,
    :linear_resistance,
    :manning_resistance,
    :pid_control,
))
neighbortypes(::Val{:pid_control}) = Set((:pump, :outlet))
neighbortypes(::Val{:tabulated_rating_curve}) = Set((:basin, :terminal, :level_boundary))
neighbortypes(::Val{:flow_demand}) =
    Set((:linear_resistance, :manning_resistance, :tabulated_rating_curve, :pump, :outlet))
neighbortypes(::Any) = Set{Symbol}()

# Allowed number of inneighbors and outneighbors per node type
struct n_neighbor_bounds
    in_min::Int
    in_max::Int
    out_min::Int
    out_max::Int
end

n_neighbor_bounds_flow(nodetype::Symbol) = n_neighbor_bounds_flow(Val(nodetype))
n_neighbor_bounds_flow(::Val{:Basin}) = n_neighbor_bounds(0, typemax(Int), 0, typemax(Int))
n_neighbor_bounds_flow(::Val{:LinearResistance}) = n_neighbor_bounds(1, 1, 1, 1)
n_neighbor_bounds_flow(::Val{:ManningResistance}) = n_neighbor_bounds(1, 1, 1, 1)
n_neighbor_bounds_flow(::Val{:TabulatedRatingCurve}) = n_neighbor_bounds(1, 1, 1, 1)
n_neighbor_bounds_flow(::Val{:LevelBoundary}) =
    n_neighbor_bounds(0, typemax(Int), 0, typemax(Int))
n_neighbor_bounds_flow(::Val{:FlowBoundary}) = n_neighbor_bounds(0, 0, 1, typemax(Int))
n_neighbor_bounds_flow(::Val{:Pump}) = n_neighbor_bounds(1, 1, 1, 1)
n_neighbor_bounds_flow(::Val{:Outlet}) = n_neighbor_bounds(1, 1, 1, 1)
n_neighbor_bounds_flow(::Val{:Terminal}) = n_neighbor_bounds(1, typemax(Int), 0, 0)
n_neighbor_bounds_flow(::Val{:PidControl}) = n_neighbor_bounds(0, 0, 0, 0)
n_neighbor_bounds_flow(::Val{:ContinuousControl}) = n_neighbor_bounds(0, 0, 0, 0)
n_neighbor_bounds_flow(::Val{:DiscreteControl}) = n_neighbor_bounds(0, 0, 0, 0)
n_neighbor_bounds_flow(::Val{:UserDemand}) = n_neighbor_bounds(1, 1, 1, 1)
n_neighbor_bounds_flow(::Val{:LevelDemand}) = n_neighbor_bounds(0, 0, 0, 0)
n_neighbor_bounds_flow(::Val{:FlowDemand}) = n_neighbor_bounds(0, 0, 0, 0)
n_neighbor_bounds_flow(nodetype) =
    error("'n_neighbor_bounds_flow' not defined for $nodetype.")

n_neighbor_bounds_control(nodetype::Symbol) = n_neighbor_bounds_control(Val(nodetype))
n_neighbor_bounds_control(::Val{:Basin}) = n_neighbor_bounds(0, 1, 0, 0)
n_neighbor_bounds_control(::Val{:LinearResistance}) = n_neighbor_bounds(0, 1, 0, 0)
n_neighbor_bounds_control(::Val{:ManningResistance}) = n_neighbor_bounds(0, 1, 0, 0)
n_neighbor_bounds_control(::Val{:TabulatedRatingCurve}) = n_neighbor_bounds(0, 1, 0, 0)
n_neighbor_bounds_control(::Val{:LevelBoundary}) = n_neighbor_bounds(0, 0, 0, 0)
n_neighbor_bounds_control(::Val{:FlowBoundary}) = n_neighbor_bounds(0, 0, 0, 0)
n_neighbor_bounds_control(::Val{:Pump}) = n_neighbor_bounds(0, 1, 0, 0)
n_neighbor_bounds_control(::Val{:Outlet}) = n_neighbor_bounds(0, 1, 0, 0)
n_neighbor_bounds_control(::Val{:Terminal}) = n_neighbor_bounds(0, 0, 0, 0)
n_neighbor_bounds_control(::Val{:PidControl}) = n_neighbor_bounds(0, 1, 1, 1)
n_neighbor_bounds_control(::Val{:ContinuousControl}) =
    n_neighbor_bounds(0, 0, 1, typemax(Int))
n_neighbor_bounds_control(::Val{:DiscreteControl}) =
    n_neighbor_bounds(0, 0, 1, typemax(Int))
n_neighbor_bounds_control(::Val{:UserDemand}) = n_neighbor_bounds(0, 0, 0, 0)
n_neighbor_bounds_control(::Val{:LevelDemand}) = n_neighbor_bounds(0, 0, 1, typemax(Int))
n_neighbor_bounds_control(::Val{:FlowDemand}) = n_neighbor_bounds(0, 0, 1, 1)
n_neighbor_bounds_control(nodetype) =
    error("'n_neighbor_bounds_control' not defined for $nodetype.")

controllablefields(nodetype::Symbol) = controllablefields(Val(nodetype))
controllablefields(::Val{:LinearResistance}) = Set((:active, :resistance))
controllablefields(::Val{:ManningResistance}) = Set((:active, :manning_n))
controllablefields(::Val{:TabulatedRatingCurve}) = Set((:active, :table))
controllablefields(::Val{:Pump}) = Set((:active, :flow_rate))
controllablefields(::Val{:Outlet}) = Set((:active, :flow_rate))
controllablefields(::Val{:PidControl}) =
    Set((:active, :target, :proportional, :integral, :derivative))
controllablefields(nodetype) = Set{Symbol}()

function variable_names(s::Any)
    filter(x -> !(x in (:node_id, :control_state)), fieldnames(s))
end
function variable_nt(s::Any)
    names = variable_names(typeof(s))
    NamedTuple{names}((getfield(s, x) for x in names))
end

"Get the right sort by function (by in `sort(x; by)`) given the Schema"
function sort_by end
# Not using any fallbacks to avoid forgetting to add the correct sorting.

sort_by(::StructVector{BasinConcentrationV1}) = x -> (x.node_id, x.substance, x.time)
sort_by(::StructVector{BasinConcentrationExternalV1}) =
    x -> (x.node_id, x.substance, x.time)
sort_by(::StructVector{BasinConcentrationStateV1}) = x -> (x.node_id, x.substance)
sort_by(::StructVector{BasinProfileV1}) = x -> (x.node_id, x.level)
sort_by(::StructVector{BasinStateV1}) = x -> (x.node_id)
sort_by(::StructVector{BasinStaticV1}) = x -> (x.node_id)
sort_by(::StructVector{BasinSubgridV1}) = x -> (x.subgrid_id, x.basin_level)
sort_by(::StructVector{BasinSubgridTimeV1}) = x -> (x.subgrid_id, x.time, x.basin_level)
sort_by(::StructVector{BasinTimeV1}) = x -> (x.node_id, x.time)

sort_by(::StructVector{ContinuousControlFunctionV1}) = x -> (x.node_id, x.input)
sort_by(::StructVector{ContinuousControlVariableV1}) =
    x -> (x.node_id, x.listen_node_id, x.variable)

sort_by(::StructVector{DiscreteControlConditionV1}) =
    x -> (x.node_id, x.compound_variable_id, x.condition_id)
sort_by(::StructVector{DiscreteControlLogicV1}) = x -> (x.node_id, x.truth_state)
sort_by(::StructVector{DiscreteControlVariableV1}) =
    x -> (x.node_id, x.compound_variable_id, x.listen_node_id, x.variable)

sort_by(::StructVector{FlowBoundaryConcentrationV1}) = x -> (x.node_id, x.substance, x.time)
sort_by(::StructVector{FlowBoundaryStaticV1}) = x -> (x.node_id)
sort_by(::StructVector{FlowBoundaryTimeV1}) = x -> (x.node_id, x.time)

sort_by(::StructVector{FlowDemandStaticV1}) = x -> (x.node_id, x.demand_priority)
sort_by(::StructVector{FlowDemandTimeV1}) = x -> (x.node_id, x.demand_priority, x.time)

sort_by(::StructVector{LevelBoundaryConcentrationV1}) =
    x -> (x.node_id, x.substance, x.time)
sort_by(::StructVector{LevelBoundaryStaticV1}) = x -> (x.node_id)
sort_by(::StructVector{LevelBoundaryTimeV1}) = x -> (x.node_id, x.time)

sort_by(::StructVector{LevelDemandStaticV1}) = x -> (x.node_id, x.demand_priority)
sort_by(::StructVector{LevelDemandTimeV1}) = x -> (x.node_id, x.demand_priority, x.time)

sort_by(::StructVector{LinearResistanceStaticV1}) = x -> (x.node_id, x.control_state)

sort_by(::StructVector{ManningResistanceStaticV1}) = x -> (x.node_id, x.control_state)

sort_by(::StructVector{OutletStaticV1}) = x -> (x.node_id, x.control_state)
sort_by(::StructVector{OutletTimeV1}) = x -> (x.node_id, x.time)

sort_by(::StructVector{PidControlStaticV1}) = x -> (x.node_id, x.control_state)
sort_by(::StructVector{PidControlTimeV1}) = x -> (x.node_id, x.time)

sort_by(::StructVector{PumpStaticV1}) = x -> (x.node_id, x.control_state)
sort_by(::StructVector{PumpTimeV1}) = x -> (x.node_id, x.time)

sort_by(::StructVector{TabulatedRatingCurveStaticV1}) =
    x -> (x.node_id, x.control_state, x.level)
sort_by(::StructVector{TabulatedRatingCurveTimeV1}) = x -> (x.node_id, x.time, x.level)

sort_by(::StructVector{UserDemandConcentrationV1}) = x -> (x.node_id, x.substance, x.time)
sort_by(::StructVector{UserDemandStaticV1}) = x -> (x.node_id, x.demand_priority)
sort_by(::StructVector{UserDemandTimeV1}) = x -> (x.node_id, x.demand_priority, x.time)

"""
Depending on if a table can be sorted, either sort it or assert that it is sorted.

Tables loaded from the database into memory can be sorted.
Tables loaded from Arrow files are memory mapped and can therefore not be sorted.
"""
function sorted_table!(
    table::StructVector{<:Legolas.AbstractRecord},
)::StructVector{<:Legolas.AbstractRecord}
    by = sort_by(table)
    if any((typeof(col) <: Arrow.Primitive for col in Tables.columns(table)))
        et = eltype(table)
        if !issorted(table; by)
            error("Arrow table for $et not sorted as required.")
        end
    else
        sort!(table; by)
    end
    return table
end

function valid_config(config::Config)::Bool
    errors = false

    if config.starttime >= config.endtime
        errors = true
        @error "The model starttime must be before the endtime."
    end

    return !errors
end

function valid_nodes(db::DB)::Bool
    errors = false

    sql = "SELECT node_id FROM Node GROUP BY node_id HAVING COUNT(*) > 1"
    node_ids = only(execute(columntable, db, sql))
    for node_id in node_ids
        errors = true
        @error "Multiple occurrences of node_id $node_id found in Node table."
    end

    return !errors
end

function database_warning(db::DB)::Nothing
    cols = SQLite.columns(db, "Link")
    if "subnetwork_id" in cols.name
        @warn "The 'subnetwork_id' column in the 'Link' table is deprecated since ribasim v2025.1."
    end
    return nothing
end

"""
Test for each node given its node type whether the nodes that
# are downstream ('down-link') of this node are of an allowed type
"""
function valid_links(graph::MetaGraph)::Bool
    errors = false
    for e in edges(graph)
        id_src = label_for(graph, e.src)
        id_dst = label_for(graph, e.dst)
        type_src = graph[id_src].type
        type_dst = graph[id_dst].type

        if !(type_dst in neighbortypes(type_src))
            errors = true
            @error "Cannot connect a $type_src to a $type_dst." id_src id_dst
        end
    end
    return !errors
end

"""
Check whether the profile data has no repeats in the levels and the areas start positive.
"""
function valid_profiles(
    node_id::Vector{NodeID},
    level::Vector{Vector{Float64}},
    area::Vector{Vector{Float64}},
)::Bool
    errors = false
    for (id, levels, areas) in zip(node_id, level, area)
        n = length(levels)
        if n < 2
            errors = true
            @error "$id profile must have at least two data points, got $n."
        end
        if !allunique(levels)
            errors = true
            @error "$id profile has repeated levels, this cannot be interpolated."
        end

        if areas[1] <= 0
            errors = true
            @error(
                "$id profile cannot start with area <= 0 at the bottom for numerical reasons.",
                area = areas[1],
            )
        end

        if any(diff(areas) .< 0.0)
            errors = true
            @error "$id profile cannot have decreasing areas."
        end
    end
    return !errors
end

"""
Test whether static or discrete controlled flow rates are indeed non-negative.
"""
function valid_flow_rates(
    node_id::Vector{NodeID},
    flow_rate::Vector,
    control_mapping::Dict,
)::Bool
    errors = false

    # Collect ids of discrete controlled nodes so that they do not give another error
    # if their initial value is also invalid.
    ids_controlled = NodeID[]

    for (key, control_state_update) in pairs(control_mapping)
        id_controlled = key[1]
        push!(ids_controlled, id_controlled)
<<<<<<< HEAD
        i = findfirst(x -> x.name === :flow_rate, control_state_update.itp_update)
        flow_rate_update = control_state_update.itp_update[i]
        flow_rate_ = minimum(flow_rate_update.value.u)
=======
        flow_rate_update = only(control_state_update.scalar_update)
        @assert flow_rate_update.name == :flow_rate
        flow_rate_ = flow_rate_update.value
>>>>>>> ce58b408

        if flow_rate_ < 0.0
            errors = true
            control_state = key[2]
            @error "$id_controlled flow rates must be non-negative, found $flow_rate_ for control state '$control_state'."
        end
    end

    for (id, flow_rate_) in zip(node_id, flow_rate)
        if id in ids_controlled
            continue
        end
        if flow_rate_ < 0.0
            errors = true
            @error "$id flow rates must be non-negative, found $flow_rate_."
        end
    end

    return !errors
end

function valid_pid_connectivity(
    pid_control_node_id::Vector{NodeID},
    pid_control_listen_node_id::Vector{NodeID},
    graph::MetaGraph,
)::Bool
    errors = false

    for (pid_control_id, listen_id) in zip(pid_control_node_id, pid_control_listen_node_id)
        if listen_id.type !== NodeType.Basin
            @error "Listen node $listen_id of $pid_control_id is not a Basin"
            errors = true
        end

        controlled_id =
            only(outneighbor_labels_type(graph, pid_control_id, LinkType.control))
        @assert controlled_id.type in [NodeType.Pump, NodeType.Outlet]

        id_inflow = inflow_id(graph, controlled_id)
        id_outflow = outflow_id(graph, controlled_id)

        if listen_id ∉ [id_inflow, id_outflow]
            errors = true
            @error "PID listened $listen_id is not on either side of controlled $controlled_id."
        end
    end

    return !errors
end

"""
Validate the entries for a single subgrid element.
"""
function valid_subgrid(
    subgrid_id::Int32,
    node_id::Int32,
    node_to_basin::Dict{Int32, Int},
    basin_level::Vector{Float64},
    subgrid_level::Vector{Float64},
)::Bool
    errors = false

    if !(node_id in keys(node_to_basin))
        errors = true
        @error "The node_id of the Basin / subgrid does not exist." node_id subgrid_id
    end

    if !allunique(basin_level)
        errors = true
        @error "Basin / subgrid subgrid_id $(subgrid_id) has repeated basin levels, this cannot be interpolated."
    end

    if !allunique(subgrid_level)
        errors = true
        @error "Basin / subgrid subgrid_id $(subgrid_id) has repeated element levels, this cannot be interpolated."
    end

    return !errors
end

function valid_demand(
    node_id::Vector{NodeID},
    demand_itp::Vector{Vector{ScalarInterpolation}},
    demand_priorities::Vector{Int32},
)::Bool
    errors = false

    for (col, id) in zip(demand_itp, node_id)
        for (demand_p_itp, p_itp) in zip(col, demand_priorities)
            if any(demand_p_itp.u .< 0.0)
                @error "Demand of $id with demand_priority $p_itp should be non-negative"
                errors = true
            end
        end
    end
    return !errors
end

"""
Validate Outlet or Pump `min_upstream_level` and fill in default values
"""
function valid_min_upstream_level!(
    graph::MetaGraph,
    node::Union{Outlet, Pump},
    basin::Basin,
)::Bool
    errors = false
    for (id, min_upstream_level) in zip(node.node_id, node.min_upstream_level)
        id_in = inflow_id(graph, id)
        if id_in.type == NodeType.Basin
            basin_bottom_level = basin_bottom(basin, id_in)[2]
            if unique(min_upstream_level.u) == [-Inf]
                min_upstream_level.u .= basin_bottom_level
            elseif minimum(min_upstream_level.u) < basin_bottom_level
                @error "Minimum upstream level of $id is lower than bottom of upstream $id_in" min_upstream_level basin_bottom_level
                errors = true
            end
        end
    end
    return !errors
end

function valid_tabulated_curve_level(
    graph::MetaGraph,
    tabulated_rating_curve::TabulatedRatingCurve,
    basin::Basin,
)::Bool
    errors = false
    for (id, index_lookup) in zip(
        tabulated_rating_curve.node_id,
        tabulated_rating_curve.current_interpolation_index,
    )
        id_in = inflow_id(graph, id)
        if id_in.type == NodeType.Basin
            basin_bottom_level = basin_bottom(basin, id_in)[2]
            # for the complete timeseries this needs to hold
            for interpolation_index in index_lookup.u
                qh = tabulated_rating_curve.interpolations[interpolation_index]
                h_min = qh.t[1]
                if h_min < basin_bottom_level
                    @error "Lowest level of $id is lower than bottom of upstream $id_in" h_min basin_bottom_level
                    errors = true
                end
            end
        end
    end
    return !errors
end

function incomplete_subnetwork(graph::MetaGraph, node_ids::Dict{Int32, Set{NodeID}})::Bool
    errors = false
    for (subnetwork_id, subnetwork_node_ids) in node_ids
        subnetwork, _ = induced_subgraph(graph, code_for.(Ref(graph), subnetwork_node_ids))
        if !is_connected(subnetwork)
            @error "All nodes in subnetwork $subnetwork_id should be connected"
            errors = true
        end
    end
    return errors
end

function non_positive_subnetwork_id(graph::MetaGraph)::Bool
    errors = false
    for subnetwork_id in keys(graph[].node_ids)
        if (subnetwork_id <= 0)
            @error "Allocation network id $subnetwork_id needs to be a positive integer."
            errors = true
        end
    end
    return errors
end

"""
Test for each node given its node type whether it has an allowed
number of flow/control inneighbors and outneighbors
"""
function valid_n_neighbors(graph::MetaGraph)::Bool
    errors = false

    for nodetype in nodetypes
        errors |= !valid_n_neighbors(nodetype, graph)
    end

    return !errors
end

function valid_n_neighbors(node_name::Symbol, graph::MetaGraph)::Bool
    node_type = NodeType.T(node_name)
    bounds_flow = n_neighbor_bounds_flow(node_name)
    bounds_control = n_neighbor_bounds_control(node_name)

    errors = false
    # return !errors
    for node_id in labels(graph)
        node_id.type == node_type || continue
        for (bounds, link_type) in
            zip((bounds_flow, bounds_control), (LinkType.flow, LinkType.control))
            n_inneighbors =
                count(x -> true, inneighbor_labels_type(graph, node_id, link_type))
            n_outneighbors =
                count(x -> true, outneighbor_labels_type(graph, node_id, link_type))

            if n_inneighbors < bounds.in_min
                @error "$node_id must have at least $(bounds.in_min) $link_type inneighbor(s) (got $n_inneighbors)."
                errors = true
            end

            if n_inneighbors > bounds.in_max
                @error "$node_id can have at most $(bounds.in_max) $link_type inneighbor(s) (got $n_inneighbors)."
                errors = true
            end

            if n_outneighbors < bounds.out_min
                @error "$node_id must have at least $(bounds.out_min) $link_type outneighbor(s) (got $n_outneighbors)."
                errors = true
            end

            if n_outneighbors > bounds.out_max
                @error "$node_id can have at most $(bounds.out_max) $link_type outneighbor(s) (got $n_outneighbors)."
                errors = true
            end
        end
    end
    return !errors
end

"Check that only supported link types are declared."
function valid_link_types(db::DB)::Bool
    link_rows = execute(
        db,
        "SELECT link_id, from_node_id, to_node_id, link_type FROM Link ORDER BY link_id",
    )
    errors = false

    for (; link_id, from_node_id, to_node_id, link_type) in link_rows
        if link_type ∉ ["flow", "control"]
            errors = true
            @error "Invalid link type '$link_type' for link #$link_id from node #$from_node_id to node #$to_node_id."
        end
    end
    return !errors
end

"""
Check:
- whether control states are defined for discrete controlled nodes;
- Whether the supplied truth states have the proper length;
- Whether look_ahead is only supplied for condition variables given by a time-series.
"""
function valid_discrete_control(p::Parameters, config::Config)::Bool
    (; discrete_control, graph) = p
    (; node_id, logic_mapping) = discrete_control

    t_end = seconds_since(config.endtime, config.starttime)
    errors = false

    for (id, compound_variables) in zip(node_id, discrete_control.compound_variables)

        # The number of conditions of this DiscreteControl node
        n_conditions = sum(
            length(compound_variable.greater_than) for
            compound_variable in compound_variables
        )

        # The control states of this DiscreteControl node
        control_states_discrete_control = Set{String}()

        # The truth states of this DiscreteControl node with the wrong length
        truth_states_wrong_length = Vector{Bool}[]

        for (truth_state, control_state) in logic_mapping[id.idx]
            push!(control_states_discrete_control, control_state)

            if length(truth_state) != n_conditions
                push!(truth_states_wrong_length, truth_state)
            end
        end

        if !isempty(truth_states_wrong_length)
            errors = true
            @error "$id has $n_conditions condition(s), which is inconsistent with these truth state(s): $(convert_truth_state.(truth_states_wrong_length))."
        end

        # Check whether these control states are defined for the
        # control outneighbors
        for id_outneighbor in outneighbor_labels_type(graph, id, LinkType.control)

            # Node object for the outneighbor node type
            node = getfield(p, graph[id_outneighbor].type)

            # Get control states of the controlled node
            control_states_controlled = Set{String}()

            # It is known that this node type has a control mapping, otherwise
            # connectivity validation would have failed.
            for (controlled_id, control_state) in keys(node.control_mapping)
                if controlled_id == id_outneighbor
                    push!(control_states_controlled, control_state)
                end
            end

            undefined_control_states =
                setdiff(control_states_discrete_control, control_states_controlled)

            if !isempty(undefined_control_states)
                undefined_list = collect(undefined_control_states)
                @error "These control states from $id are not defined for controlled $id_outneighbor: $undefined_list."
                errors = true
            end
        end

        # Validate look_ahead
        for compound_variable in compound_variables
            for subvariable in compound_variable.subvariables
                if !iszero(subvariable.look_ahead)
                    node_type = subvariable.listen_node_id.type
                    if node_type ∉ [NodeType.FlowBoundary, NodeType.LevelBoundary]
                        errors = true
                        @error "Look ahead supplied for non-timeseries listen variable '$(subvariable.variable)' from listen node $(subvariable.listen_node_id)."
                    else
                        if subvariable.look_ahead < 0
                            errors = true
                            @error "Negative look ahead supplied for listen variable '$(subvariable.variable)' from listen node $(subvariable.listen_node_id)."
                        else
                            node = getfield(p, graph[subvariable.listen_node_id].type)
                            interpolation =
                                getfield(node, Symbol(subvariable.variable))[subvariable.listen_node_id.idx]
                            if t_end + subvariable.look_ahead > interpolation.t[end]
                                errors = true
                                @error "Look ahead for listen variable '$(subvariable.variable)' from listen node $(subvariable.listen_node_id) goes past timeseries end during simulation."
                            end
                        end
                    end
                end
            end
        end
    end
    return !errors
end

function valid_demand_priorities(
    demand_priorities::Vector{Int32},
    use_allocation::Bool,
)::Bool
    return !(use_allocation && any(iszero, demand_priorities))
end

function valid_time_interpolation(
    times::Vector{Float64},
    parameter::AbstractVector,
    node_id::NodeID,
    cyclic_time::Bool,
)::Bool
    errors = false

    if !allunique(times)
        errors = true
        @error "(One of) the time series for $node_id has repeated times, this can not be interpolated."
    end

    if cyclic_time
        if !(all(isnan, parameter) || (first(parameter) == last(parameter)))
            errors = true
            @error "$node_id is denoted as cyclic but in (one of) its time series the first and last value are not the same."
        end

        if length(times) < 2
            errors = true
            @error "$node_id is denoted as cyclic but (one of) its time series has fewer than 2 data points."
        end
    end

    return !errors
end<|MERGE_RESOLUTION|>--- conflicted
+++ resolved
@@ -287,15 +287,9 @@
     for (key, control_state_update) in pairs(control_mapping)
         id_controlled = key[1]
         push!(ids_controlled, id_controlled)
-<<<<<<< HEAD
-        i = findfirst(x -> x.name === :flow_rate, control_state_update.itp_update)
-        flow_rate_update = control_state_update.itp_update[i]
+        flow_rate_update = only(control_state_update.itp_update)
+        @assert flow_rate_update.name == :flow_rate
         flow_rate_ = minimum(flow_rate_update.value.u)
-=======
-        flow_rate_update = only(control_state_update.scalar_update)
-        @assert flow_rate_update.name == :flow_rate
-        flow_rate_ = flow_rate_update.value
->>>>>>> ce58b408
 
         if flow_rate_ < 0.0
             errors = true
