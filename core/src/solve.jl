"""
The right hand side function of the system of ODEs set up by Ribasim.
"""
function water_balance!(
    du::ComponentVector,
    u::ComponentVector,
    p::Parameters,
    t::Number,
)::Nothing
    (; graph, basin, pid_control) = p

    storage = u.storage
    integral = u.integral

    du .= 0.0
    get_tmp(graph[].flow, storage) .= 0.0

    # Ensures current_* vectors are current
    set_current_basin_properties!(basin, storage)

    # Basin forcings
    formulate_basins!(du, basin, storage)

    # First formulate intermediate flows
    formulate_flows!(p, storage, t)

    # Now formulate du
    formulate_du!(du, graph, storage)

    # PID control (changes the du of PID controlled basins)
    continuous_control!(u, du, pid_control, p, integral, t)

    return nothing
end

function set_current_basin_properties!(basin::Basin, storage::AbstractVector)::Nothing
    (; current_level, current_area) = basin
    current_level = get_tmp(current_level, storage)
    current_area = get_tmp(current_area, storage)

    for i in eachindex(storage)
        s = storage[i]
        area, level = get_area_and_level(basin, i, s)

        current_area[i] = area
        current_level[i] = level
    end
end

"""
Smoothly let the evaporation flux go to 0 when at small water depths
Currently at less than 0.1 m.
"""
function update_vertical_flux!(basin::Basin, storage::AbstractVector)::Nothing
    (; current_level, current_area, vertical_flux_from_input, vertical_flux) = basin
    current_level = get_tmp(current_level, storage)
    current_area = get_tmp(current_area, storage)
    vertical_flux = get_tmp(vertical_flux, storage)

    for (i, id) in enumerate(basin.node_id)
        level = current_level[i]
        area = current_area[i]

        bottom = basin.level[i][1]
        fixed_area = basin.area[i][end]
        depth = max(level - bottom, 0.0)
        factor = reduction_factor(depth, 0.1)

        precipitation = fixed_area * vertical_flux_from_input.precipitation[i]
        evaporation = area * factor * vertical_flux_from_input.potential_evaporation[i]
        drainage = vertical_flux_from_input.drainage[i]
        infiltration = factor * vertical_flux_from_input.infiltration[i]

        vertical_flux.precipitation[i] = precipitation
        vertical_flux.evaporation[i] = evaporation
        vertical_flux.drainage[i] = drainage
        vertical_flux.infiltration[i] = infiltration
    end

    return nothing
end

function formulate_basins!(
    du::AbstractVector,
    basin::Basin,
    storage::AbstractVector,
)::Nothing
    update_vertical_flux!(basin, storage)
    for (i, id) in enumerate(basin.node_id)
        # add all vertical fluxes that enter the Basin
        du.storage[i] += get_influx(basin, i)
    end
    return nothing
end

function set_error!(pid_control::PidControl, p::Parameters, u::ComponentVector, t::Number)
    (; basin) = p
    (; listen_node_id, target, error) = pid_control
    error = get_tmp(error, u)
    current_level = get_tmp(basin.current_level, u)

    for i in eachindex(listen_node_id)
        listened_node_id = listen_node_id[i]
        has_index, listened_node_idx = id_index(basin.node_id, listened_node_id)
        @assert has_index "Listen node $listened_node_id is not a Basin."
        error[i] = target[i](t) - current_level[listened_node_idx]
    end
end

function continuous_control!(
    u::ComponentVector,
    du::ComponentVector,
    pid_control::PidControl,
    p::Parameters,
    integral_value::SubArray,
    t::Number,
)::Nothing
    (; graph, pump, outlet, basin, fractional_flow) = p
    min_flow_rate_pump = pump.min_flow_rate
    max_flow_rate_pump = pump.max_flow_rate
    min_flow_rate_outlet = outlet.min_flow_rate
    max_flow_rate_outlet = outlet.max_flow_rate
    (; node_id, active, target, pid_params, listen_node_id, error) = pid_control
    (; current_area) = basin

    current_area = get_tmp(current_area, u)
    storage = u.storage
    error = get_tmp(error, u)

    set_error!(pid_control, p, u, t)

    for (i, id) in enumerate(node_id)
        if !active[i]
            du.integral[i] = 0.0
            u.integral[i] = 0.0
            continue
        end

        du.integral[i] = error[i]

        listened_node_id = listen_node_id[i]
        _, listened_node_idx = id_index(basin.node_id, listened_node_id)

        controlled_node_id = only(outneighbor_labels_type(graph, id, EdgeType.control))
        controls_pump = (controlled_node_id in pump.node_id)
        controlled_node_idx =
            controls_pump ? findsorted(pump.node_id, controlled_node_id) :
            findsorted(outlet.node_id, controlled_node_id)

        if !controls_pump
            src_id = inflow_id(graph, controlled_node_id)
            dst_id = outflow_id(graph, controlled_node_id)

            inflow_edge = graph[src_id, controlled_node_id]
            outflow_edge = graph[controlled_node_id, dst_id]

            has_src_level, src_level = get_level(p, inflow_edge, src_id, t; storage)
            has_dst_level, dst_level = get_level(p, outflow_edge, dst_id, t; storage)

            factor_outlet = 1.0

            # No flow out of outlet if source level is lower than reference level
            if has_src_level && has_dst_level
                Δlevel = src_level - dst_level
                factor_outlet *= reduction_factor(Δlevel, 0.1)
            end

            # No flow out of outlet if source level is lower than minimum crest level
            if has_src_level
                controlled_node_idx = findsorted(outlet.node_id, controlled_node_id)

                factor_outlet *= reduction_factor(
                    src_level - outlet.min_crest_level[controlled_node_idx],
                    0.1,
                )
            end
        else
            factor_outlet = 1.0
        end

        id_inflow = inflow_id(graph, controlled_node_id)
        inflow_edge = graph[id_inflow, controlled_node_id]
        factor_basin = low_storage_factor(storage, inflow_edge, id_inflow, 10.0)

        factor = factor_basin * factor_outlet
        flow_rate = 0.0

        K_p, K_i, K_d = pid_params[i](t)

        if !iszero(K_d)
            # dlevel/dstorage = 1/area
            area = current_area[listened_node_idx]
            D = 1.0 - K_d * factor / area
        else
            D = 1.0
        end

        if !iszero(K_p)
            flow_rate += factor * K_p * error[i] / D
        end

        if !iszero(K_i)
            flow_rate += factor * K_i * integral_value[i] / D
        end

        if !iszero(K_d)
            dlevel_demand = scalar_interpolation_derivative(target[i], t)
            du_listened_basin_old = du.storage[listened_node_idx]
            # The expression below is the solution to an implicit equation for
            # du_listened_basin. This equation results from the fact that if the derivative
            # term in the PID controller is used, the controlled pump flow rate depends on itself.
            flow_rate += K_d * (dlevel_demand - du_listened_basin_old / area) / D
        end

        # Clip values outside pump flow rate bounds
        if controls_pump
            min_flow_rate = min_flow_rate_pump
            max_flow_rate = max_flow_rate_pump
        else
            min_flow_rate = min_flow_rate_outlet
            max_flow_rate = max_flow_rate_outlet
        end

        flow_rate = clamp(
            flow_rate,
            min_flow_rate[controlled_node_idx],
            max_flow_rate[controlled_node_idx],
        )

        # Set flow for connected edges
        src_id = inflow_id(graph, controlled_node_id)
        dst_id = outflow_id(graph, controlled_node_id)

        set_flow!(graph, src_id, controlled_node_id, flow_rate)
        set_flow!(graph, controlled_node_id, dst_id, flow_rate)

        # Below du.storage is updated. This is normally only done
        # in formulate!(du, connectivity, basin), but in this function
        # flows are set so du has to be updated too.
        has_index, dst_idx = id_index(basin.node_id, dst_id)
        if has_index
            du.storage[dst_idx] += flow_rate
        end

        has_index, src_idx = id_index(basin.node_id, src_id)
        if has_index
            du.storage[src_idx] -= flow_rate
        end

        # When the controlled pump flows out into fractional flow nodes
        if controls_pump
            for id in outflow_ids(graph, controlled_node_id)
                if id in fractional_flow.node_id
                    after_ff_id = outflow_ids(graph, id)
                    ff_idx = findsorted(fractional_flow, id)
                    flow_rate_fraction = fractional_flow.fraction[ff_idx] * flow_rate
                    flow[id, after_ff_id] = flow_rate_fraction

                    has_index, basin_idx = id_index(basin.node_id, after_ff_id)

                    if has_index
                        du.storage[basin_idx] += flow_rate_fraction
                    end
                end
            end
        end
    end
    return nothing
end

function formulate_flow!(
    user_demand::UserDemand,
    p::Parameters,
    storage::AbstractVector,
    t::Number,
)::Nothing
    (; graph, allocation) = p

    for (
        node_id,
        inflow_edge,
        outflow_edge,
        active,
        demand_itp,
        demand,
        allocated,
        return_factor,
        min_level,
        demand_from_timeseries,
    ) in zip(
        user_demand.node_id,
        user_demand.inflow_edge,
        user_demand.outflow_edge,
        user_demand.active,
        user_demand.demand_itp,
        # TODO permute these so the nodes are the last dimension, for performance
        eachrow(user_demand.demand),
        eachrow(user_demand.allocated),
        user_demand.return_factor,
        user_demand.min_level,
        user_demand.demand_from_timeseries,
    )
        if !active
            continue
        end

        q = 0.0

        # Take as effectively allocated the minimum of what is allocated by allocation optimization
        # and the current demand.
        # If allocation is not optimized then allocated = Inf, so the result is always
        # effectively allocated = demand.
        for priority_idx in eachindex(allocation.priorities)
            alloc_prio = allocated[priority_idx]
            demand_prio = if demand_from_timeseries
                demand_itp[priority_idx](t)
            else
                demand[priority_idx]
            end
            alloc = min(alloc_prio, demand_prio)
            q += alloc
        end

        # Smoothly let abstraction go to 0 as the source basin dries out
        inflow_id = inflow_edge.edge[1]
        factor_basin = low_storage_factor(storage, inflow_edge, inflow_id, 10.0)
        q *= factor_basin

        # Smoothly let abstraction go to 0 as the source basin
        # level reaches its minimum level
        _, source_level = get_level(p, inflow_edge, inflow_id, t; storage)
        Δsource_level = source_level - min_level
        factor_level = reduction_factor(Δsource_level, 0.1)
        q *= factor_level

        set_flow!(graph, inflow_edge, q)

        # Return flow is immediate
        set_flow!(graph, outflow_edge, q * return_factor)
    end
    return nothing
end

"""
Directed graph: outflow is positive!
"""
function formulate_flow!(
    linear_resistance::LinearResistance,
    p::Parameters,
    storage::AbstractVector,
    t::Number,
)::Nothing
    (; graph) = p
    (; node_id, active, resistance, max_flow_rate) = linear_resistance
    for (i, id) in enumerate(node_id)
<<<<<<< HEAD
        inflow_id = linear_resistance.inflow_id[i]
        outflow_id = linear_resistance.outflow_id[i]

        if active[i]
            h_a = get_level(p, inflow_id, t; storage)
            h_b = get_level(p, outflow_id, t; storage)
=======
        inflow_edge = linear_resistance.inflow_edge[i]
        outflow_edge = linear_resistance.outflow_edge[i]

        inflow_id = inflow_edge.edge[1]
        outflow_id = outflow_edge.edge[2]

        if active[i]
            _, h_a = get_level(p, inflow_edge, inflow_id, t; storage)
            _, h_b = get_level(p, outflow_edge, outflow_id, t; storage)
>>>>>>> 224c4601
            q_unlimited = (h_a - h_b) / resistance[i]
            q = clamp(q_unlimited, -max_flow_rate[i], max_flow_rate[i])

            # add reduction_factor on highest level
            if q > 0
<<<<<<< HEAD
                q *= low_storage_factor(storage, p.basin.node_id, inflow_id, 10.0)
            else
                q *= low_storage_factor(storage, p.basin.node_id, outflow_id, 10.0)
            end

            set_flow!(graph, inflow_id, id, q)
            set_flow!(graph, id, outflow_id, q)
=======
                q *= low_storage_factor(storage, inflow_edge, inflow_id, 10.0)
            else
                q *= low_storage_factor(storage, outflow_edge, outflow_id, 10.0)
            end

            set_flow!(graph, inflow_edge, q)
            set_flow!(graph, outflow_edge, q)
>>>>>>> 224c4601
        end
    end
    return nothing
end

"""
Directed graph: outflow is positive!
"""
function formulate_flow!(
    tabulated_rating_curve::TabulatedRatingCurve,
    p::Parameters,
    storage::AbstractVector,
    t::Number,
)::Nothing
    (; graph) = p
    (; node_id, active, tables, inflow_edge, outflow_edges) = tabulated_rating_curve

    for (i, id) in enumerate(node_id)
        upstream_edge = inflow_edge[i]
        downstream_edges = outflow_edges[i]
        upstream_basin_id = upstream_edge.edge[1]

        if active[i]
            factor = low_storage_factor(storage, upstream_edge, upstream_basin_id, 10.0)
            q =
                factor *
                tables[i](get_level(p, upstream_edge, upstream_basin_id, t; storage)[2])
        else
            q = 0.0
        end

        set_flow!(graph, upstream_edge, q)
        for downstream_edge in downstream_edges
            set_flow!(graph, downstream_edge, q)
        end
    end
    return nothing
end

"""
Conservation of energy for two basins, a and b:

    h_a + v_a^2 / (2 * g) = h_b + v_b^2 / (2 * g) + S_f * L + C / 2 * g * (v_b^2 - v_a^2)

Where:

* h_a, h_b are the heads at basin a and b.
* v_a, v_b are the velocities at basin a and b.
* g is the gravitational constant.
* S_f is the friction slope.
* C is an expansion or extraction coefficient.

We assume velocity differences are negligible (v_a = v_b):

    h_a = h_b + S_f * L

The friction losses are approximated by the Gauckler-Manning formula:

    Q = A * (1 / n) * R_h^(2/3) * S_f^(1/2)

Where:

* Where A is the cross-sectional area.
* V is the cross-sectional average velocity.
* n is the Gauckler-Manning coefficient.
* R_h is the hydraulic radius.
* S_f is the friction slope.

The hydraulic radius is defined as:

    R_h = A / P

Where P is the wetted perimeter.

The average of the upstream and downstream water depth is used to compute cross-sectional area and
hydraulic radius. This ensures that a basin can receive water after it has gone
dry.
"""
function formulate_flow!(
    manning_resistance::ManningResistance,
    p::Parameters,
    storage::AbstractVector{T},
    t::Number,
)::Nothing where {T}
    (; graph) = p
    (;
        node_id,
        active,
        length,
        manning_n,
        profile_width,
        profile_slope,
        upstream_bottom,
        downstream_bottom,
    ) = manning_resistance
    for (i, id) in enumerate(node_id)
<<<<<<< HEAD
        inflow_id = manning_resistance.inflow_id[i]
        outflow_id = manning_resistance.outflow_id[i]
=======
        inflow_edge = manning_resistance.inflow_edge[i]
        outflow_edge = manning_resistance.outflow_edge[i]

        inflow_id = inflow_edge.edge[1]
        outflow_id = outflow_edge.edge[2]
>>>>>>> 224c4601

        if !active[i]
            continue
        end

<<<<<<< HEAD
        h_a = get_level(p, inflow_id, t; storage)
        h_b = get_level(p, outflow_id, t; storage)
        bottom_a = basin_bottom(basin, inflow_id)
        bottom_b = basin_bottom(basin, outflow_id)
=======
        _, h_a = get_level(p, inflow_edge, inflow_id, t; storage)
        _, h_b = get_level(p, outflow_edge, outflow_id, t; storage)
        bottom_a = upstream_bottom[i]
        bottom_b = downstream_bottom[i]
>>>>>>> 224c4601
        slope = profile_slope[i]
        width = profile_width[i]
        n = manning_n[i]
        L = length[i]

        Δh = h_a - h_b
        q_sign = sign(Δh)

        # Average d, A, R
        d_a = h_a - bottom_a
        d_b = h_b - bottom_b
        d = 0.5 * (d_a + d_b)

        A_a = width * d + slope * d_a^2
        A_b = width * d + slope * d_b^2
        A = 0.5 * (A_a + A_b)

        slope_unit_length = sqrt(slope^2 + 1.0)
        P_a = width + 2.0 * d_a * slope_unit_length
        P_b = width + 2.0 * d_b * slope_unit_length
        R_h_a = A_a / P_a
        R_h_b = A_b / P_b
        R_h::T = 0.5 * (R_h_a + R_h_b)
        k = 1000.0
        # This epsilon makes sure the AD derivative at Δh = 0 does not give NaN
        eps = 1e-200

        q = q_sign * A / n * ∛(R_h^2) * sqrt(Δh / L * 2 / π * atan(k * Δh) + eps)

<<<<<<< HEAD
        set_flow!(graph, inflow_id, id, q)
        set_flow!(graph, id, outflow_id, q)
=======
        set_flow!(graph, inflow_edge, q)
        set_flow!(graph, outflow_edge, q)
>>>>>>> 224c4601
    end
    return nothing
end

function formulate_flow!(
    fractional_flow::FractionalFlow,
    p::Parameters,
    storage::AbstractVector,
    t::Number,
)::Nothing
    (; graph) = p

    for (node_id, inflow_edge, outflow_edge, fraction) in zip(
        fractional_flow.node_id,
        fractional_flow.inflow_edge,
        fractional_flow.outflow_edge,
        fractional_flow.fraction,
    )
        # overwrite the inflow such that flow is conserved over the FractionalFlow
        outflow = get_flow(graph, inflow_edge, storage) * fraction
        set_flow!(graph, inflow_edge, outflow)
        set_flow!(graph, outflow_edge, outflow)
    end
    return nothing
end

function formulate_flow!(
    flow_boundary::FlowBoundary,
    p::Parameters,
    storage::AbstractVector,
    t::Number,
)::Nothing
    (; graph) = p
    (; node_id, active, flow_rate) = flow_boundary

    for (i, id) in enumerate(node_id)
        # Requirement: edge points away from the flow boundary
        for outflow_id in outflow_ids(graph, id)
            if !active[i]
                continue
            end

            rate = flow_rate[i](t)

            # Adding water is always possible
            set_flow!(graph, id, outflow_id, rate)
        end
    end
end

function formulate_flow!(
    pump::Pump,
    p::Parameters,
    storage::AbstractVector,
    t::Number,
)::Nothing
    (; graph, basin) = p

    for (node_id, inflow_edge, outflow_edges, active, flow_rate, is_pid_controlled) in zip(
        pump.node_id,
        pump.inflow_edge,
        pump.outflow_edges,
        pump.active,
        get_tmp(pump.flow_rate, storage),
        pump.is_pid_controlled,
    )
        if !active || is_pid_controlled
            continue
        end

        inflow_id = inflow_edge.edge[1]
        factor = low_storage_factor(storage, inflow_edge, inflow_id, 10.0)
        q = flow_rate * factor

        set_flow!(graph, inflow_edge, q)

        for outflow_edge in outflow_edges
            set_flow!(graph, outflow_edge, q)
        end
    end
    return nothing
end

function formulate_flow!(
    outlet::Outlet,
    p::Parameters,
    storage::AbstractVector,
    t::Number,
)::Nothing
    (; graph) = p

    for (
        node_id,
        inflow_edge,
        outflow_edges,
        active,
        flow_rate,
        is_pid_controlled,
        min_crest_level,
    ) in zip(
        outlet.node_id,
        outlet.inflow_edge,
        outlet.outflow_edges,
        outlet.active,
        get_tmp(outlet.flow_rate, storage),
        outlet.is_pid_controlled,
        outlet.min_crest_level,
    )
        if !active || is_pid_controlled
            continue
        end

        inflow_id = inflow_edge.edge[1]
        q = flow_rate
        q *= low_storage_factor(storage, inflow_edge, inflow_id, 10.0)

        # No flow of outlet if source level is lower than target level
        # TODO support multiple outflows to FractionalFlow, or refactor FractionalFlow
        outflow_edge = only(outflow_edges)
        outflow_id = outflow_edge.edge[2]
        _, src_level = get_level(p, inflow_edge, inflow_id, t; storage)
        _, dst_level = get_level(p, outflow_edge, outflow_id, t; storage)

        if src_level !== nothing && dst_level !== nothing
            Δlevel = src_level - dst_level
            q *= reduction_factor(Δlevel, 0.1)
        end

        # No flow out outlet if source level is lower than minimum crest level
        if src_level !== nothing
            q *= reduction_factor(src_level - min_crest_level, 0.1)
        end

        set_flow!(graph, inflow_edge, q)

        for outflow_edge in outflow_edges
            set_flow!(graph, outflow_edge, q)
        end
    end
    return nothing
end

function formulate_du!(
    du::ComponentVector,
    graph::MetaGraph,
    storage::AbstractVector,
)::Nothing
    # loop over basins
    # subtract all outgoing flows
    # add all ingoing flows
<<<<<<< HEAD
    for (i, basin_id) in enumerate(basin.node_id)
        for inflow_id in basin.inflow_ids[i]
            du[i] += get_flow(graph, inflow_id, basin_id, storage)
        end
        for outflow_id in basin.outflow_ids[i]
            du[i] -= get_flow(graph, basin_id, outflow_id, storage)
=======
    for edge_metadata in values(graph.edge_data)
        (; type, edge, basin_idx_src, basin_idx_dst) = edge_metadata
        if type !== EdgeType.flow
            continue
        end
        from_id, to_id = edge

        if from_id.type == NodeType.Basin
            q = get_flow(graph, edge_metadata, storage)
            du[basin_idx_src] -= q
        elseif to_id.type == NodeType.Basin
            q = get_flow(graph, edge_metadata, storage)
            du[basin_idx_dst] += q
>>>>>>> 224c4601
        end
    end
    return nothing
end

function formulate_flows!(p::Parameters, storage::AbstractVector, t::Number)::Nothing
    (;
        linear_resistance,
        manning_resistance,
        tabulated_rating_curve,
        flow_boundary,
        pump,
        outlet,
        user_demand,
        fractional_flow,
    ) = p

    formulate_flow!(linear_resistance, p, storage, t)
    formulate_flow!(manning_resistance, p, storage, t)
    formulate_flow!(tabulated_rating_curve, p, storage, t)
    formulate_flow!(flow_boundary, p, storage, t)
    formulate_flow!(pump, p, storage, t)
    formulate_flow!(outlet, p, storage, t)
    formulate_flow!(user_demand, p, storage, t)

    # do this last since they rely on formulated input flows
    formulate_flow!(fractional_flow, p, storage, t)
end<|MERGE_RESOLUTION|>--- conflicted
+++ resolved
@@ -353,14 +353,6 @@
     (; graph) = p
     (; node_id, active, resistance, max_flow_rate) = linear_resistance
     for (i, id) in enumerate(node_id)
-<<<<<<< HEAD
-        inflow_id = linear_resistance.inflow_id[i]
-        outflow_id = linear_resistance.outflow_id[i]
-
-        if active[i]
-            h_a = get_level(p, inflow_id, t; storage)
-            h_b = get_level(p, outflow_id, t; storage)
-=======
         inflow_edge = linear_resistance.inflow_edge[i]
         outflow_edge = linear_resistance.outflow_edge[i]
 
@@ -370,21 +362,11 @@
         if active[i]
             _, h_a = get_level(p, inflow_edge, inflow_id, t; storage)
             _, h_b = get_level(p, outflow_edge, outflow_id, t; storage)
->>>>>>> 224c4601
             q_unlimited = (h_a - h_b) / resistance[i]
             q = clamp(q_unlimited, -max_flow_rate[i], max_flow_rate[i])
 
             # add reduction_factor on highest level
             if q > 0
-<<<<<<< HEAD
-                q *= low_storage_factor(storage, p.basin.node_id, inflow_id, 10.0)
-            else
-                q *= low_storage_factor(storage, p.basin.node_id, outflow_id, 10.0)
-            end
-
-            set_flow!(graph, inflow_id, id, q)
-            set_flow!(graph, id, outflow_id, q)
-=======
                 q *= low_storage_factor(storage, inflow_edge, inflow_id, 10.0)
             else
                 q *= low_storage_factor(storage, outflow_edge, outflow_id, 10.0)
@@ -392,7 +374,6 @@
 
             set_flow!(graph, inflow_edge, q)
             set_flow!(graph, outflow_edge, q)
->>>>>>> 224c4601
         end
     end
     return nothing
@@ -489,32 +470,20 @@
         downstream_bottom,
     ) = manning_resistance
     for (i, id) in enumerate(node_id)
-<<<<<<< HEAD
-        inflow_id = manning_resistance.inflow_id[i]
-        outflow_id = manning_resistance.outflow_id[i]
-=======
         inflow_edge = manning_resistance.inflow_edge[i]
         outflow_edge = manning_resistance.outflow_edge[i]
 
         inflow_id = inflow_edge.edge[1]
         outflow_id = outflow_edge.edge[2]
->>>>>>> 224c4601
 
         if !active[i]
             continue
         end
 
-<<<<<<< HEAD
-        h_a = get_level(p, inflow_id, t; storage)
-        h_b = get_level(p, outflow_id, t; storage)
-        bottom_a = basin_bottom(basin, inflow_id)
-        bottom_b = basin_bottom(basin, outflow_id)
-=======
         _, h_a = get_level(p, inflow_edge, inflow_id, t; storage)
         _, h_b = get_level(p, outflow_edge, outflow_id, t; storage)
         bottom_a = upstream_bottom[i]
         bottom_b = downstream_bottom[i]
->>>>>>> 224c4601
         slope = profile_slope[i]
         width = profile_width[i]
         n = manning_n[i]
@@ -544,13 +513,8 @@
 
         q = q_sign * A / n * ∛(R_h^2) * sqrt(Δh / L * 2 / π * atan(k * Δh) + eps)
 
-<<<<<<< HEAD
-        set_flow!(graph, inflow_id, id, q)
-        set_flow!(graph, id, outflow_id, q)
-=======
         set_flow!(graph, inflow_edge, q)
         set_flow!(graph, outflow_edge, q)
->>>>>>> 224c4601
     end
     return nothing
 end
@@ -701,14 +665,6 @@
     # loop over basins
     # subtract all outgoing flows
     # add all ingoing flows
-<<<<<<< HEAD
-    for (i, basin_id) in enumerate(basin.node_id)
-        for inflow_id in basin.inflow_ids[i]
-            du[i] += get_flow(graph, inflow_id, basin_id, storage)
-        end
-        for outflow_id in basin.outflow_ids[i]
-            du[i] -= get_flow(graph, basin_id, outflow_id, storage)
-=======
     for edge_metadata in values(graph.edge_data)
         (; type, edge, basin_idx_src, basin_idx_dst) = edge_metadata
         if type !== EdgeType.flow
@@ -722,7 +678,6 @@
         elseif to_id.type == NodeType.Basin
             q = get_flow(graph, edge_metadata, storage)
             du[basin_idx_dst] += q
->>>>>>> 224c4601
         end
     end
     return nothing
