--- conflicted
+++ resolved
@@ -7,10 +7,7 @@
 """
 Store information for a subnetwork used for allocation.
 
-<<<<<<< HEAD
 objective_type: The name of the type of objective used
-=======
->>>>>>> ac48bb49
 allocation_network_id: The ID of this allocation network
 node_id: All the IDs of the nodes that are in this subnetwork
 node_id_mapping: Mapping Dictionary; model_node_id => AG_node_id where such a correspondence exists
@@ -24,10 +21,7 @@
 Δt_allocation: The time interval between consecutive allocation solves
 """
 struct AllocationModel
-<<<<<<< HEAD
     objective_type::Symbol
-=======
->>>>>>> ac48bb49
     allocation_network_id::Int
     node_id::Vector{Int}
     node_id_mapping::Dict{Int, Tuple{Int, Symbol}}
@@ -452,11 +446,6 @@
 min_level: The level of the source basin below which the user does not abstract
 priorities: All used priority values. Each user has a demand for all these priorities,
     which is 0.0 if it is not provided explicitly.
-<<<<<<< HEAD
-allocation_optimized: Whether the allocated abstraction rate of the user is set by allocation optimization.
-    If not, allocated is equal to demand.
-=======
->>>>>>> ac48bb49
 record: Collected data of allocation optimizations for output file.
 """
 struct User <: AbstractParameterNode
@@ -467,28 +456,6 @@
     return_factor::Vector{Float64}
     min_level::Vector{Float64}
     priorities::Vector{Int}
-<<<<<<< HEAD
-    allocation_optimized::BitVector
-    record::NamedTuple{
-        (
-            :time,
-            :allocation_network_id,
-            :user_node_id,
-            :priority,
-            :demand,
-            :allocated,
-            :abstracted,
-        ),
-        Tuple{
-            Vector{Float64},
-            Vector{Int},
-            Vector{Int},
-            Vector{Int},
-            Vector{Float64},
-            Vector{Float64},
-            Vector{Float64},
-        },
-=======
     record::@NamedTuple{
         time::Vector{Float64},
         allocation_network_id::Vector{Int},
@@ -497,7 +464,6 @@
         demand::Vector{Float64},
         allocated::Vector{Float64},
         abstracted::Vector{Float64},
->>>>>>> ac48bb49
     }
 end
 
@@ -840,22 +806,6 @@
 
         q = 0.0
 
-<<<<<<< HEAD
-        if allocation_optimized[i]
-            # If allocation has been optimized for this user,
-            # use the minimum of that allocation and the current demand of the user
-            for priority_idx in eachindex(allocated[i])
-                alloc = min(allocated[i][priority_idx], demand[i][priority_idx](t))
-                q += alloc
-            end
-        else
-            # If allocation has not been optimized for this user,
-            # use the demand as allocated directly
-            for priority_idx in eachindex(allocated[i])
-                alloc = demand[i][priority_idx](t)
-                q += alloc
-            end
-=======
         # Take as effectively allocated the minimum of what is allocated by allocation optimization
         # and the current demand.
         # If allocation is not optimized then allocated = Inf, so the result is always
@@ -863,7 +813,6 @@
         for priority_idx in eachindex(allocated[i])
             alloc = min(allocated[i][priority_idx], demand[i][priority_idx](t))
             q += alloc
->>>>>>> ac48bb49
         end
 
         # Smoothly let abstraction go to 0 as the source basin dries out
