## types and functions
const ScalarInterpolation =
    LinearInterpolation{Vector{Float64}, Vector{Float64}, true, Float64}
const VectorInterpolation =
    LinearInterpolation{Vector{Vector{Float64}}, Vector{Float64}, true, Vector{Float64}}

"""
Store information for a subnetwork used for allocation.
For more information see allocation.jl.

node_id: All the IDs of the nodes that are in this subnetwork
node_id_mapping: Mapping Dictionary; model_node_id => MFG_node_id where such a correspondence exists
    (all MFG node ids are in the values)
node_id_mapping_inverse: The inverse of node_id_mapping, Dictionary; MFG_node_id => model_node_id
graph_max_flow: The graph used for the max flow problems
capacity: The capacity per edge of the max flow graph (adjusted per priority)
capcity_fixed: The capacity per edge of the max flow graph, as constrained by nodes that have a max_flow_rate
"""
struct Subnetwork
    node_id::Vector{Int}
    node_id_mapping::Dict{Int, Int}
    node_id_mapping_inverse::Dict{Int, Int}
    graph_max_flow::DiGraph{Int}
    capacity::SparseMatrixCSC{Float64, Int}
    capacity_fixed::SparseMatrixCSC{Float64, Int}
end

"""
Store the connectivity information

graph_flow, graph_control: directed graph with vertices equal to ids
flow: store the flow on every flow edge
edge_ids_flow, edge_ids_control: get the external edge id from (src, dst)
edge_connection_type_flow, edge_connection_types_control: get (src_node_type, dst_node_type) from edge id

if autodiff
    T = DiffCache{SparseArrays.SparseMatrixCSC{Float64, Int64}, Vector{Float64}}
else
    T = SparseMatrixCSC{Float64, Int}
end
"""
struct Connectivity{T}
    graph_flow::DiGraph{Int}
    graph_control::DiGraph{Int}
    flow::T
    edge_ids_flow::Dictionary{Tuple{Int, Int}, Int}
    edge_ids_flow_inv::Dictionary{Int, Tuple{Int, Int}}
    edge_ids_control::Dictionary{Tuple{Int, Int}, Int}
    edge_connection_type_flow::Dictionary{Int, Tuple{Symbol, Symbol}}
    edge_connection_type_control::Dictionary{Int, Tuple{Symbol, Symbol}}
    subnetwork::Vector{Subnetwork}
    function Connectivity(
        graph_flow,
        graph_control,
        flow::T,
        edge_ids_flow,
        edge_ids_flow_inv,
        edge_ids_control,
        edge_connection_types_flow,
        edge_connection_types_control,
        subnetwork,
    ) where {T}
        invalid_networks = Vector{String}()

        if !valid_edges(edge_ids_flow, edge_connection_types_flow)
            push!(invalid_networks, "flow")
        end

        if !valid_edges(edge_ids_control, edge_connection_types_control)
            push!(invalid_networks, "control")
        end

        if isempty(invalid_networks)
            new{T}(
                graph_flow,
                graph_control,
                flow,
                edge_ids_flow,
                edge_ids_flow_inv,
                edge_ids_control,
                edge_connection_types_flow,
                edge_connection_types_control,
                subnetwork,
            )
        else
            invalid_networks = join(invalid_networks, ", ")
            error("Invalid network(s): $invalid_networks")
        end
    end
end

abstract type AbstractParameterNode end

"""
Requirements:

* Must be positive: precipitation, evaporation, infiltration, drainage
* Index points to a Basin
* volume, area, level must all be positive and monotonic increasing.

Type parameter C indicates the content backing the StructVector, which can be a NamedTuple
of vectors or Arrow Tables, and is added to avoid type instabilities.
The node_id are Indices to support fast lookup of e.g. current_level using ID.

if autodiff
    T = DiffCache{Vector{Float64}}
else
    T = Vector{Float64}
end
"""
struct Basin{T, C} <: AbstractParameterNode
    node_id::Indices{Int}
    precipitation::Vector{Float64}
    potential_evaporation::Vector{Float64}
    drainage::Vector{Float64}
    infiltration::Vector{Float64}
    # cache this to avoid recomputation
    current_level::T
    current_area::T
    # Discrete values for interpolation
    area::Vector{Vector{Float64}}
    level::Vector{Vector{Float64}}
    storage::Vector{Vector{Float64}}
    # data source for parameter updates
    time::StructVector{BasinTimeV1, C, Int}

    function Basin(
        node_id,
        precipitation,
        potential_evaporation,
        drainage,
        infiltration,
        current_level::T,
        current_area::T,
        area,
        level,
        storage,
        time::StructVector{BasinTimeV1, C, Int},
    ) where {T, C}
        errors = valid_profiles(node_id, level, area)
        if isempty(errors)
            return new{T, C}(
                node_id,
                precipitation,
                potential_evaporation,
                drainage,
                infiltration,
                current_level,
                current_area,
                area,
                level,
                storage,
                time,
            )
        else
            foreach(x -> @error(x), errors)
            error("Errors occurred when parsing Basin data.")
        end
    end
end

"""
    struct TabulatedRatingCurve{C}

Rating curve from level to discharge. The rating curve is a lookup table with linear
interpolation in between. Relation can be updated in time, which is done by moving data from
the `time` field into the `tables`, which is done in the `update_tabulated_rating_curve`
callback.

Type parameter C indicates the content backing the StructVector, which can be a NamedTuple
of Vectors or Arrow Primitives, and is added to avoid type instabilities.

node_id: node ID of the TabulatedRatingCurve node
active: whether this node is active and thus contributes flows
tables: The current Q(h) relationships
time: The time table used for updating the tables
control_mapping: dictionary from (node_id, control_state) to Q(h) and/or active state
"""
struct TabulatedRatingCurve{C} <: AbstractParameterNode
    node_id::Vector{Int}
    active::BitVector
    tables::Vector{ScalarInterpolation}
    time::StructVector{TabulatedRatingCurveTimeV1, C, Int}
    control_mapping::Dict{Tuple{Int, String}, NamedTuple}
end

"""
Requirements:

* from: must be (Basin,) node
* to: must be (Basin,) node

node_id: node ID of the LinearResistance node
active: whether this node is active and thus contributes flows
resistance: the resistance to flow; Q = Δh/resistance
control_mapping: dictionary from (node_id, control_state) to resistance and/or active state
"""
struct LinearResistance <: AbstractParameterNode
    node_id::Vector{Int}
    active::BitVector
    resistance::Vector{Float64}
    control_mapping::Dict{Tuple{Int, String}, NamedTuple}
end

"""
This is a simple Manning-Gauckler reach connection.

* Length describes the reach length.
* roughness describes Manning's n in (SI units).

The profile is described by a trapezoid:

         \\            /  ^
          \\          /   |
           \\        /    | dz
    bottom  \\______/     |
    ^               <--->
    |                 dy
    |        <------>
    |          width
    |
    |
    + datum (e.g. MSL)

With `profile_slope = dy / dz`.
A rectangular profile requires a slope of 0.0.

Requirements:

* from: must be (Basin,) node
* to: must be (Basin,) node
* length > 0
* roughess > 0
* profile_width >= 0
* profile_slope >= 0
* (profile_width == 0) xor (profile_slope == 0)
"""
struct ManningResistance <: AbstractParameterNode
    node_id::Vector{Int}
    active::BitVector
    length::Vector{Float64}
    manning_n::Vector{Float64}
    profile_width::Vector{Float64}
    profile_slope::Vector{Float64}
    control_mapping::Dict{Tuple{Int, String}, NamedTuple}
end

"""
Requirements:

* from: must be (TabulatedRatingCurve,) node
* to: must be (Basin,) node
* fraction must be positive.

node_id: node ID of the TabulatedRatingCurve node
fraction: The fraction in [0,1] of flow the node lets through
control_mapping: dictionary from (node_id, control_state) to fraction
"""
struct FractionalFlow <: AbstractParameterNode
    node_id::Vector{Int}
    fraction::Vector{Float64}
    control_mapping::Dict{Tuple{Int, String}, NamedTuple}
end

"""
node_id: node ID of the LevelBoundary node
active: whether this node is active
level: the fixed level of this 'infinitely big basin'
"""
struct LevelBoundary <: AbstractParameterNode
    node_id::Vector{Int}
    active::BitVector
    level::Vector{ScalarInterpolation}
end

"""
node_id: node ID of the FlowBoundary node
active: whether this node is active and thus contributes flow
flow_rate: target flow rate
"""
struct FlowBoundary <: AbstractParameterNode
    node_id::Vector{Int}
    active::BitVector
    flow_rate::Vector{ScalarInterpolation}
end

"""
node_id: node ID of the Pump node
active: whether this node is active and thus contributes flow
flow_rate: target flow rate
min_flow_rate: The minimal flow rate of the pump
max_flow_rate: The maximum flow rate of the pump
control_mapping: dictionary from (node_id, control_state) to target flow rate
is_pid_controlled: whether the flow rate of this pump is governed by PID control
"""
struct Pump{T} <: AbstractParameterNode
    node_id::Vector{Int}
    active::BitVector
    flow_rate::T
    min_flow_rate::Vector{Float64}
    max_flow_rate::Vector{Float64}
    control_mapping::Dict{Tuple{Int, String}, NamedTuple}
    is_pid_controlled::BitVector

    function Pump(
        node_id,
        active,
        flow_rate::T,
        min_flow_rate,
        max_flow_rate,
        control_mapping,
        is_pid_controlled,
    ) where {T}
        if valid_flow_rates(node_id, get_tmp(flow_rate, 0), control_mapping, :Pump)
            return new{T}(
                node_id,
                active,
                flow_rate,
                min_flow_rate,
                max_flow_rate,
                control_mapping,
                is_pid_controlled,
            )
        else
            error("Invalid Pump flow rate(s).")
        end
    end
end

"""
node_id: node ID of the Outlet node
active: whether this node is active and thus contributes flow
flow_rate: target flow rate
min_flow_rate: The minimal flow rate of the outlet
max_flow_rate: The maximum flow rate of the outlet
control_mapping: dictionary from (node_id, control_state) to target flow rate
is_pid_controlled: whether the flow rate of this outlet is governed by PID control
"""
struct Outlet{T} <: AbstractParameterNode
    node_id::Vector{Int}
    active::BitVector
    flow_rate::T
    min_flow_rate::Vector{Float64}
    max_flow_rate::Vector{Float64}
    min_crest_level::Vector{Float64}
    control_mapping::Dict{Tuple{Int, String}, NamedTuple}
    is_pid_controlled::BitVector

    function Outlet(
        node_id,
        active,
        flow_rate::T,
        min_flow_rate,
        max_flow_rate,
        min_crest_level,
        control_mapping,
        is_pid_controlled,
    ) where {T}
        if valid_flow_rates(node_id, get_tmp(flow_rate, 0), control_mapping, :Outlet)
            return new{T}(
                node_id,
                active,
                flow_rate,
                min_flow_rate,
                max_flow_rate,
                min_crest_level,
                control_mapping,
                is_pid_controlled,
            )
        else
            error("Invalid Outlet flow rate(s).")
        end
    end
end

"""
node_id: node ID of the Terminal node
"""
struct Terminal <: AbstractParameterNode
    node_id::Vector{Int}
end

"""
node_id: node ID of the DiscreteControl node; these are not unique but repeated
    by the amount of conditions of this DiscreteControl node
listen_feature_id: the ID of the node/edge being condition on
variable: the name of the variable in the condition
greater_than: The threshold value in the condition
condition_value: The current value of each condition
control_state: Dictionary: node ID => (control state, control state start)
logic_mapping: Dictionary: (control node ID, truth state) => control state
record: Namedtuple with discrete control information for output
"""
struct DiscreteControl <: AbstractParameterNode
    node_id::Vector{Int}
    listen_feature_id::Vector{Int}
    variable::Vector{String}
    look_ahead::Vector{Float64}
    greater_than::Vector{Float64}
    condition_value::Vector{Bool}
    control_state::Dict{Int, Tuple{String, Float64}}
    logic_mapping::Dict{Tuple{Int, String}, String}
    record::NamedTuple{
        (:time, :control_node_id, :truth_state, :control_state),
        Tuple{Vector{Float64}, Vector{Int}, Vector{String}, Vector{String}},
    }
end

"""
PID control currently only supports regulating basin levels.

node_id: node ID of the PidControl node
active: whether this node is active and thus sets flow rates
listen_node_id: the id of the basin being controlled
pid_params: a vector interpolation for parameters changing over time.
    The parameters are respectively target, proportional, integral, derivative,
    where the last three are the coefficients for the PID equation.
error: the current error; basin_target - current_level
"""
struct PidControl{T} <: AbstractParameterNode
    node_id::Vector{Int}
    active::BitVector
    listen_node_id::Vector{Int}
    target::Vector{ScalarInterpolation}
    pid_params::Vector{VectorInterpolation}
    error::T
    control_mapping::Dict{Tuple{Int, String}, NamedTuple}
end

"""
demand: water flux demand of user per priority over time
active: whether this node is active and thus demands water
allocated: water flux currently allocated to user per priority
return_factor: the factor in [0,1] of how much of the abstracted water is given back to the system
min_level: The level of the source basin below which the user does not abstract
priorities: All used priority values. Each user has a demand for all these priorities,
which is always 0.0 if it is not provided explicitly.
"""
struct User <: AbstractParameterNode
    node_id::Vector{Int}
    active::BitVector
    demand::Vector{Vector{ScalarInterpolation}}
    allocated::Vector{Vector{Float64}}
    return_factor::Vector{Float64}
    min_level::Vector{Float64}
    priorities::Vector{Int}
end

# TODO Automatically add all nodetypes here
struct Parameters{T, TSparse, C1, C2}
    starttime::DateTime
    connectivity::Connectivity{TSparse}
    basin::Basin{T, C1}
    linear_resistance::LinearResistance
    manning_resistance::ManningResistance
    tabulated_rating_curve::TabulatedRatingCurve{C2}
    fractional_flow::FractionalFlow
    level_boundary::LevelBoundary
    flow_boundary::FlowBoundary
    pump::Pump{T}
    outlet::Outlet{T}
    terminal::Terminal
    discrete_control::DiscreteControl
    pid_control::PidControl{T}
    user::User
    lookup::Dict{Int, Symbol}
end

"""
Test for each node given its node type whether it has an allowed
number of flow/control inneighbors and outneighbors
"""
function valid_n_neighbors(p::Parameters)::Bool
    (; connectivity) = p
    (; graph_flow, graph_control) = connectivity

    errors = false

    for nodefield in nodefields(p)
        errors |= !valid_n_neighbors(getfield(p, nodefield), graph_flow, graph_control)
    end

    return !errors
end

function valid_n_neighbors(
    node::AbstractParameterNode,
    graph_flow::DiGraph{Int},
    graph_control::DiGraph{Int},
)::Bool
    node_id = node.node_id
    node_type = typeof(node)
    node_name = nameof(node_type)

    bounds_flow = n_neighbor_bounds_flow(node_name)
    bounds_control = n_neighbor_bounds_control(node_name)

    errors = false

    for id in node_id
        for (graph, bounds, edge_type) in zip(
            (graph_flow, graph_control),
            (bounds_flow, bounds_control),
            (:flow, :control),
        )
            n_inneighbors = length(inneighbors(graph, id))
            n_outneighbors = length(outneighbors(graph, id))

            if n_inneighbors < bounds.in_min
                @error "Nodes of type $node_type must have at least $(bounds.in_min) $edge_type inneighbor(s) (got $n_inneighbors for node #$id)."
                errors = true
            end

            if n_inneighbors > bounds.in_max
                @error "Nodes of type $node_type can have at most $(bounds.in_max) $edge_type inneighbor(s) (got $n_inneighbors for node #$id)."
                errors = true
            end

            if n_outneighbors < bounds.out_min
                @error "Nodes of type $node_type must have at least $(bounds.out_min) $edge_type outneighbor(s) (got $n_outneighbors for node #$id)."
                errors = true
            end

            if n_outneighbors > bounds.out_max
                @error "Nodes of type $node_type can have at most $(bounds.out_max) $edge_type outneighbor(s) (got $n_outneighbors for node #$id)."
                errors = true
            end
        end
    end

    return !errors
end

function set_current_basin_properties!(basin::Basin, storage::AbstractVector)::Nothing
    (; current_level, current_area) = basin
    current_level = get_tmp(current_level, storage)
    current_area = get_tmp(current_area, storage)

    for i in eachindex(storage)
        s = storage[i]
        area, level = get_area_and_level(basin, i, s)

        current_level[i] = level
        current_area[i] = area
    end
end

"""
Smoothly let the evaporation flux go to 0 when at small water depths
Currently at less than 0.1 m.
"""
function formulate!(du::AbstractVector, basin::Basin, storage::AbstractVector)::Nothing
    (; current_level, current_area) = basin
    current_level = get_tmp(current_level, storage)
    current_area = get_tmp(current_area, storage)

    for i in eachindex(storage)
        # add all precipitation that falls within the profile
        level = current_level[i]
        area = current_area[i]

        bottom = basin.level[i][1]
        fixed_area = basin.area[i][end]
        depth = max(level - bottom, 0.0)
        factor = reduction_factor(depth, 0.1)

        precipitation = fixed_area * basin.precipitation[i]
        evaporation = area * factor * basin.potential_evaporation[i]
        drainage = basin.drainage[i]
        infiltration = factor * basin.infiltration[i]

        du.storage[i] += precipitation - evaporation + drainage - infiltration
    end
    return nothing
end

function set_error!(pid_control::PidControl, p::Parameters, u::ComponentVector, t::Float64)
    (; basin) = p
    (; listen_node_id, target, error) = pid_control
    error = get_tmp(error, u)
    current_level = get_tmp(basin.current_level, u)

    for i in eachindex(listen_node_id)
        listened_node_id = listen_node_id[i]
        has_index, listened_node_idx = id_index(basin.node_id, listened_node_id)
        @assert has_index "Listen node $listened_node_id is not a Basin."
        error[i] = target[i](t) - current_level[listened_node_idx]
    end
end

function continuous_control!(
    u::ComponentVector,
    du::ComponentVector,
    pid_control::PidControl,
    p::Parameters,
    integral_value::SubArray,
    t::Float64,
)::Nothing
    (; connectivity, pump, outlet, basin, fractional_flow) = p
    min_flow_rate_pump = pump.min_flow_rate
    max_flow_rate_pump = pump.max_flow_rate
    min_flow_rate_outlet = outlet.min_flow_rate
    max_flow_rate_outlet = outlet.max_flow_rate
    (; graph_control, graph_flow, flow) = connectivity
    (; node_id, active, target, pid_params, listen_node_id, error) = pid_control
    (; current_area) = basin

    current_area = get_tmp(current_area, u)
    storage = u.storage
    flow = get_tmp(flow, u)
    outlet_flow_rate = get_tmp(outlet.flow_rate, u)
    pump_flow_rate = get_tmp(pump.flow_rate, u)
    error = get_tmp(error, u)

    set_error!(pid_control, p, u, t)

    for (i, id) in enumerate(node_id)
        if !active[i]
            du.integral[i] = 0.0
            u.integral[i] = 0.0
            continue
        end

        du.integral[i] = error[i]

        listened_node_id = listen_node_id[i]
        _, listened_node_idx = id_index(basin.node_id, listened_node_id)

        controlled_node_id = only(outneighbors(graph_control, id))
        controls_pump = (controlled_node_id in pump.node_id)

        # No flow of outlet if source level is lower than target level
        if !controls_pump
            src_id = only(inneighbors(graph_flow, controlled_node_id))
            dst_id = only(outneighbors(graph_flow, controlled_node_id))

            src_level = get_level(p, src_id, t; storage)
            dst_level = get_level(p, dst_id, t; storage)

            if src_level === nothing || dst_level === nothing
                factor_outlet = 1.0
            else
                Δlevel = src_level - dst_level
                factor_outlet = reduction_factor(Δlevel, 0.1)
            end
        else
            factor_outlet = 1.0
        end

        if controls_pump
            controlled_node_idx = findsorted(pump.node_id, controlled_node_id)

            listened_basin_storage = u.storage[listened_node_idx]
            factor_basin = reduction_factor(listened_basin_storage, 10.0)
        else
            controlled_node_idx = findsorted(outlet.node_id, controlled_node_id)

            # Upstream node of outlet does not have to be a basin
            upstream_node_id = only(inneighbors(graph_flow, controlled_node_id))
            has_index, upstream_basin_idx = id_index(basin.node_id, upstream_node_id)
            if has_index
                upstream_basin_storage = u.storage[upstream_basin_idx]
                factor_basin = reduction_factor(upstream_basin_storage, 10.0)
            else
                factor_basin = 1.0
            end
        end

        factor = factor_basin * factor_outlet
        flow_rate = 0.0

        K_p, K_i, K_d = pid_params[i](t)

        if !iszero(K_d)
            # dlevel/dstorage = 1/area
            area = current_area[listened_node_idx]
            D = 1.0 - K_d * factor / area
        else
            D = 1.0
        end

        if !iszero(K_p)
            flow_rate += factor * K_p * error[i] / D
        end

        if !iszero(K_i)
            flow_rate += factor * K_i * integral_value[i] / D
        end

        if !iszero(K_d)
            dtarget_level = scalar_interpolation_derivative(target[i], t)
            du_listened_basin_old = du.storage[listened_node_idx]
            # The expression below is the solution to an implicit equation for
            # du_listened_basin. This equation results from the fact that if the derivative
            # term in the PID controller is used, the controlled pump flow rate depends on itself.
            flow_rate += K_d * (dtarget_level - du_listened_basin_old / area) / D
        end

        # Clip values outside pump flow rate bounds
        if controls_pump
            min_flow_rate = min_flow_rate_pump
            max_flow_rate = max_flow_rate_pump
        else
            min_flow_rate = min_flow_rate_outlet
            max_flow_rate = max_flow_rate_outlet
        end

        flow_rate = clamp(
            flow_rate,
            min_flow_rate[controlled_node_idx],
            max_flow_rate[controlled_node_idx],
        )

        # Below du.storage is updated. This is normally only done
        # in formulate!(du, connectivity, basin), but in this function
        # flows are set so du has to be updated too.
        if controls_pump
            pump_flow_rate[controlled_node_idx] = flow_rate
            du.storage[listened_node_idx] -= flow_rate
        else
            outlet_flow_rate[controlled_node_idx] = flow_rate
            du.storage[listened_node_idx] += flow_rate
        end

        # Set flow for connected edges
        src_id = only(inneighbors(graph_flow, controlled_node_id))
        dst_id = only(outneighbors(graph_flow, controlled_node_id))

        flow[src_id, controlled_node_id] = flow_rate
        flow[controlled_node_id, dst_id] = flow_rate

        has_index, dst_idx = id_index(basin.node_id, dst_id)
        if has_index
            du.storage[dst_idx] += flow_rate
        end

        # When the controlled pump flows out into fractional flow nodes
        if controls_pump
            for id in outneighbors(graph_flow, controlled_node_id)
                if id in fractional_flow.node_id
                    after_ff_id = only(outneighbours(graph_flow, id))
                    ff_idx = findsorted(fractional_flow, id)
                    flow_rate_fraction = fractional_flow.fraction[ff_idx] * flow_rate
                    flow[id, after_ff_id] = flow_rate_fraction

                    has_index, basin_idx = id_index(basin.node_id, after_ff_id)

                    if has_index
                        du.storage[basin_idx] += flow_rate_fraction
                    end
                end
            end
        end
    end
    return nothing
end

function formulate_flow!(
    user::User,
    p::Parameters,
    storage::AbstractVector,
    t::Float64,
)::Nothing
    (; connectivity, basin) = p
    (; graph_flow, flow) = connectivity
    (; node_id, allocated, demand, active, return_factor, min_level) = user

    flow = get_tmp(flow, storage)

    for (i, id) in enumerate(node_id)
        src_id = only(inneighbors(graph_flow, id))
        dst_id = only(outneighbors(graph_flow, id))

        if !active[i]
            flow[src_id, id] = 0.0
            flow[id, dst_id] = 0.0
            continue
        end

<<<<<<< HEAD
        q = allocated[i]
=======
        # For now allocated = demand
        for priority in eachindex(allocated[i])
            allocated[i][priority] = demand[i][priority](t)
        end

        q = sum(allocated[i])
>>>>>>> 85d5b5ce

        # Smoothly let abstraction go to 0 as the source basin dries out
        _, basin_idx = id_index(basin.node_id, src_id)
        factor_basin = reduction_factor(storage[basin_idx], 10.0)
        q *= factor_basin

        # Smoothly let abstraction go to 0 as the source basin
        # level reaches its minimum level
        source_level = get_level(p, src_id, t; storage)
        Δsource_level = source_level - min_level[i]
        factor_level = reduction_factor(Δsource_level, 0.1)
        q *= factor_level

        flow[src_id, id] = q

        # Return flow is immediate
        flow[id, dst_id] = q * return_factor[i]
    end
    return nothing
end

"""
Directed graph: outflow is positive!
"""
function formulate_flow!(
    linear_resistance::LinearResistance,
    p::Parameters,
    storage::AbstractVector,
    t::Float64,
)::Nothing
    (; connectivity) = p
    (; graph_flow, flow) = connectivity
    (; node_id, active, resistance) = linear_resistance
    flow = get_tmp(flow, storage)
    for (i, id) in enumerate(node_id)
        basin_a_id = only(inneighbors(graph_flow, id))
        basin_b_id = only(outneighbors(graph_flow, id))

        if active[i]
            q =
                (
                    get_level(p, basin_a_id, t; storage) -
                    get_level(p, basin_b_id, t; storage)
                ) / resistance[i]
            flow[basin_a_id, id] = q
            flow[id, basin_b_id] = q
        else
            flow[basin_a_id, id] = 0.0
            flow[id, basin_b_id] = 0.0
        end
    end
    return nothing
end

"""
Directed graph: outflow is positive!
"""
function formulate_flow!(
    tabulated_rating_curve::TabulatedRatingCurve,
    p::Parameters,
    storage::AbstractVector,
    t::Float64,
)::Nothing
    (; basin, connectivity) = p
    (; graph_flow, flow) = connectivity
    (; node_id, active, tables) = tabulated_rating_curve
    flow = get_tmp(flow, storage)
    for (i, id) in enumerate(node_id)
        upstream_basin_id = only(inneighbors(graph_flow, id))
        downstream_ids = outneighbors(graph_flow, id)

        if active[i]
            hasindex, basin_idx = id_index(basin.node_id, upstream_basin_id)
            @assert hasindex "TabulatedRatingCurve must be downstream of a Basin"
            factor = reduction_factor(storage[basin_idx], 10.0)
            q = factor * tables[i](get_level(p, upstream_basin_id, t; storage))
        else
            q = 0.0
        end

        flow[upstream_basin_id, id] = q
        for downstream_id in downstream_ids
            flow[id, downstream_id] = q
        end
    end
    return nothing
end

"""
Conservation of energy for two basins, a and b:

    h_a + v_a^2 / (2 * g) = h_b + v_b^2 / (2 * g) + S_f * L + C / 2 * g * (v_b^2 - v_a^2)

Where:

* h_a, h_b are the heads at basin a and b.
* v_a, v_b are the velocities at basin a and b.
* g is the gravitational constant.
* S_f is the friction slope.
* C is an expansion or extraction coefficient.

We assume velocity differences are negligible (v_a = v_b):

    h_a = h_b + S_f * L

The friction losses are approximated by the Gauckler-Manning formula:

    Q = A * (1 / n) * R_h^(2/3) * S_f^(1/2)

Where:

* Where A is the cross-sectional area.
* V is the cross-sectional average velocity.
* n is the Gauckler-Manning coefficient.
* R_h is the hydraulic radius.
* S_f is the friction slope.

The hydraulic radius is defined as:

    R_h = A / P

Where P is the wetted perimeter.

The average of the upstream and downstream water depth is used to compute cross-sectional area and
hydraulic radius. This ensures that a basin can receive water after it has gone
dry.
"""
function formulate_flow!(
    manning_resistance::ManningResistance,
    p::Parameters,
    storage::AbstractVector,
    t::Float64,
)::Nothing
    (; basin, connectivity) = p
    (; graph_flow, flow) = connectivity
    (; node_id, active, length, manning_n, profile_width, profile_slope) =
        manning_resistance
    flow = get_tmp(flow, storage)
    for (i, id) in enumerate(node_id)
        basin_a_id = only(inneighbors(graph_flow, id))
        basin_b_id = only(outneighbors(graph_flow, id))

        if !active[i]
            flow[basin_a_id, id] = 0.0
            flow[id, basin_b_id] = 0.0
            continue
        end

        h_a = get_level(p, basin_a_id, t; storage)
        h_b = get_level(p, basin_b_id, t; storage)
        bottom_a, bottom_b = basin_bottoms(basin, basin_a_id, basin_b_id, id)
        slope = profile_slope[i]
        width = profile_width[i]
        n = manning_n[i]
        L = length[i]

        Δh = h_a - h_b
        q_sign = sign(Δh)

        # Average d, A, R
        d_a = h_a - bottom_a
        d_b = h_b - bottom_b
        d = 0.5 * (d_a + d_b)

        A_a = width * d + slope * d_a^2
        A_b = width * d + slope * d_b^2
        A = 0.5 * (A_a + A_b)

        slope_unit_length = sqrt(slope^2 + 1.0)
        P_a = width + 2.0 * d_a * slope_unit_length
        P_b = width + 2.0 * d_b * slope_unit_length
        R_h_a = A_a / P_a
        R_h_b = A_b / P_b
        R_h = 0.5 * (R_h_a + R_h_b)
        k = 1000.0
        # This epsilon makes sure the AD derivative at Δh = 0 does not give NaN
        eps = 1e-200

        q = q_sign * A / n * R_h^(2 / 3) * sqrt(Δh / L * 2 / π * atan(k * Δh) + eps)

        flow[basin_a_id, id] = q
        flow[id, basin_b_id] = q
    end
    return nothing
end

function formulate_flow!(
    fractional_flow::FractionalFlow,
    p::Parameters,
    storage::AbstractVector,
    t::Float64,
)::Nothing
    (; connectivity) = p
    (; graph_flow, flow) = connectivity
    (; node_id, fraction) = fractional_flow
    flow = get_tmp(flow, storage)

    for (i, id) in enumerate(node_id)
        downstream_id = only(outneighbors(graph_flow, id))
        upstream_id = only(inneighbors(graph_flow, id))
        flow[id, downstream_id] = flow[upstream_id, id] * fraction[i]
    end
    return nothing
end

function formulate_flow!(
    flow_boundary::FlowBoundary,
    p::Parameters,
    storage::AbstractVector,
    t::Float64,
)::Nothing
    (; connectivity) = p
    (; graph_flow, flow) = connectivity
    (; node_id, active, flow_rate) = flow_boundary
    flow = get_tmp(flow, storage)

    for (i, id) in enumerate(node_id)
        # Requirement: edge points away from the flow boundary
        for dst_id in outneighbors(graph_flow, id)
            if !active[i]
                flow[id, dst_id] = 0.0
                continue
            end

            rate = flow_rate[i](t)

            # Adding water is always possible
            flow[id, dst_id] = rate
        end
    end
end

function formulate_flow!(
    pump::Pump,
    p::Parameters,
    storage::AbstractVector,
    t::Float64,
)::Nothing
    (; connectivity, basin) = p
    (; graph_flow, flow) = connectivity
    (; node_id, active, flow_rate, is_pid_controlled) = pump
    flow = get_tmp(flow, storage)
    flow_rate = get_tmp(flow_rate, storage)
    for (id, isactive, rate, pid_controlled) in
        zip(node_id, active, flow_rate, is_pid_controlled)
        src_id = only(inneighbors(graph_flow, id))
        dst_id = only(outneighbors(graph_flow, id))

        if !isactive || pid_controlled
            flow[src_id, id] = 0.0
            flow[id, dst_id] = 0.0
            continue
        end

        hasindex, basin_idx = id_index(basin.node_id, src_id)

        q = rate

        if hasindex
            # Pumping from basin
            q *= reduction_factor(storage[basin_idx], 10.0)
        end

        flow[src_id, id] = q
        flow[id, dst_id] = q
    end
    return nothing
end

function formulate_flow!(
    outlet::Outlet,
    p::Parameters,
    storage::AbstractVector,
    t::Float64,
)::Nothing
    (; connectivity, basin) = p
    (; graph_flow, flow) = connectivity
    (; node_id, active, flow_rate, is_pid_controlled, min_crest_level) = outlet
    flow = get_tmp(flow, storage)
    flow_rate = get_tmp(flow_rate, storage)
    for (i, id) in enumerate(node_id)
        src_id = only(inneighbors(graph_flow, id))
        dst_id = only(outneighbors(graph_flow, id))

        if !active[i] || is_pid_controlled[i]
            flow[src_id, id] = 0.0
            flow[id, dst_id] = 0.0
            continue
        end

        hasindex, basin_idx = id_index(basin.node_id, src_id)

        q = flow_rate[i]

        if hasindex
            # Flowing from basin
            q *= reduction_factor(storage[basin_idx], 10.0)
        end

        # No flow of outlet if source level is lower than target level
        src_level = get_level(p, src_id, t; storage)
        dst_level = get_level(p, dst_id, t; storage)

        if src_level !== nothing && dst_level !== nothing
            Δlevel = src_level - dst_level
            q *= reduction_factor(Δlevel, 0.1)
        end

        # No flow out outlet if source level is lower than minimum crest level
        if src_level !== nothing
            q *= reduction_factor(src_level - min_crest_level[i], 0.1)
        end

        flow[src_id, id] = q
        flow[id, dst_id] = q
    end
    return nothing
end

function formulate!(
    du::ComponentVector,
    connectivity::Connectivity,
    flow::AbstractMatrix,
    basin::Basin,
)::Nothing
    # loop over basins
    # subtract all outgoing flows
    # add all ingoing flows
    (; graph_flow) = connectivity
    for (i, basin_id) in enumerate(basin.node_id)
        for in_id in inneighbors(graph_flow, basin_id)
            du[i] += flow[in_id, basin_id]
        end
        for out_id in outneighbors(graph_flow, basin_id)
            du[i] -= flow[basin_id, out_id]
        end
    end
    return nothing
end

function formulate_flows!(p::Parameters, storage::AbstractVector, t::Float64)::Nothing
    (;
        linear_resistance,
        manning_resistance,
        tabulated_rating_curve,
        flow_boundary,
        pump,
        outlet,
        user,
        fractional_flow,
    ) = p

    formulate_flow!(linear_resistance, p, storage, t)
    formulate_flow!(manning_resistance, p, storage, t)
    formulate_flow!(tabulated_rating_curve, p, storage, t)
    formulate_flow!(flow_boundary, p, storage, t)
    formulate_flow!(pump, p, storage, t)
    formulate_flow!(outlet, p, storage, t)
    formulate_flow!(user, p, storage, t)

    # FractionalFlow must be done last as it relies on formulated input flows
    formulate_flow!(fractional_flow, p, storage, t)
end

"""
The right hand side function of the system of ODEs set up by Ribasim.
"""
function water_balance!(
    du::ComponentVector,
    u::ComponentVector,
    p::Parameters,
    t::Float64,
)::Nothing
    (; connectivity, basin, pid_control) = p

    storage = u.storage
    integral = u.integral

    du .= 0.0
    flow = get_tmp(connectivity.flow, u)
    # use parent to avoid materializing the ReinterpretArray from FixedSizeDiffCache
    parent(flow) .= 0.0

    # Ensures current_* vectors are current
    set_current_basin_properties!(basin, storage)

    # Basin forcings
    formulate!(du, basin, storage)

    # First formulate intermediate flows
    formulate_flows!(p, storage, t)

    # Now formulate du
    formulate!(du, connectivity, flow, basin)

    # PID control (changes the du of PID controlled basins)
    continuous_control!(u, du, pid_control, p, integral, t)

    return nothing
end

function track_waterbalance!(u, t, integrator)::Nothing
    (; p, tprev, uprev) = integrator
    dt = t - tprev
    du = u - uprev
    p.storage_diff .+= du
    p.precipitation.total .+= p.precipitation.value .* dt
    p.evaporation.total .+= p.evaporation.value .* dt
    p.infiltration.total .+= p.infiltration.value .* dt
    p.drainage.total .+= p.drainage.value .* dt
    return nothing
end<|MERGE_RESOLUTION|>--- conflicted
+++ resolved
@@ -777,16 +777,12 @@
             continue
         end
 
-<<<<<<< HEAD
-        q = allocated[i]
-=======
         # For now allocated = demand
         for priority in eachindex(allocated[i])
             allocated[i][priority] = demand[i][priority](t)
         end
 
         q = sum(allocated[i])
->>>>>>> 85d5b5ce
 
         # Smoothly let abstraction go to 0 as the source basin dries out
         _, basin_idx = id_index(basin.node_id, src_id)
