## types and functions
const Interpolation = LinearInterpolation{Vector{Float64}, Vector{Float64}, true, Float64}

"""
Store the connectivity information

graph_flow, graph_control: directed graph with vertices equal to ids
flow: store the flow on every edge
edge_ids_flow, edge_ids_control: get the external edge id from (src, dst)
edge_connection_type_flow, edge_connection_types_control: get (src_node_type, dst_node_type) from edge id
"""
struct Connectivity
    graph_flow::DiGraph{Int}
    graph_control::DiGraph{Int}
    flow::SparseMatrixCSC{Float64, Int}
    edge_ids_flow::Dictionary{Tuple{Int, Int}, Int}
    edge_ids_control::Dictionary{Tuple{Int, Int}, Int}
    edge_connection_type_flow::Dictionary{Int, Tuple{Symbol, Symbol}}
    edge_connection_type_contol::Dictionary{Int, Tuple{Symbol, Symbol}}
    function Connectivity(
        graph_flow,
        graph_control,
        flow,
        edge_ids_flow,
        edge_ids_control,
        edge_connection_types_flow,
        edge_connection_types_control,
    )
        invalid_networks = Vector{String}()

        if !is_valid(edge_ids_flow, edge_connection_types_flow)
            push!(invalid_networks, "flow")
        end

        if !is_valid(edge_ids_control, edge_connection_types_flow)
            push!(invalid_networks, "control")
        end

        if isempty(invalid_networks)
            new(
                graph_flow,
                graph_control,
                flow,
                edge_ids_flow,
                edge_ids_control,
                edge_connection_types_flow,
                edge_connection_types_control,
            )
        else
            invalid_networks = join(invalid_networks, ", ")
            error("Invalid network(s): $invalid_networks")
        end
    end
end

function is_valid(
    edge_ids::Dictionary{Tuple{Int, Int}, Int},
    edge_connection_types::Dictionary{Int, Tuple{Symbol, Symbol}},
)
    rev_edge_ids = dictionary((v => k for (k, v) in pairs(edge_ids)))
    errors = String[]
    for (edge_id, (from_type, to_type)) in pairs(edge_connection_types)
        if !(to_type in neighbortypes(from_type))
            a, b = rev_edge_ids[edge_id]
            push!(
                errors,
                "Cannot connect a $from_type to a $to_type (edge #$edge_id from node #$a to #$b).",
            )
        end
    end
    return if isempty(errors)
        true
    else
        @error join(errors, "\n")
        false
    end
end

abstract type AbstractParameterNode end

"""
Requirements:

* Must be positive: precipitation, evaporation, infiltration, drainage
* Index points to a Basin
* volume, area, level must all be positive and monotonic increasing.

Type parameter C indicates the content backing the StructVector, which can be a NamedTuple
of vectors or Arrow Tables, and is added to avoid type instabilities.
The node_id are Indices to support fast lookup of e.g. current_level using ID.
"""
struct Basin{C} <: AbstractParameterNode
    node_id::Indices{Int}
    precipitation::Vector{Float64}
    potential_evaporation::Vector{Float64}
    drainage::Vector{Float64}
    infiltration::Vector{Float64}
    # cache this to avoid recomputation
    current_level::Vector{Float64}
<<<<<<< HEAD
    # f(storage)
    area::Vector{Interpolation}
    level::Vector{Interpolation}
    target_level::Vector{Float64}
=======
    # Discrete values for interpolation
    area::Vector{Vector{Float64}}
    level::Vector{Vector{Float64}}
    storage::Vector{Vector{Float64}}
>>>>>>> 16199c6e
    # data source for parameter updates
    time::StructVector{BasinForcingV1, C, Int}
end

"""
    struct TabulatedRatingCurve{C}

Rating curve from level to discharge. The rating curve is a lookup table with linear
interpolation in between. Relation can be updated in time, which is done by moving data from
the `time` field into the `tables`, which is done in the `update_tabulated_rating_curve`
callback.

Type parameter C indicates the content backing the StructVector, which can be a NamedTuple
of Vectors or Arrow Primitives, and is added to avoid type instabilities.
"""
struct TabulatedRatingCurve{C} <: AbstractParameterNode
    node_id::Vector{Int}
    tables::Vector{Interpolation}
    time::StructVector{TabulatedRatingCurveTimeV1, C, Int}
end

"""
Requirements:

* from: must be (Basin,) node
* to: must be (Basin,) node
"""
struct LinearResistance <: AbstractParameterNode
    node_id::Vector{Int}
    resistance::Vector{Float64}
end

"""
This is a simple Manning-Gauckler reach connection.

* Length describes the reach length.
* roughness describes Manning's n in (SI units).

The profile is described by a trapezoid:

         \\            /  ^
          \\          /   |
           \\        /    | dz
    bottom  \\______/     |
    ^               <--->
    |                 dy
    |        <------>
    |          width
    |
    |
    + datum (e.g. MSL)

With `profile_slope = dy / dz`.
A rectangular profile requires a slope of 0.0.

Requirements:

* from: must be (Basin,) node
* to: must be (Basin,) node
* length > 0
* roughess > 0
* profile_width >= 0
* profile_slope >= 0
* (profile_width == 0) xor (profile_slope == 0)
"""
struct ManningResistance <: AbstractParameterNode
    node_id::Vector{Int}
    length::Vector{Float64}
    manning_n::Vector{Float64}
    profile_width::Vector{Float64}
    profile_slope::Vector{Float64}
end

"""
Requirements:

* from: must be (TabulatedRatingCurve,) node
* to: must be (Basin,) node
* fraction must be positive.
"""
struct FractionalFlow <: AbstractParameterNode
    node_id::Vector{Int}
    fraction::Vector{Float64}
end

"""
node_id: node ID of the LevelBoundary node
level: the fixed level of this 'infinitely big basin'
The node_id are Indices to support fast lookup of level using ID.
"""
struct LevelBoundary <: AbstractParameterNode
    node_id::Vector{Int}
    level::Vector{Float64}
end

"""
node_id: node ID of the FlowBoundary node
flow_rate: target flow rate
"""
struct FlowBoundary <: AbstractParameterNode
    node_id::Vector{Int}
    flow_rate::Vector{Float64}
end

"""
node_id: node ID of the Pump node
flow_rate: target flow rate
control_mapping: dictionary from (node_id, control_state) to target flow rate
"""
struct Pump <: AbstractParameterNode
    node_id::Vector{Int}
    flow_rate::Vector{Float64}
    control_mapping::Dict{Tuple{Int, String}, NamedTuple}
end

"""
node_id: node ID of the Terminal node
"""
struct Terminal <: AbstractParameterNode
    node_id::Vector{Int}
end

"""
node_id: node ID of the Control node
listen_node_id: the node ID of the node being condition on
variable: the name of the variable in the condition
greater_than: The threshold value in the condition
condition_value: The current value of each condition
control_state: Dictionary: node ID => (control state, control state start)
logic_mapping: Dictionary: (control node ID, truth state) => control state
record: Namedtuple with discrete control information for output
"""
struct Control <: AbstractParameterNode
    node_id::Vector{Int}
    listen_node_id::Vector{Int}
    variable::Vector{String}
    greater_than::Vector{Float64}
    condition_value::Vector{Bool}
    control_state::Dict{Int, Tuple{String, Float64}}
    logic_mapping::Dict{Tuple{Int, String}, String}
    record::NamedTuple{
        (:time, :control_node_id, :truth_state, :control_state),
        Tuple{Vector{Float64}, Vector{Int}, Vector{String}, Vector{String}},
    }
end

struct PIDControl <: AbstractParameterNode
    node_id::Vector{Int}
    listen_node_id::Vector{Int}
    proportional::Vector{Float64}
    integral::Vector{Float64}
    derivative::Vector{Float64}
end

# TODO Automatically add all nodetypes here
struct Parameters
    starttime::DateTime
    connectivity::Connectivity
    basin::Basin
    linear_resistance::LinearResistance
    manning_resistance::ManningResistance
    tabulated_rating_curve::TabulatedRatingCurve
    fractional_flow::FractionalFlow
    level_boundary::LevelBoundary
    flow_boundary::FlowBoundary
    pump::Pump
    terminal::Terminal
    control::Control
    pid_control::PIDControl
    lookup::Dict{Int, Symbol}
end

"""
Linearize the evaporation flux when at small water depths
Currently at less than 0.1 m.
"""
function formulate!(du::AbstractVector, basin::Basin, u::AbstractVector, t::Real)::Nothing
    for i in eachindex(du)
        storage = u[i]
        area, level = get_area_and_level(basin, i, storage)
        basin.current_level[i] = level
        bottom = basin.level[i][1]
        fixed_area = median(basin.area[i])
        depth = max(level - bottom, 0.0)
        reduction_factor = min(depth, 0.1) / 0.1

        precipitation = fixed_area * basin.precipitation[i]
        evaporation = area * reduction_factor * basin.potential_evaporation[i]
        drainage = basin.drainage[i]
        infiltration = reduction_factor * basin.infiltration[i]

        du[i] += precipitation - evaporation + drainage - infiltration
    end
    return nothing
end

function continuous_control!(pid_control::PIDControl, p::Parameters)::Nothing
    # TODO: Also support being able to control weir
    # TODO: also support time varying target levels
    # TODO: Also support output flow rate to be between prescribed bounds
    (; connectivity, pump, basin) = p
    (; graph_control) = connectivity
    (; node_id, listen_node_id, proportional) = pid_control

    for (i, id) in enumerate(node_id)
        controlled_node_id = only(outneighbours(graph_control, id))
        controlled_node_idx = findfirst(pump.node_id .== controlled_node_id)
        listened_node_id = listen_node_id[i]
        listened_node_idx = findfirst(pump.node_id .== listened_node_id)
        target_level = basin.target_level[listened_node_idx]
        error = target_level - get_level(p, listened_node_id)
        flow_rate = proportional[i] * error
        pump.flow_rate[controlled_node_idx] = flow_rate
    end
end

"""
Directed graph: outflow is positive!
"""
function formulate!(linear_resistance::LinearResistance, p::Parameters)::Nothing
    (; connectivity) = p
    (; graph_flow, flow) = connectivity
    (; node_id, resistance) = linear_resistance
    for (i, id) in enumerate(node_id)
        basin_a_id = only(inneighbors(graph_flow, id))
        basin_b_id = only(outneighbors(graph_flow, id))
        q = (get_level(p, basin_a_id) - get_level(p, basin_b_id)) / resistance[i]
        flow[basin_a_id, id] = q
        flow[id, basin_b_id] = q
    end
    return nothing
end

"""
Directed graph: outflow is positive!
"""
function formulate!(tabulated_rating_curve::TabulatedRatingCurve, p::Parameters)::Nothing
    (; connectivity) = p
    (; graph_flow, flow) = connectivity
    (; node_id, tables) = tabulated_rating_curve
    for (i, id) in enumerate(node_id)
        upstream_basin_id = only(inneighbors(graph_flow, id))
        downstream_ids = outneighbors(graph_flow, id)
        q = tables[i](get_level(p, upstream_basin_id))
        flow[upstream_basin_id, id] = q
        for downstream_id in downstream_ids
            flow[id, downstream_id] = q
        end
    end
    return nothing
end

"""
Conservation of energy for two basins, a and b:

    h_a + v_a^2 / (2 * g) = h_b + v_b^2 / (2 * g) + S_f * L + C / 2 * g * (v_b^2 - v_a^2)

Where:

* h_a, h_b are the heads at basin a and b.
* v_a, v_b are the velocities at basin a and b.
* g is the gravitational constant.
* S_f is the friction slope.
* C is an expansion or extraction coefficient.

We assume velocity differences are negligible (v_a = v_b):

    h_a = h_b + S_f * L

The friction losses are approximated by the Gauckler-Manning formula:

    Q = A * (1 / n) * R_h^(2/3) * S_f^(1/2)

Where:

* Where A is the cross-sectional area.
* V is the cross-sectional average velocity.
* n is the Gauckler-Manning coefficient.
* R_h is the hydraulic radius.
* S_f is the friction slope.

The hydraulic radius is defined as:

    R_h = A / P

Where P is the wetted perimeter.

The "upstream" water depth is used to compute cross-sectional area and
hydraulic radius. This ensures that a basin can receive water after it has gone
dry.
"""
function formulate!(manning_resistance::ManningResistance, p::Parameters)::Nothing
    (; basin, connectivity) = p
    (; graph_flow, flow) = connectivity
    (; node_id, length, manning_n, profile_width, profile_slope) = manning_resistance
    for (i, id) in enumerate(node_id)
        basin_a_id = only(inneighbors(graph_flow, id))
        basin_b_id = only(outneighbors(graph_flow, id))

        h_a = get_level(p, basin_a_id)
        h_b = get_level(p, basin_b_id)
        bottom_a, bottom_b = basin_bottoms(basin, basin_a_id, basin_b_id, id)
        slope = profile_slope[i]
        width = profile_width[i]
        n = manning_n[i]
        L = length[i]

        Δh = h_a - h_b
        q_sign = sign(Δh)
        
        # Average d, A, R
        d_a = h_a - bottom_a
        d_b = h_b - bottom_b
        d = 0.5 * (d_a + d_b)
        
        A_a = width * d + slope * d_a^2
        A_b = width * d + slope * d_b^2
        A = 0.5 * (A_a + A_b)
        
        slope_unit_length = sqrt(slope^2 + 1.0)
        P_a = width + 2.0 * d_a * slope_unit_length
        P_b = width + 2.0 * d_b * slope_unit_length
        R_h_a = A_a / P_a
        R_h_b = A_b / P_b
        R_h = 0.5 * (R_h_a + R_h_b)

        q = q_sign * A / n * R_h^(2 / 3) * sqrt(abs(Δh) / L)

        flow[basin_a_id, id] = q
        flow[id, basin_b_id] = q
    end
    return nothing
end

function formulate!(fractional_flow::FractionalFlow, p::Parameters)::Nothing
    (; connectivity) = p
    (; graph_flow, flow) = connectivity
    (; node_id, fraction) = fractional_flow
    for (i, id) in enumerate(node_id)
        upstream_id = only(inneighbors(graph_flow, id))
        downstream_id = only(outneighbors(graph_flow, id))
        flow[id, downstream_id] = flow[upstream_id, id] * fraction[i]
    end
    return nothing
end

function formulate!(flow_boundary::FlowBoundary, p::Parameters, u)::Nothing
    (; connectivity, basin) = p
    (; graph_flow, flow) = connectivity
    (; node_id, flow_rate) = flow_boundary

    for (id, rate) in zip(node_id, flow_rate)
        # Requirement: edge points away from the flow boundary
        dst_id = only(outneighbors(graph_flow, id))

        # Adding water is always possible
        if rate >= 0
            flow[id, dst_id] = rate
        else
            hasindex, basin_idx = id_index(basin.node_id, dst_id)
            @assert hasindex "FlowBoundary intake not a Basin"

            storage = u[basin_idx]
            reduction_factor = min(storage, 10.0) / 10.0
            q = reduction_factor * rate
            flow[id, dst_id] = q
        end
    end
end

function formulate!(pump::Pump, p::Parameters, u)::Nothing
    (; connectivity, basin) = p
    (; graph_flow, flow) = connectivity
    (; node_id, flow_rate) = pump
    for (id, rate) in zip(node_id, flow_rate)
        src_id = only(inneighbors(graph_flow, id))
        dst_id = only(outneighbors(graph_flow, id))
        # negative flow_rate means pumping against edge direction
        intake_id = rate >= 0 ? src_id : dst_id

        hasindex, basin_idx = id_index(basin.node_id, intake_id)
        @assert hasindex "Pump intake not a Basin"

        storage = u[basin_idx]
        reduction_factor = min(storage, 10.0) / 10.0
        q = reduction_factor * rate
        flow[src_id, id] = q
        flow[id, dst_id] = q
    end
    return nothing
end

function formulate!(du, connectivity::Connectivity, basin::Basin)::Nothing
    # loop over basins
    # subtract all outgoing flows
    # add all ingoing flows
    (; graph_flow, flow) = connectivity
    for (i, basin_id) in enumerate(basin.node_id)
        for in_id in inneighbors(graph_flow, basin_id)
            du[i] += flow[in_id, basin_id]
        end
        for out_id in outneighbors(graph_flow, basin_id)
            du[i] -= flow[basin_id, out_id]
        end
    end
    return nothing
end

function water_balance!(du, u, p, t)::Nothing
    (;
        connectivity,
        basin,
        linear_resistance,
        manning_resistance,
        tabulated_rating_curve,
        fractional_flow,
        flow_boundary,
        pump,
        pid_control,
    ) = p

    du .= 0.0
    nonzeros(connectivity.flow) .= 0.0

    # ensures current_level is current
    formulate!(du, basin, u, t)

    # PID control (does not set flows)
    continuous_control!(pid_control, p)

    # First formulate intermediate flows
    formulate!(linear_resistance, p)
    formulate!(manning_resistance, p)
    formulate!(tabulated_rating_curve, p)
    formulate!(fractional_flow, p)
    formulate!(flow_boundary, p, u)
    formulate!(pump, p, u)

    # Now formulate du
    formulate!(du, connectivity, basin)

    # Negative storage musn't decrease, based on Shampine's et. al. advice
    # https://docs.sciml.ai/DiffEqCallbacks/stable/step_control/#DiffEqCallbacks.PositiveDomain
    for i in eachindex(u)
        if u[i] < 0
            du[i] = max(du[i], 0.0)
        end
    end

    return nothing
end

function track_waterbalance!(u, t, integrator)::Nothing
    (; p, tprev, uprev) = integrator
    dt = t - tprev
    du = u - uprev
    p.storage_diff .+= du
    p.precipitation.total .+= p.precipitation.value .* dt
    p.evaporation.total .+= p.evaporation.value .* dt
    p.infiltration.total .+= p.infiltration.value .* dt
    p.drainage.total .+= p.drainage.value .* dt
    return nothing
end<|MERGE_RESOLUTION|>--- conflicted
+++ resolved
@@ -97,17 +97,12 @@
     infiltration::Vector{Float64}
     # cache this to avoid recomputation
     current_level::Vector{Float64}
-<<<<<<< HEAD
-    # f(storage)
-    area::Vector{Interpolation}
-    level::Vector{Interpolation}
-    target_level::Vector{Float64}
-=======
     # Discrete values for interpolation
     area::Vector{Vector{Float64}}
     level::Vector{Vector{Float64}}
     storage::Vector{Vector{Float64}}
->>>>>>> 16199c6e
+    # target level of basins
+    target_level::Vector{Float64}
     # data source for parameter updates
     time::StructVector{BasinForcingV1, C, Int}
 end
@@ -417,16 +412,16 @@
 
         Δh = h_a - h_b
         q_sign = sign(Δh)
-        
+
         # Average d, A, R
         d_a = h_a - bottom_a
         d_b = h_b - bottom_b
         d = 0.5 * (d_a + d_b)
-        
+
         A_a = width * d + slope * d_a^2
         A_b = width * d + slope * d_b^2
         A = 0.5 * (A_a + A_b)
-        
+
         slope_unit_length = sqrt(slope^2 + 1.0)
         P_a = width + 2.0 * d_a * slope_unit_length
         P_b = width + 2.0 * d_b * slope_unit_length
