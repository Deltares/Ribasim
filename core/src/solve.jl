--- conflicted
+++ resolved
@@ -28,6 +28,8 @@
     allocation_network_ids
 main_network_connections: (from_id, to_id) from the main network to the subnetwork per subnetwork
 subnetwork_demands: The demand of an edge from the main network to a subnetwork
+record: A record of all flows computed by allocation optimization, eventually saved to
+    output file
 """
 struct Allocation
     allocation_network_ids::Vector{Int}
@@ -35,6 +37,16 @@
     main_network_connections::Vector{Vector{Tuple{NodeID, NodeID}}}
     subnetwork_demands::Dict{Tuple{NodeID, NodeID}, Vector{Float64}}
     subnetwork_allocateds::Dict{Tuple{NodeID, NodeID}, Vector{Float64}}
+    record::@NamedTuple{
+        time::Vector{Float64},
+        edge_id::Vector{Int},
+        from_node_id::Vector{Int},
+        to_node_id::Vector{Int},
+        allocation_network_id::Vector{Int},
+        priority::Vector{Int},
+        flow::Vector{Float64},
+        collect_demands::BitVector,
+    }
 end
 
 @enumx EdgeType flow control none
@@ -490,22 +502,7 @@
         MetaGraphsNext.var"#11#13",
         Float64,
     }
-<<<<<<< HEAD
-    allocation_models::Vector{AllocationModel}
-    # TODO: Move to p.allocation
-    allocation_record::@NamedTuple{
-        time::Vector{Float64},
-        edge_id::Vector{Int},
-        from_node_id::Vector{Int},
-        to_node_id::Vector{Int},
-        allocation_network_id::Vector{Int},
-        priority::Vector{Int},
-        flow::Vector{Float64},
-        # gathering_demands::BitVector
-    }
-=======
     allocation::Allocation
->>>>>>> 21d54c05
     basin::Basin{T, C1}
     linear_resistance::LinearResistance
     manning_resistance::ManningResistance
