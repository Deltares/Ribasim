--- conflicted
+++ resolved
@@ -90,22 +90,9 @@
 
 """
 function update_cumulative_flows!(u, t, integrator)::Nothing
-<<<<<<< HEAD
-    (; p, uprev, tprev, dt) = integrator
-    (;
-        basin,
-        user_demand,
-        flow_boundary,
-        allocation,
-        state_inflow_edge,
-        state_outflow_edge,
-    ) = p
-    (; vertical_flux_bmi, vertical_flux_from_input) = basin
-=======
     (; p, tprev, dt) = integrator
     (; basin, flow_boundary, allocation) = p
     (; vertical_flux) = basin
->>>>>>> e9339b84
 
     # Update tprev
     p.tprev[] = t
@@ -155,7 +142,7 @@
         end
     end
 
-    for (inflow_edge, outflow_edge) in zip(state_inflow_edge, state_outflow_edge)
+    for (inflow_edge, outflow_edge) in zip(p.state_inflow_edge, p.state_outflow_edge)
         from_flow = inflow_edge.edge[1]
         to_flow = outflow_edge.edge[2]
         if from_flow.type == NodeType.Basin
