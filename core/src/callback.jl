--- conflicted
+++ resolved
@@ -113,11 +113,7 @@
         # Decrease the relative tolerance based on their difference
         diff_norm = max(0, log10(cum_magnitude / avg_magnitude))
         # Limit new tolerance to floating point precision (~-14)
-<<<<<<< HEAD
-        newtol = max(10.0^(log10(p.p_non_diff.reltol) - diff_norm), 1e-14)
-=======
         newtol = max(10.0^(log10(integrator.p.p_independent.reltol) - diff_norm), 1e-14)
->>>>>>> 237c2596
 
         if opts.reltol[i] > newtol
             @debug "Relative tolerance changed at t = $t, state = $i to $(newtol)"
