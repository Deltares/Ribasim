name = "ribasim_cli"
uuid = "e45c999e-e944-4589-a8e6-7d0b7a60140a"
authors = ["Deltares and contributors <ribasim.info@deltares.nl>"]
manifest = "../../Manifest.toml"
version = "0.1.0"

[deps]
Dates = "ade2ca70-3891-5945-98fb-dc099432e06a"
Logging = "56ddb016-857b-54e1-b83d-db4d58db5568"
Ribasim = "aac5e3d9-0b8f-4d4f-8241-b1a7a9632635"
SciMLBase = "0bca4576-84f4-4d90-8ffe-ffa030f20462"
TOML = "fa267f1f-6049-4f14-aa54-33bafae1ed76"
TerminalLoggers = "5d786b92-1e48-4d6f-9151-6b4477ca9bed"

[compat]
Dates = "1"
Logging = "1"
SciMLBase = "1.60, 2"
TOML = "1"
<<<<<<< HEAD
julia = "1.10"
=======
TerminalLoggers = "0.1.7"
julia = "1.9"
>>>>>>> 46410b19
<|MERGE_RESOLUTION|>--- conflicted
+++ resolved
@@ -17,9 +17,5 @@
 Logging = "1"
 SciMLBase = "1.60, 2"
 TOML = "1"
-<<<<<<< HEAD
-julia = "1.10"
-=======
 TerminalLoggers = "0.1.7"
-julia = "1.9"
->>>>>>> 46410b19
+julia = "1.10"